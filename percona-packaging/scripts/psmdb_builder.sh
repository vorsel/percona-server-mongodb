--- conflicted
+++ resolved
@@ -364,11 +364,7 @@
         /usr/bin/pip3.6 install --user typing pyyaml regex Cheetah3
         /usr/bin/pip2.7 install --user typing pyyaml regex Cheetah
       fi
-<<<<<<< HEAD
-      wget http://curl.haxx.se/download/curl-7.66.0.tar.gz
-=======
       wget https://curl.se/download/curl-7.66.0.tar.gz
->>>>>>> 410c9121
       tar -xvzf curl-7.66.0.tar.gz
       cd curl-7.66.0
         ./configure

--- conflicted
+++ resolved
@@ -219,13 +219,7 @@
 }
 
 std::string mongoShellVersion(const VersionInfoInterface& provider) {
-<<<<<<< HEAD
-    std::stringstream ss;
-    ss << "Percona Server for MongoDB shell version v" << provider.version();
-    return ss.str();
-=======
-    return formatVersionString("MongoDB shell", provider);
->>>>>>> 15e73dc5
+    return formatVersionString("Percona Server for MongoDB shell", provider);
 }
 
 std::string mongosVersion(const VersionInfoInterface& provider) {

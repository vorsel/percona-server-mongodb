/** @file mongo/util/exit_code.h
 *
 * Mongo exit codes.
 */

/*    Copyright 2009 10gen Inc.
 *
 *    This program is free software: you can redistribute it and/or  modify
 *    it under the terms of the GNU Affero General Public License, version 3,
 *    as published by the Free Software Foundation.
 *
 *    This program is distributed in the hope that it will be useful,
 *    but WITHOUT ANY WARRANTY; without even the implied warranty of
 *    MERCHANTABILITY or FITNESS FOR A PARTICULAR PURPOSE.  See the
 *    GNU Affero General Public License for more details.
 *
 *    You should have received a copy of the GNU Affero General Public License
 *    along with this program.  If not, see <http://www.gnu.org/licenses/>.
 *
 *    As a special exception, the copyright holders give permission to link the
 *    code of portions of this program with the OpenSSL library under certain
 *    conditions as described in each individual source file and distribute
 *    linked combinations including the program with the OpenSSL library. You
 *    must comply with the GNU Affero General Public License in all respects
 *    for all of the code used other than as permitted herein. If you modify
 *    file(s) with this exception, you may extend this exception to your
 *    version of the file(s), but you are not obligated to do so. If you do not
 *    wish to do so, delete this exception statement from your version. If you
 *    delete this exception statement from all source files in the program,
 *    then also delete it in the license file.
 */

#pragma once

#include <cstring>

namespace mongo {
class OperationContext;

<<<<<<< HEAD
    enum ExitCode {
        EXIT_CLEAN = 0 ,
        EXIT_BADOPTIONS = 2 ,
        EXIT_REPLICATION_ERROR = 3 ,
        EXIT_NEED_UPGRADE = 4 ,
        EXIT_SHARDING_ERROR = 5 ,
        EXIT_KILL = 12 ,
        EXIT_ABRUPT = 14 ,
        EXIT_NTSERVICE_ERROR = 20 ,
        EXIT_JAVA = 21 ,
        EXIT_OOM_MALLOC = 42 ,
        EXIT_OOM_REALLOC = 43 ,
        EXIT_FS = 45 ,
        EXIT_CLOCK_SKEW = 47 , // OpTime clock skew, deprecated
        EXIT_NET_ERROR = 48 ,
        EXIT_WINDOWS_SERVICE_STOP = 49 ,
        EXIT_POSSIBLE_CORRUPTION = 60 , // this means we detected a possible corruption situation, like a buf overflow
        EXIT_AUDIT_ERROR = 70 ,
        EXIT_UNCAUGHT = 100 , // top level exception that wasn't caught
        EXIT_TEST = 101
    };
=======
enum ExitCode {
    EXIT_CLEAN = 0,
    EXIT_BADOPTIONS = 2,
    EXIT_REPLICATION_ERROR = 3,
    EXIT_NEED_UPGRADE = 4,
    EXIT_SHARDING_ERROR = 5,
    EXIT_KILL = 12,
    EXIT_ABRUPT = 14,
    EXIT_NTSERVICE_ERROR = 20,
    EXIT_JAVA = 21,
    EXIT_OOM_MALLOC = 42,
    EXIT_OOM_REALLOC = 43,
    EXIT_FS = 45,
    EXIT_CLOCK_SKEW = 47,  // OpTime clock skew, deprecated
    EXIT_NET_ERROR = 48,
    EXIT_WINDOWS_SERVICE_STOP = 49,
    EXIT_POSSIBLE_CORRUPTION =
        60,  // this means we detected a possible corruption situation, like a buf overflow
    EXIT_UNCAUGHT = 100,  // top level exception that wasn't caught
    EXIT_TEST = 101
};
>>>>>>> 1ef45a23

/**
 * Exit the current executable doing whatever cleanup is necessary.
 * Defined differently in different executables.
 * No database locks must be held by the thread when this function is called.
 */
void exitCleanly(ExitCode code);

/**
 * Signal main or  ServiceMain thread to exit
 * Important for the ServiceMain thread to do the exit when mongod/s are running as NT Services
 * on Windows.
 * It is not required to be called before exitCleanly in the general case, only for
 * proper NT Service shutdown.
 */
void signalShutdown();
}  // namespace mongo<|MERGE_RESOLUTION|>--- conflicted
+++ resolved
@@ -37,29 +37,6 @@
 namespace mongo {
 class OperationContext;
 
-<<<<<<< HEAD
-    enum ExitCode {
-        EXIT_CLEAN = 0 ,
-        EXIT_BADOPTIONS = 2 ,
-        EXIT_REPLICATION_ERROR = 3 ,
-        EXIT_NEED_UPGRADE = 4 ,
-        EXIT_SHARDING_ERROR = 5 ,
-        EXIT_KILL = 12 ,
-        EXIT_ABRUPT = 14 ,
-        EXIT_NTSERVICE_ERROR = 20 ,
-        EXIT_JAVA = 21 ,
-        EXIT_OOM_MALLOC = 42 ,
-        EXIT_OOM_REALLOC = 43 ,
-        EXIT_FS = 45 ,
-        EXIT_CLOCK_SKEW = 47 , // OpTime clock skew, deprecated
-        EXIT_NET_ERROR = 48 ,
-        EXIT_WINDOWS_SERVICE_STOP = 49 ,
-        EXIT_POSSIBLE_CORRUPTION = 60 , // this means we detected a possible corruption situation, like a buf overflow
-        EXIT_AUDIT_ERROR = 70 ,
-        EXIT_UNCAUGHT = 100 , // top level exception that wasn't caught
-        EXIT_TEST = 101
-    };
-=======
 enum ExitCode {
     EXIT_CLEAN = 0,
     EXIT_BADOPTIONS = 2,
@@ -78,10 +55,10 @@
     EXIT_WINDOWS_SERVICE_STOP = 49,
     EXIT_POSSIBLE_CORRUPTION =
         60,  // this means we detected a possible corruption situation, like a buf overflow
+    EXIT_AUDIT_ERROR = 70 ,
     EXIT_UNCAUGHT = 100,  // top level exception that wasn't caught
     EXIT_TEST = 101
 };
->>>>>>> 1ef45a23
 
 /**
  * Exit the current executable doing whatever cleanup is necessary.

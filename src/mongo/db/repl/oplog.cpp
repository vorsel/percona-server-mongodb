--- conflicted
+++ resolved
@@ -276,38 +276,8 @@
 
     Lock::DBLock lk(txn->lockState(), "local", MODE_IX);
 
-<<<<<<< HEAD
-        ReplicationCoordinator* replCoord = getGlobalReplicationCoordinator();
-        std::pair<OpTime,long long> slot = getNextOpTime(txn,
-                                                         localOplogMainCollection,
-                                                         ns,
-                                                         replCoord,
-                                                         opstr);
-
-        /* we jump through a bunch of hoops here to avoid copying the obj buffer twice --
-           instead we do a single copy to the destination position in the memory mapped file.
-        */
-
-        BSONObjBuilder b(256);
-        b.appendTimestamp("ts", slot.first.asDate());
-        b.append("op", opstr);
-        b.append("ns", ns);
-        if (fromMigrate)
-            b.appendBool("fromMigrate", true);
-        if ( bb )
-            b.appendBool("b", *bb);
-        if ( o2 )
-            b.append("o2", *o2);
-        BSONObj partial = b.done(); // partial is everything except the o:... part.
-
-        OplogDocWriter writer( partial, obj );
-        checkOplogInsert( localOplogMainCollection->insertDocument( txn, &writer, false ) );
-
-        txn->getClient()->setLastOp(slot.first);
-=======
     if (logNS == 0) {
         logNS = "local.oplog.$main";
->>>>>>> f66f8b1d
     }
 
     Lock::CollectionLock lk2(txn->lockState(), logNS, MODE_IX);
@@ -429,23 +399,13 @@
 
             checkOplogInsert(localOplogRSCollection->insertDocument(txn, op, false));
 
-<<<<<<< HEAD
-                if (!(lastOptime < ts)) {
-                    auto opBeingApplied = op.toString();
-                    auto previousOp = (--it)->toString();
-                    severe() << "replication oplog stream went back in time. "
-                        "previous timestamp: " << lastOptime << " newest timestamp: " << ts
-                             << ". Op being applied: " << op;
-                    fassertFailedNoTrace(18905);
-                }
-                lastOptime = ts;
-=======
             if (!(lastOptime < ts)) {
+                auto opBeingApplied = op.toString();
+                auto previousOp = (--it)->toString();
                 severe() << "replication oplog stream went back in time. "
                             "previous timestamp: " << lastOptime << " newest timestamp: " << ts
                          << ". Op being applied: " << op;
                 fassertFailedNoTrace(18905);
->>>>>>> f66f8b1d
             }
             lastOptime = ts;
         }
@@ -709,16 +669,6 @@
                     // Otherwise, it's present; zero objects were updated because of additional
                     // specifiers in the query for idempotence
                 }
-<<<<<<< HEAD
-                else {
-                    // this could happen benignly on an oplog duplicate replay of an upsert
-                    // (because we are idempotent),
-                    // if an regular non-mod update fails the item is (presumably) missing.
-                    if( !upsert ) {
-                        failedUpdate = true;
-                        log() << "replication update of non-mod failed: " << op.toString() << endl;
-                    }
-=======
             } else {
                 // this could happen benignly on an oplog duplicate replay of an upsert
                 // (because we are idempotent),
@@ -726,7 +676,6 @@
                 if (!upsert) {
                     failedUpdate = true;
                     log() << "replication update of non-mod failed: " << op.toString() << endl;
->>>>>>> f66f8b1d
                 }
             }
         }

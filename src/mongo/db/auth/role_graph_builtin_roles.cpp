/**
 *    Copyright (C) 2013 10gen Inc.
 *
 *    This program is free software: you can redistribute it and/or  modify
 *    it under the terms of the GNU Affero General Public License, version 3,
 *    as published by the Free Software Foundation.
 *
 *    This program is distributed in the hope that it will be useful,
 *    but WITHOUT ANY WARRANTY; without even the implied warranty of
 *    MERCHANTABILITY or FITNESS FOR A PARTICULAR PURPOSE.  See the
 *    GNU Affero General Public License for more details.
 *
 *    You should have received a copy of the GNU Affero General Public License
 *    along with this program.  If not, see <http://www.gnu.org/licenses/>.
 *
 *    As a special exception, the copyright holders give permission to link the
 *    code of portions of this program with the OpenSSL library under certain
 *    conditions as described in each individual source file and distribute
 *    linked combinations including the program with the OpenSSL library. You
 *    must comply with the GNU Affero General Public License in all respects
 *    for all of the code used other than as permitted herein. If you modify
 *    file(s) with this exception, you may extend this exception to your
 *    version of the file(s), but you are not obligated to do so. If you do not
 *    wish to do so, delete this exception statement from your version. If you
 *    delete this exception statement from all source files in the program,
 *    then also delete it in the license file.
 */

#include "mongo/db/auth/role_graph.h"

#include "mongo/base/init.h"
#include "mongo/base/status.h"
#include "mongo/db/auth/authorization_manager.h"
#include "mongo/db/auth/privilege.h"
#include "mongo/db/auth/role_name.h"

namespace mongo {

namespace {
constexpr StringData ADMIN_DBNAME = "admin"_sd;
constexpr StringData BUILTIN_ROLE_READ = "read"_sd;
constexpr StringData BUILTIN_ROLE_READ_WRITE = "readWrite"_sd;
constexpr StringData BUILTIN_ROLE_USER_ADMIN = "userAdmin"_sd;
constexpr StringData BUILTIN_ROLE_DB_ADMIN = "dbAdmin"_sd;
constexpr StringData BUILTIN_ROLE_CLUSTER_ADMIN = "clusterAdmin"_sd;
constexpr StringData BUILTIN_ROLE_READ_ANY_DB = "readAnyDatabase"_sd;
constexpr StringData BUILTIN_ROLE_READ_WRITE_ANY_DB = "readWriteAnyDatabase"_sd;
constexpr StringData BUILTIN_ROLE_USER_ADMIN_ANY_DB = "userAdminAnyDatabase"_sd;
constexpr StringData BUILTIN_ROLE_DB_ADMIN_ANY_DB = "dbAdminAnyDatabase"_sd;
constexpr StringData BUILTIN_ROLE_ROOT = "root"_sd;
constexpr StringData BUILTIN_ROLE_INTERNAL = "__system"_sd;
constexpr StringData BUILTIN_ROLE_DB_OWNER = "dbOwner"_sd;
constexpr StringData BUILTIN_ROLE_CLUSTER_MONITOR = "clusterMonitor"_sd;
constexpr StringData BUILTIN_ROLE_HOST_MANAGEMENT = "hostManager"_sd;
constexpr StringData BUILTIN_ROLE_CLUSTER_MANAGEMENT = "clusterManager"_sd;
constexpr StringData BUILTIN_ROLE_BACKUP = "backup"_sd;
constexpr StringData BUILTIN_ROLE_RESTORE = "restore"_sd;
constexpr StringData BUILTIN_ROLE_ENABLE_SHARDING = "enableSharding"_sd;
constexpr StringData BUILTIN_ROLE_QUERYABLE_BACKUP = "__queryableBackup"_sd;

/// Actions that the "read" role may perform on a normal resources of a specific database, and
/// that the "readAnyDatabase" role may perform on normal resources of any database.
ActionSet readRoleActions;

/// Actions that the "readWrite" role may perform on a normal resources of a specific database,
/// and that the "readWriteAnyDatabase" role may perform on normal resources of any database.
ActionSet readWriteRoleActions;

/// Actions that the "userAdmin" role may perform on normal resources of a specific database,
/// and that the "userAdminAnyDatabase" role may perform on normal resources of any database.
ActionSet userAdminRoleActions;

/// Actions that the "dbAdmin" role may perform on normal resources of a specific database,
// and that the "dbAdminAnyDatabase" role may perform on normal resources of any database.
ActionSet dbAdminRoleActions;

/// Actions that the "clusterMonitor" role may perform on the cluster resource.
ActionSet clusterMonitorRoleClusterActions;

/// Actions that the "clusterMonitor" role may perform on any database.
ActionSet clusterMonitorRoleDatabaseActions;

/// Actions that the "hostManager" role may perform on the cluster resource.
ActionSet hostManagerRoleClusterActions;

/// Actions that the "hostManager" role may perform on any database.
ActionSet hostManagerRoleDatabaseActions;

/// Actions that the "clusterManager" role may perform on the cluster resource.
ActionSet clusterManagerRoleClusterActions;

/// Actions that the "clusterManager" role may perform on any database
ActionSet clusterManagerRoleDatabaseActions;

ActionSet& operator<<(ActionSet& target, ActionType source) {
    target.addAction(source);
    return target;
}

void operator+=(ActionSet& target, const ActionSet& source) {
    target.addAllActionsFromSet(source);
}

// This sets up the built-in role ActionSets.  This is what determines what actions each role
// is authorized to perform
// Note: we suppress clang-format for this function because we want each enum value on a separate
// line
// clang-format off
MONGO_INITIALIZER(AuthorizationBuiltinRoles)(InitializerContext* context) {
    // Read role
    readRoleActions
        << ActionType::changeStream
        << ActionType::collStats
        << ActionType::dbHash
        << ActionType::dbStats
        << ActionType::find
        << ActionType::killCursors
        << ActionType::listCollections
        << ActionType::listIndexes
        << ActionType::planCacheRead;

    // Read-write role
    readWriteRoleActions += readRoleActions;
    readWriteRoleActions
        << ActionType::convertToCapped  // db admin gets this also
        << ActionType::createCollection  // db admin gets this also
        << ActionType::dropCollection
        << ActionType::dropIndex
        << ActionType::emptycapped
        << ActionType::createIndex
        << ActionType::insert
        << ActionType::remove
        << ActionType::renameCollectionSameDB  // db admin gets this also
        << ActionType::update;

    // User admin role
    userAdminRoleActions
        << ActionType::changeCustomData
        << ActionType::changePassword
        << ActionType::createUser
        << ActionType::createRole
        << ActionType::dropUser
        << ActionType::dropRole
        << ActionType::grantRole
        << ActionType::revokeRole
        << ActionType::setAuthenticationRestriction
        << ActionType::viewUser
        << ActionType::viewRole;


    // DB admin role
    dbAdminRoleActions
        << ActionType::bypassDocumentValidation
        << ActionType::collMod
        << ActionType::collStats  // clusterMonitor gets this also
        << ActionType::compact
        << ActionType::convertToCapped  // read_write gets this also
        << ActionType::createCollection // read_write gets this also
        << ActionType::dbStats  // clusterMonitor gets this also
        << ActionType::dropCollection
        << ActionType::dropDatabase  // clusterAdmin gets this also TODO(spencer): should
                                     // readWriteAnyDatabase?
        << ActionType::dropIndex
        << ActionType::createIndex
        << ActionType::enableProfiler
        << ActionType::listCollections
        << ActionType::listIndexes
        << ActionType::planCacheIndexFilter
        << ActionType::planCacheRead
        << ActionType::planCacheWrite
        << ActionType::reIndex
        << ActionType::renameCollectionSameDB  // read_write gets this also
<<<<<<< HEAD
        << ActionType::startBackup
        << ActionType::repairDatabase
=======
>>>>>>> 3348045a
        << ActionType::storageDetails
        << ActionType::validate;

    // clusterMonitor role actions that target the cluster resource
    clusterMonitorRoleClusterActions
        << ActionType::checkFreeMonitoringStatus
        << ActionType::connPoolStats
        << ActionType::getCmdLineOpts
        << ActionType::getLog
        << ActionType::getParameter
        << ActionType::getShardMap
        << ActionType::hostInfo
        << ActionType::listCursors // clusterManager gets this also
        << ActionType::listDatabases
        << ActionType::listSessions // clusterManager gets this also
        << ActionType::listShards  // clusterManager gets this also
        << ActionType::netstat
        << ActionType::replSetGetConfig  // clusterManager gets this also
        << ActionType::replSetGetStatus  // clusterManager gets this also
        << ActionType::serverStatus 
        << ActionType::top
        << ActionType::useUUID
        << ActionType::inprog
        << ActionType::shardingState;

    // clusterMonitor role actions that target a database (or collection) resource
    clusterMonitorRoleDatabaseActions 
        << ActionType::collStats  // dbAdmin gets this also
        << ActionType::dbStats  // dbAdmin gets this also
        << ActionType::getDatabaseVersion
        << ActionType::getShardVersion
        << ActionType::indexStats;

    // hostManager role actions that target the cluster resource
    hostManagerRoleClusterActions
        << ActionType::applicationMessage  // clusterManager gets this also
        << ActionType::connPoolSync
        << ActionType::cpuProfiler
        << ActionType::logRotate
        << ActionType::setParameter
        << ActionType::shutdown
        << ActionType::touch
        << ActionType::unlock
        << ActionType::flushRouterConfig  // clusterManager gets this also
        << ActionType::fsync
        << ActionType::invalidateUserCache // userAdminAnyDatabase gets this also
        << ActionType::killAnyCursor
        << ActionType::killAnySession
        << ActionType::killop
        << ActionType::replSetResizeOplog
        << ActionType::resync;  // clusterManager gets this also

    // hostManager role actions that target the database resource
    hostManagerRoleDatabaseActions
        << ActionType::killCursors;


    // clusterManager role actions that target the cluster resource
    clusterManagerRoleClusterActions
        << ActionType::appendOplogNote  // backup gets this also
        << ActionType::applicationMessage  // hostManager gets this also
        << ActionType::replSetConfigure
        << ActionType::replSetGetConfig  // clusterMonitor gets this also
        << ActionType::replSetGetStatus  // clusterMonitor gets this also
        << ActionType::replSetStateChange
        << ActionType::resync  // hostManager gets this also
        << ActionType::addShard 
        << ActionType::removeShard
        << ActionType::listCursors // clusterManager gets this also
        << ActionType::listSessions  // clusterMonitor gets this also
        << ActionType::listShards  // clusterMonitor gets this also
        << ActionType::flushRouterConfig  // hostManager gets this also
        << ActionType::cleanupOrphaned
        << ActionType::setFeatureCompatibilityVersion
        << ActionType::setFreeMonitoring;

    clusterManagerRoleDatabaseActions
        << ActionType::splitChunk
        << ActionType::moveChunk
        << ActionType::enableSharding
        << ActionType::splitVector;

    return Status::OK();
}
// clang-format on

void addReadOnlyDbPrivileges(PrivilegeVector* privileges, StringData dbName) {
    Privilege::addPrivilegeToPrivilegeVector(
        privileges, Privilege(ResourcePattern::forDatabaseName(dbName), readRoleActions));
    Privilege::addPrivilegeToPrivilegeVector(
        privileges,
        Privilege(ResourcePattern::forExactNamespace(NamespaceString(dbName, "system.indexes")),
                  readRoleActions));
    Privilege::addPrivilegeToPrivilegeVector(
        privileges,
        Privilege(ResourcePattern::forExactNamespace(NamespaceString(dbName, "system.js")),
                  readRoleActions));
    Privilege::addPrivilegeToPrivilegeVector(
        privileges,
        Privilege(ResourcePattern::forExactNamespace(NamespaceString(dbName, "system.namespaces")),
                  readRoleActions));
}

void addReadWriteDbPrivileges(PrivilegeVector* privileges, StringData dbName) {
    addReadOnlyDbPrivileges(privileges, dbName);
    Privilege::addPrivilegeToPrivilegeVector(
        privileges, Privilege(ResourcePattern::forDatabaseName(dbName), readWriteRoleActions));
    Privilege::addPrivilegeToPrivilegeVector(
        privileges,
        Privilege(ResourcePattern::forExactNamespace(NamespaceString(dbName, "system.js")),
                  readWriteRoleActions));
}

void addUserAdminDbPrivileges(PrivilegeVector* privileges, StringData dbName) {
    privileges->push_back(
        Privilege(ResourcePattern::forDatabaseName(dbName), userAdminRoleActions));
}

void addDbAdminDbPrivileges(PrivilegeVector* privileges, StringData dbName) {
    Privilege::addPrivilegeToPrivilegeVector(
        privileges, Privilege(ResourcePattern::forDatabaseName(dbName), dbAdminRoleActions));
    Privilege::addPrivilegeToPrivilegeVector(
        privileges,
        Privilege(ResourcePattern::forExactNamespace(NamespaceString(dbName, "system.indexes")),
                  readRoleActions));
    Privilege::addPrivilegeToPrivilegeVector(
        privileges,
        Privilege(ResourcePattern::forExactNamespace(NamespaceString(dbName, "system.namespaces")),
                  readRoleActions));

    ActionSet profileActions = readRoleActions;
    profileActions.addAction(ActionType::convertToCapped);
    profileActions.addAction(ActionType::createCollection);
    profileActions.addAction(ActionType::dropCollection);
    Privilege::addPrivilegeToPrivilegeVector(
        privileges,
        Privilege(ResourcePattern::forExactNamespace(NamespaceString(dbName, "system.profile")),
                  profileActions));
}

void addDbOwnerPrivileges(PrivilegeVector* privileges, StringData dbName) {
    addReadWriteDbPrivileges(privileges, dbName);
    addDbAdminDbPrivileges(privileges, dbName);
    addUserAdminDbPrivileges(privileges, dbName);
}

void addEnableShardingPrivileges(PrivilegeVector* privileges) {
    ActionSet enableShardingActions;
    enableShardingActions.addAction(ActionType::enableSharding);
    Privilege::addPrivilegeToPrivilegeVector(
        privileges, Privilege(ResourcePattern::forAnyNormalResource(), enableShardingActions));
}

void addReadOnlyAnyDbPrivileges(PrivilegeVector* privileges) {
    Privilege::addPrivilegeToPrivilegeVector(
        privileges, Privilege(ResourcePattern::forAnyNormalResource(), readRoleActions));
    Privilege::addPrivilegeToPrivilegeVector(
        privileges, Privilege(ResourcePattern::forClusterResource(), ActionType::listDatabases));
    Privilege::addPrivilegeToPrivilegeVector(
        privileges,
        Privilege(ResourcePattern::forCollectionName("system.indexes"), readRoleActions));
    Privilege::addPrivilegeToPrivilegeVector(
        privileges, Privilege(ResourcePattern::forCollectionName("system.js"), readRoleActions));
    Privilege::addPrivilegeToPrivilegeVector(
        privileges,
        Privilege(ResourcePattern::forCollectionName("system.namespaces"), readRoleActions));
}

void addReadWriteAnyDbPrivileges(PrivilegeVector* privileges) {
    addReadOnlyAnyDbPrivileges(privileges);
    Privilege::addPrivilegeToPrivilegeVector(
        privileges, Privilege(ResourcePattern::forAnyNormalResource(), readWriteRoleActions));
    Privilege::addPrivilegeToPrivilegeVector(
        privileges,
        Privilege(ResourcePattern::forCollectionName("system.js"), readWriteRoleActions));
}

void addUserAdminAnyDbPrivileges(PrivilegeVector* privileges) {
    Privilege::addPrivilegeToPrivilegeVector(
        privileges, Privilege(ResourcePattern::forAnyNormalResource(), userAdminRoleActions));
    Privilege::addPrivilegeToPrivilegeVector(
        privileges, Privilege(ResourcePattern::forClusterResource(), ActionType::listDatabases));
    Privilege::addPrivilegeToPrivilegeVector(
        privileges,
        Privilege(ResourcePattern::forClusterResource(), ActionType::authSchemaUpgrade));
    Privilege::addPrivilegeToPrivilegeVector(
        privileges,
        Privilege(ResourcePattern::forClusterResource(), ActionType::invalidateUserCache));
    Privilege::addPrivilegeToPrivilegeVector(
        privileges, Privilege(ResourcePattern::forClusterResource(), ActionType::viewUser));
    Privilege::addPrivilegeToPrivilegeVector(
        privileges,
        Privilege(ResourcePattern::forAnyNormalResource(), ActionType::listCachedAndActiveUsers));

    ActionSet readRoleAndIndexActions;
    readRoleAndIndexActions += readRoleActions;
    readRoleAndIndexActions << ActionType::createIndex << ActionType::dropIndex;

    Privilege::addPrivilegeToPrivilegeVector(
        privileges, Privilege(ResourcePattern::forCollectionName("system.users"), readRoleActions));
    Privilege::addPrivilegeToPrivilegeVector(
        privileges,
        Privilege(
            ResourcePattern::forExactNamespace(AuthorizationManager::usersCollectionNamespace),
            readRoleAndIndexActions));
    Privilege::addPrivilegeToPrivilegeVector(
        privileges,
        Privilege(
            ResourcePattern::forExactNamespace(AuthorizationManager::rolesCollectionNamespace),
            readRoleAndIndexActions));
    Privilege::addPrivilegeToPrivilegeVector(
        privileges,
        Privilege(
            ResourcePattern::forExactNamespace(AuthorizationManager::versionCollectionNamespace),
            readRoleActions));
    Privilege::addPrivilegeToPrivilegeVector(
        privileges,
        Privilege(
            ResourcePattern::forExactNamespace(AuthorizationManager::usersAltCollectionNamespace),
            readRoleActions));
    Privilege::addPrivilegeToPrivilegeVector(
        privileges,
        Privilege(ResourcePattern::forExactNamespace(
                      AuthorizationManager::usersBackupCollectionNamespace),
                  readRoleActions));
}

void addDbAdminAnyDbPrivileges(PrivilegeVector* privileges) {
    Privilege::addPrivilegeToPrivilegeVector(
        privileges, Privilege(ResourcePattern::forClusterResource(), ActionType::listDatabases));
    Privilege::addPrivilegeToPrivilegeVector(
        privileges, Privilege(ResourcePattern::forAnyNormalResource(), dbAdminRoleActions));
    Privilege::addPrivilegeToPrivilegeVector(
        privileges,
        Privilege(ResourcePattern::forCollectionName("system.indexes"), readRoleActions));
    Privilege::addPrivilegeToPrivilegeVector(
        privileges,
        Privilege(ResourcePattern::forCollectionName("system.namespaces"), readRoleActions));
    ActionSet profileActions = readRoleActions;
    profileActions.addAction(ActionType::convertToCapped);
    profileActions.addAction(ActionType::createCollection);
    profileActions.addAction(ActionType::dropCollection);
    Privilege::addPrivilegeToPrivilegeVector(
        privileges,
        Privilege(ResourcePattern::forCollectionName("system.profile"), profileActions));
}

void addClusterMonitorPrivileges(PrivilegeVector* privileges) {
    Privilege::addPrivilegeToPrivilegeVector(
        privileges,
        Privilege(ResourcePattern::forClusterResource(), clusterMonitorRoleClusterActions));
    Privilege::addPrivilegeToPrivilegeVector(
        privileges,
        Privilege(ResourcePattern::forAnyNormalResource(), clusterMonitorRoleDatabaseActions));
    Privilege::addPrivilegeToPrivilegeVector(
        privileges,
        Privilege(ResourcePattern::forDatabaseName("config"), clusterMonitorRoleDatabaseActions));
    Privilege::addPrivilegeToPrivilegeVector(
        privileges,
        Privilege(ResourcePattern::forDatabaseName("local"), clusterMonitorRoleDatabaseActions));
    addReadOnlyDbPrivileges(privileges, "local");
    addReadOnlyDbPrivileges(privileges, "config");
    Privilege::addPrivilegeToPrivilegeVector(
        privileges,
        Privilege(ResourcePattern::forExactNamespace(NamespaceString("local", "system.replset")),
                  ActionType::find));
    Privilege::addPrivilegeToPrivilegeVector(
        privileges,
        Privilege(ResourcePattern::forCollectionName("system.profile"), ActionType::find));
}

void addHostManagerPrivileges(PrivilegeVector* privileges) {
    Privilege::addPrivilegeToPrivilegeVector(
        privileges,
        Privilege(ResourcePattern::forClusterResource(), hostManagerRoleClusterActions));
    Privilege::addPrivilegeToPrivilegeVector(
        privileges,
        Privilege(ResourcePattern::forAnyNormalResource(), hostManagerRoleDatabaseActions));
}

void addClusterManagerPrivileges(PrivilegeVector* privileges) {
    Privilege::addPrivilegeToPrivilegeVector(
        privileges,
        Privilege(ResourcePattern::forClusterResource(), clusterManagerRoleClusterActions));
    Privilege::addPrivilegeToPrivilegeVector(
        privileges,
        Privilege(ResourcePattern::forAnyNormalResource(), clusterManagerRoleDatabaseActions));
    Privilege::addPrivilegeToPrivilegeVector(
        privileges,
        Privilege(ResourcePattern::forDatabaseName("config"), clusterManagerRoleDatabaseActions));
    Privilege::addPrivilegeToPrivilegeVector(
        privileges,
        Privilege(ResourcePattern::forDatabaseName("local"), clusterManagerRoleDatabaseActions));
    Privilege::addPrivilegeToPrivilegeVector(
        privileges,
        Privilege(ResourcePattern::forExactNamespace(NamespaceString("local", "system.replset")),
                  readRoleActions));
    addReadOnlyDbPrivileges(privileges, "config");

    ActionSet writeActions;
    writeActions << ActionType::insert << ActionType::update << ActionType::remove;
    Privilege::addPrivilegeToPrivilegeVector(
        privileges, Privilege(ResourcePattern::forDatabaseName("config"), writeActions));
    Privilege::addPrivilegeToPrivilegeVector(
        privileges, Privilege(ResourcePattern::forDatabaseName("local"), writeActions));
}

void addClusterAdminPrivileges(PrivilegeVector* privileges) {
    addClusterMonitorPrivileges(privileges);
    addHostManagerPrivileges(privileges);
    addClusterManagerPrivileges(privileges);
    Privilege::addPrivilegeToPrivilegeVector(
        privileges, Privilege(ResourcePattern::forAnyNormalResource(), ActionType::dropDatabase));
}


void addQueryableBackupPrivileges(PrivilegeVector* privileges) {
    Privilege::addPrivilegeToPrivilegeVector(
        privileges, Privilege(ResourcePattern::forAnyResource(), ActionType::collStats));
    Privilege::addPrivilegeToPrivilegeVector(
        privileges, Privilege(ResourcePattern::forAnyNormalResource(), ActionType::find));
    Privilege::addPrivilegeToPrivilegeVector(
        privileges, Privilege(ResourcePattern::forAnyResource(), ActionType::listCollections));
    Privilege::addPrivilegeToPrivilegeVector(
        privileges, Privilege(ResourcePattern::forAnyResource(), ActionType::listIndexes));
    Privilege::addPrivilegeToPrivilegeVector(
        privileges, Privilege(ResourcePattern::forAnyNormalResource(), ActionType::startBackup));

    ActionSet clusterActions;
    clusterActions << ActionType::getParameter  // To check authSchemaVersion
                   << ActionType::listDatabases << ActionType::useUUID;
    Privilege::addPrivilegeToPrivilegeVector(
        privileges, Privilege(ResourcePattern::forClusterResource(), clusterActions));

    Privilege::addPrivilegeToPrivilegeVector(
        privileges, Privilege(ResourcePattern::forDatabaseName("config"), ActionType::find));

    Privilege::addPrivilegeToPrivilegeVector(
        privileges, Privilege(ResourcePattern::forDatabaseName("local"), ActionType::find));

    Privilege::addPrivilegeToPrivilegeVector(
        privileges,
        Privilege(ResourcePattern::forCollectionName("system.indexes"), ActionType::find));

    Privilege::addPrivilegeToPrivilegeVector(
        privileges,
        Privilege(ResourcePattern::forCollectionName("system.namespaces"), ActionType::find));

    Privilege::addPrivilegeToPrivilegeVector(
        privileges, Privilege(ResourcePattern::forCollectionName("system.js"), ActionType::find));

    Privilege::addPrivilegeToPrivilegeVector(
        privileges,
        Privilege(ResourcePattern::forCollectionName("system.users"), ActionType::find));

    Privilege::addPrivilegeToPrivilegeVector(
        privileges,
        Privilege(ResourcePattern::forCollectionName("system.profile"), ActionType::find));

    Privilege::addPrivilegeToPrivilegeVector(
        privileges,
        Privilege(
            ResourcePattern::forExactNamespace(AuthorizationManager::usersAltCollectionNamespace),
            ActionType::find));

    Privilege::addPrivilegeToPrivilegeVector(
        privileges,
        Privilege(ResourcePattern::forExactNamespace(
                      AuthorizationManager::usersBackupCollectionNamespace),
                  ActionType::find));

    Privilege::addPrivilegeToPrivilegeVector(
        privileges,
        Privilege(
            ResourcePattern::forExactNamespace(AuthorizationManager::rolesCollectionNamespace),
            ActionType::find));

    Privilege::addPrivilegeToPrivilegeVector(
        privileges,
        Privilege(
            ResourcePattern::forExactNamespace(AuthorizationManager::versionCollectionNamespace),
            ActionType::find));

    Privilege::addPrivilegeToPrivilegeVector(
        privileges,
        Privilege(ResourcePattern::forExactNamespace(NamespaceString("config", "settings")),
                  ActionType::find));
}

void addBackupPrivileges(PrivilegeVector* privileges) {
    ActionSet clusterActions;
    clusterActions << ActionType::appendOplogNote;  // For BRS
    Privilege::addPrivilegeToPrivilegeVector(
        privileges, Privilege(ResourcePattern::forClusterResource(), clusterActions));

    ActionSet configSettingsActions;
    configSettingsActions << ActionType::insert << ActionType::update;
    Privilege::addPrivilegeToPrivilegeVector(
        privileges,
        Privilege(ResourcePattern::forExactNamespace(NamespaceString("config", "settings")),
                  configSettingsActions));

    addQueryableBackupPrivileges(privileges);
}

void addRestorePrivileges(PrivilegeVector* privileges) {
    ActionSet actions;
    actions << ActionType::bypassDocumentValidation << ActionType::collMod
            << ActionType::convertToCapped << ActionType::createCollection
            << ActionType::createIndex << ActionType::dropCollection << ActionType::insert;

    Privilege::addPrivilegeToPrivilegeVector(
        privileges, Privilege(ResourcePattern::forAnyNormalResource(), actions));

    Privilege::addPrivilegeToPrivilegeVector(
        privileges, Privilege(ResourcePattern::forCollectionName("system.js"), actions));

    // Need to be able to query system.namespaces to check existing collection options.
    Privilege::addPrivilegeToPrivilegeVector(
        privileges,
        Privilege(ResourcePattern::forCollectionName("system.namespaces"), ActionType::find));
    Privilege::addPrivilegeToPrivilegeVector(
        privileges, Privilege(ResourcePattern::forAnyResource(), ActionType::listCollections));

    Privilege::addPrivilegeToPrivilegeVector(
        privileges, Privilege(ResourcePattern::forDatabaseName("config"), actions));

    Privilege::addPrivilegeToPrivilegeVector(
        privileges, Privilege(ResourcePattern::forDatabaseName("local"), actions));

    // Privileges for user/role management
    Privilege::addPrivilegeToPrivilegeVector(
        privileges, Privilege(ResourcePattern::forAnyNormalResource(), userAdminRoleActions));

    Privilege::addPrivilegeToPrivilegeVector(
        privileges,
        Privilege(ResourcePattern::forExactNamespace(
                      AuthorizationManager::defaultTempUsersCollectionNamespace),
                  ActionType::find));

    Privilege::addPrivilegeToPrivilegeVector(
        privileges,
        Privilege(ResourcePattern::forExactNamespace(
                      AuthorizationManager::defaultTempRolesCollectionNamespace),
                  ActionType::find));

    Privilege::addPrivilegeToPrivilegeVector(
        privileges,
        Privilege(
            ResourcePattern::forExactNamespace(AuthorizationManager::usersAltCollectionNamespace),
            actions));

    Privilege::addPrivilegeToPrivilegeVector(
        privileges,
        Privilege(ResourcePattern::forExactNamespace(
                      AuthorizationManager::usersBackupCollectionNamespace),
                  actions));

    actions << ActionType::find;
    Privilege::addPrivilegeToPrivilegeVector(
        privileges,
        Privilege(
            ResourcePattern::forExactNamespace(AuthorizationManager::versionCollectionNamespace),
            actions));

    // Need additional actions on system.users.
    actions << ActionType::update << ActionType::remove;
    Privilege::addPrivilegeToPrivilegeVector(
        privileges, Privilege(ResourcePattern::forCollectionName("system.users"), actions));

    // Need to be able to run getParameter to check authSchemaVersion
    Privilege::addPrivilegeToPrivilegeVector(
        privileges, Privilege(ResourcePattern::forClusterResource(), ActionType::getParameter));

    // Need to be able to create an index on the system.roles collection.
    Privilege::addPrivilegeToPrivilegeVector(
        privileges,
        Privilege(
            ResourcePattern::forExactNamespace(AuthorizationManager::rolesCollectionNamespace),
            ActionType::createIndex));

    // Need to be able to force UUID consistency in sharded restores
    Privilege::addPrivilegeToPrivilegeVector(
        privileges,
        Privilege(ResourcePattern::forClusterResource(),
                  {ActionType::forceUUID, ActionType::useUUID}));
}

void addRootRolePrivileges(PrivilegeVector* privileges) {
    addClusterAdminPrivileges(privileges);
    addUserAdminAnyDbPrivileges(privileges);
    addDbAdminAnyDbPrivileges(privileges);
    addReadWriteAnyDbPrivileges(privileges);
    addBackupPrivileges(privileges);
    addRestorePrivileges(privileges);
    Privilege::addPrivilegeToPrivilegeVector(
        privileges, Privilege(ResourcePattern::forAnyResource(), ActionType::validate));
}

void addInternalRolePrivileges(PrivilegeVector* privileges) {
    RoleGraph::generateUniversalPrivileges(privileges);
}

}  // namespace

bool RoleGraph::addPrivilegesForBuiltinRole(const RoleName& roleName, PrivilegeVector* result) {
    const bool isAdminDB = (roleName.getDB() == ADMIN_DBNAME);

    if (roleName.getRole() == BUILTIN_ROLE_READ) {
        addReadOnlyDbPrivileges(result, roleName.getDB());
    } else if (roleName.getRole() == BUILTIN_ROLE_READ_WRITE) {
        addReadWriteDbPrivileges(result, roleName.getDB());
    } else if (roleName.getRole() == BUILTIN_ROLE_USER_ADMIN) {
        addUserAdminDbPrivileges(result, roleName.getDB());
    } else if (roleName.getRole() == BUILTIN_ROLE_DB_ADMIN) {
        addDbAdminDbPrivileges(result, roleName.getDB());
    } else if (roleName.getRole() == BUILTIN_ROLE_DB_OWNER) {
        addDbOwnerPrivileges(result, roleName.getDB());
    } else if (roleName.getRole() == BUILTIN_ROLE_ENABLE_SHARDING) {
        addEnableShardingPrivileges(result);
    } else if (isAdminDB && roleName.getRole() == BUILTIN_ROLE_READ_ANY_DB) {
        addReadOnlyAnyDbPrivileges(result);
    } else if (isAdminDB && roleName.getRole() == BUILTIN_ROLE_READ_WRITE_ANY_DB) {
        addReadWriteAnyDbPrivileges(result);
    } else if (isAdminDB && roleName.getRole() == BUILTIN_ROLE_USER_ADMIN_ANY_DB) {
        addUserAdminAnyDbPrivileges(result);
    } else if (isAdminDB && roleName.getRole() == BUILTIN_ROLE_DB_ADMIN_ANY_DB) {
        addDbAdminAnyDbPrivileges(result);
    } else if (isAdminDB && roleName.getRole() == BUILTIN_ROLE_CLUSTER_MONITOR) {
        addClusterMonitorPrivileges(result);
    } else if (isAdminDB && roleName.getRole() == BUILTIN_ROLE_HOST_MANAGEMENT) {
        addHostManagerPrivileges(result);
    } else if (isAdminDB && roleName.getRole() == BUILTIN_ROLE_CLUSTER_MANAGEMENT) {
        addClusterManagerPrivileges(result);
    } else if (isAdminDB && roleName.getRole() == BUILTIN_ROLE_CLUSTER_ADMIN) {
        addClusterAdminPrivileges(result);
    } else if (isAdminDB && roleName.getRole() == BUILTIN_ROLE_QUERYABLE_BACKUP) {
        addQueryableBackupPrivileges(result);
    } else if (isAdminDB && roleName.getRole() == BUILTIN_ROLE_BACKUP) {
        addBackupPrivileges(result);
    } else if (isAdminDB && roleName.getRole() == BUILTIN_ROLE_RESTORE) {
        addRestorePrivileges(result);
    } else if (isAdminDB && roleName.getRole() == BUILTIN_ROLE_ROOT) {
        addRootRolePrivileges(result);
    } else if (isAdminDB && roleName.getRole() == BUILTIN_ROLE_INTERNAL) {
        addInternalRolePrivileges(result);
    } else {
        return false;
    }

    // One of the roles has matched, otherwise we would have returned already.
    return true;
}

void RoleGraph::generateUniversalPrivileges(PrivilegeVector* privileges) {
    ActionSet allActions;
    allActions.addAllActions();
    privileges->push_back(Privilege(ResourcePattern::forAnyResource(), allActions));
}

bool RoleGraph::isBuiltinRole(const RoleName& role) {
    if (!NamespaceString::validDBName(role.getDB(),
                                      NamespaceString::DollarInDbNameBehavior::Allow) ||
        role.getDB() == "$external") {
        return false;
    }

    bool isAdminDB = role.getDB() == ADMIN_DBNAME;

    if (role.getRole() == BUILTIN_ROLE_READ) {
        return true;
    } else if (role.getRole() == BUILTIN_ROLE_READ_WRITE) {
        return true;
    } else if (role.getRole() == BUILTIN_ROLE_USER_ADMIN) {
        return true;
    } else if (role.getRole() == BUILTIN_ROLE_DB_ADMIN) {
        return true;
    } else if (role.getRole() == BUILTIN_ROLE_DB_OWNER) {
        return true;
    } else if (role.getRole() == BUILTIN_ROLE_ENABLE_SHARDING) {
        return true;
    } else if (isAdminDB && role.getRole() == BUILTIN_ROLE_READ_ANY_DB) {
        return true;
    } else if (isAdminDB && role.getRole() == BUILTIN_ROLE_READ_WRITE_ANY_DB) {
        return true;
    } else if (isAdminDB && role.getRole() == BUILTIN_ROLE_USER_ADMIN_ANY_DB) {
        return true;
    } else if (isAdminDB && role.getRole() == BUILTIN_ROLE_DB_ADMIN_ANY_DB) {
        return true;
    } else if (isAdminDB && role.getRole() == BUILTIN_ROLE_CLUSTER_MONITOR) {
        return true;
    } else if (isAdminDB && role.getRole() == BUILTIN_ROLE_HOST_MANAGEMENT) {
        return true;
    } else if (isAdminDB && role.getRole() == BUILTIN_ROLE_CLUSTER_MANAGEMENT) {
        return true;
    } else if (isAdminDB && role.getRole() == BUILTIN_ROLE_CLUSTER_ADMIN) {
        return true;
    } else if (isAdminDB && role.getRole() == BUILTIN_ROLE_BACKUP) {
        return true;
    } else if (isAdminDB && role.getRole() == BUILTIN_ROLE_RESTORE) {
        return true;
    } else if (isAdminDB && role.getRole() == BUILTIN_ROLE_ROOT) {
        return true;
    } else if (isAdminDB && role.getRole() == BUILTIN_ROLE_INTERNAL) {
        return true;
    } else if (isAdminDB && role.getRole() == BUILTIN_ROLE_QUERYABLE_BACKUP) {
        return true;
    }
    return false;
}

void RoleGraph::_createBuiltinRolesForDBIfNeeded(StringData dbname) {
    _createBuiltinRoleIfNeeded(RoleName(BUILTIN_ROLE_READ, dbname));
    _createBuiltinRoleIfNeeded(RoleName(BUILTIN_ROLE_READ_WRITE, dbname));
    _createBuiltinRoleIfNeeded(RoleName(BUILTIN_ROLE_USER_ADMIN, dbname));
    _createBuiltinRoleIfNeeded(RoleName(BUILTIN_ROLE_DB_ADMIN, dbname));
    _createBuiltinRoleIfNeeded(RoleName(BUILTIN_ROLE_DB_OWNER, dbname));
    _createBuiltinRoleIfNeeded(RoleName(BUILTIN_ROLE_ENABLE_SHARDING, dbname));

    if (dbname == "admin") {
        _createBuiltinRoleIfNeeded(RoleName(BUILTIN_ROLE_READ_ANY_DB, dbname));
        _createBuiltinRoleIfNeeded(RoleName(BUILTIN_ROLE_READ_WRITE_ANY_DB, dbname));
        _createBuiltinRoleIfNeeded(RoleName(BUILTIN_ROLE_USER_ADMIN_ANY_DB, dbname));
        _createBuiltinRoleIfNeeded(RoleName(BUILTIN_ROLE_DB_ADMIN_ANY_DB, dbname));
        _createBuiltinRoleIfNeeded(RoleName(BUILTIN_ROLE_CLUSTER_MONITOR, dbname));
        _createBuiltinRoleIfNeeded(RoleName(BUILTIN_ROLE_HOST_MANAGEMENT, dbname));
        _createBuiltinRoleIfNeeded(RoleName(BUILTIN_ROLE_CLUSTER_MANAGEMENT, dbname));
        _createBuiltinRoleIfNeeded(RoleName(BUILTIN_ROLE_CLUSTER_ADMIN, dbname));
        _createBuiltinRoleIfNeeded(RoleName(BUILTIN_ROLE_BACKUP, dbname));
        _createBuiltinRoleIfNeeded(RoleName(BUILTIN_ROLE_RESTORE, dbname));
        _createBuiltinRoleIfNeeded(RoleName(BUILTIN_ROLE_ROOT, dbname));
        _createBuiltinRoleIfNeeded(RoleName(BUILTIN_ROLE_INTERNAL, dbname));
        _createBuiltinRoleIfNeeded(RoleName(BUILTIN_ROLE_QUERYABLE_BACKUP, dbname));
    }
}

void RoleGraph::_createBuiltinRoleIfNeeded(const RoleName& role) {
    if (!isBuiltinRole(role) || _roleExistsDontCreateBuiltin(role)) {
        return;
    }

    _createRoleDontCheckIfRoleExists(role);
    PrivilegeVector privileges;
    fassert(17145, addPrivilegesForBuiltinRole(role, &privileges));
    for (size_t i = 0; i < privileges.size(); ++i) {
        _addPrivilegeToRoleNoChecks(role, privileges[i]);
        _allPrivilegesForRole[role].push_back(privileges[i]);
    }
}

}  // namespace mongo<|MERGE_RESOLUTION|>--- conflicted
+++ resolved
@@ -170,11 +170,7 @@
         << ActionType::planCacheWrite
         << ActionType::reIndex
         << ActionType::renameCollectionSameDB  // read_write gets this also
-<<<<<<< HEAD
         << ActionType::startBackup
-        << ActionType::repairDatabase
-=======
->>>>>>> 3348045a
         << ActionType::storageDetails
         << ActionType::validate;
 

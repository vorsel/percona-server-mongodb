# -*- mode: python -*-

Import("env")

env = env.Clone()

env.SConscript(
    dirs=[
        'external',
    ],
    exports=[
        'env',
    ],
)

generateActionTypes = env.Command(
    target=['action_type.h', 'action_type.cpp'],
    source=['generate_action_types.py', 'action_types.txt'],
    action='$PYTHON $SOURCES $TARGETS')
env.Alias('generated-sources', generateActionTypes)

env.Library('auth_rolename', ['role_name.cpp'],
            LIBDEPS=[
                     '$BUILD_DIR/mongo/base',
            ]
)

env.Library(
    target = 'authentication_restriction',
    source = [
        'restriction_environment.cpp',
    ],
    LIBDEPS = [
        '$BUILD_DIR/mongo/base',
        '$BUILD_DIR/mongo/util/net/network',
    ],
)

env.Library(
    target='user_name',
    source=[
        'user_name.cpp',
    ],
    LIBDEPS=[
        '$BUILD_DIR/mongo/base',
    ],
)

env.CppUnitTest(
    target = 'restriction_test',
    source = 'restriction_test.cpp',
    LIBDEPS = [
        '$BUILD_DIR/mongo/base',
        'authentication_restriction',
    ],
)


# Just the data structures used
env.Library(
    target='authcore',
    source=[
        'authorization_manager.cpp',
        'authorization_session.cpp',
        'auth_decorations.cpp',
        'authz_manager_external_state.cpp',
        'authz_manager_external_state_local.cpp',
        'authz_session_external_state.cpp',
        'role_graph.cpp',
        'role_graph_update.cpp',
        'role_graph_builtin_roles.cpp',
        'user.cpp',
        'user_document_parser.cpp',
        'user_management_commands_parser.cpp',
        'user_set.cpp'
    ],
    LIBDEPS=[
             'address_restriction',
             'authprivilege',
             'auth_rolename',
             'authentication_restriction',
             'sasl_options',
             'user_name',
             '$BUILD_DIR/mongo/base',
             '$BUILD_DIR/mongo/base/secure_allocator',
             '$BUILD_DIR/mongo/bson/mutable/mutable_bson',
             '$BUILD_DIR/mongo/bson/util/bson_extract',
             '$BUILD_DIR/mongo/db/catalog/document_validation',
             '$BUILD_DIR/mongo/db/common',
             '$BUILD_DIR/mongo/db/global_settings',
             '$BUILD_DIR/mongo/db/namespace_string',
             '$BUILD_DIR/mongo/db/pipeline/lite_parsed_document_source',
             '$BUILD_DIR/mongo/db/service_context',
             '$BUILD_DIR/mongo/db/update/update_driver',
             '$BUILD_DIR/mongo/util/md5',
             '$BUILD_DIR/mongo/util/icu',
             '$BUILD_DIR/mongo/util/net/network',
    ],
)

env.Library(
    target='authprivilege',
    source=[
        'action_set.cpp',
        'action_type.cpp',
        'privilege.cpp',
        'privilege_parser.cpp',
        'resource_pattern.cpp',
    ],
    LIBDEPS=[
        '$BUILD_DIR/mongo/base',
        '$BUILD_DIR/mongo/db/common',
    ]
)

env.Library(
    target='authcommon',
    source=[
        'internal_user_auth.cpp',
    ],
    LIBDEPS=[
        '$BUILD_DIR/mongo/base',
        '$BUILD_DIR/mongo/bson/mutable/mutable_bson',
        '$BUILD_DIR/mongo/bson/util/bson_extract',
    ],
)

env.Library('authorization_manager_global',
            [
                'authorization_manager_global.cpp',
            ],
            LIBDEPS=[
                'authcore',
                '$BUILD_DIR/mongo/db/server_options_core',
                '$BUILD_DIR/mongo/db/service_context',
            ])

env.Library(
    target='authorization_manager_mock_init',
    source=[
        'authorization_manager_mock_init.cpp'
    ],
    LIBDEPS=[
        'authcore',
        'authmocks',
        '$BUILD_DIR/mongo/executor/thread_pool_task_executor',
        '$BUILD_DIR/mongo/executor/network_interface_thread_pool',
        '$BUILD_DIR/mongo/executor/network_interface_factory'
    ],
)

<<<<<<< HEAD
## NOTE: We could make external auth non-optional by removing this
## predicate check on the SASL_CLIENT flag.
optionalExternalSaslDeps = []
if env['MONGO_BUILD_SASL_CLIENT']:
    optionalExternalSaslDeps = ['external/externalsaslauth']

env.Library('authservercommon',
            [
                'authz_session_external_state_server_common.cpp',
                'sasl_commands.cpp',
                'security_key.cpp',
            ],
            LIBDEPS=[
                '$BUILD_DIR/mongo/db/commands/core',
                'authcommon',
                'authcore',
                'authorization_manager_global',
                'saslauth',
                'security_file',
            ] + optionalExternalSaslDeps)
=======
env.Library(
    target='authservercommon',
    source=[
        'authz_session_external_state_server_common.cpp',
        'sasl_commands.cpp',
        'security_key.cpp',
    ],
    LIBDEPS=[
        'authcommon',
        'authcore',
        'authorization_manager_global',
        'saslauth',
        'security_file',
    ],
    LIBDEPS_PRIVATE=[
        '$BUILD_DIR/mongo/client/sasl_client',
        '$BUILD_DIR/mongo/db/audit',
        '$BUILD_DIR/mongo/db/commands',
        '$BUILD_DIR/mongo/db/commands/servers',
        '$BUILD_DIR/mongo/db/commands/test_commands_enabled',
    ]
)
>>>>>>> 5430880b

env.Library('security_file',
            ['security_file.cpp'],
            LIBDEPS=[
                '$BUILD_DIR/mongo/base',
            ],
)

env.Library('sasl_options',
            ['sasl_options.cpp'],
            LIBDEPS=[
                '$BUILD_DIR/mongo/base',
                '$BUILD_DIR/mongo/db/server_parameters',
                '$BUILD_DIR/mongo/util/options_parser/options_parser',
            ],
)

env.Library(
    target='saslauth',
    source=[
        'sasl_mechanism_registry.cpp',
        'sasl_plain_server_conversation.cpp',
        'sasl_scram_server_conversation.cpp',
    ],
    LIBDEPS=[
        'authcore',
        'sasl_options',
        '$BUILD_DIR/mongo/base/secure_allocator',
        '$BUILD_DIR/mongo/db/commands/test_commands_enabled',
        '$BUILD_DIR/mongo/util/icu',
        '$BUILD_DIR/mongo/util/net/network',
    ],
)

env.CppUnitTest(target='sasl_mechanism_registry_test',
                source=[
                    'sasl_mechanism_registry_test.cpp',
                ],
                LIBDEPS=[
                    'authmocks',
                    'saslauth',
                    '$BUILD_DIR/mongo/db/service_context_noop_init',
                ])

env.Library('authmongod',
            ['authz_manager_external_state_d.cpp',
             'authz_session_external_state_d.cpp',
             'impersonation_session.cpp'
            ],
            LIBDEPS=[
                'authservercommon',
                '$BUILD_DIR/mongo/db/db_raii',
                '$BUILD_DIR/mongo/db/dbdirectclient',
                '$BUILD_DIR/mongo/db/dbhelpers',
                '$BUILD_DIR/mongo/db/repl/repl_coordinator_interface',
                '$BUILD_DIR/mongo/db/server_parameters',
            ],
)

env.Library('authmongos',
            ['authz_manager_external_state_s.cpp',
             'authz_session_external_state_s.cpp',
             'user_cache_invalidator_job.cpp'],
            LIBDEPS=[
                'authservercommon',
                '$BUILD_DIR/mongo/s/catalog/dist_lock_manager',
                '$BUILD_DIR/mongo/s/coreshard',
            ],
)

env.Library(
    target='authmocks',
    source=[
        'authz_manager_external_state_mock.cpp'
    ],
    LIBDEPS=[
        '$BUILD_DIR/mongo/db/matcher/expressions',
        '$BUILD_DIR/mongo/db/service_context',
        '$BUILD_DIR/mongo/db/update/update_driver',
        'authcore'
    ]
)

env.CppUnitTest('action_set_test', 'action_set_test.cpp',
                LIBDEPS=['authcore', 'authmocks'])
env.CppUnitTest('privilege_parser_test', 'privilege_parser_test.cpp',
                LIBDEPS=['authcore', 'authmocks'])
env.CppUnitTest('role_graph_test', 'role_graph_test.cpp',
                LIBDEPS=['authcore', 'authmocks'])
env.CppUnitTest('user_document_parser_test', 'user_document_parser_test.cpp',
                LIBDEPS=['authcore', 'authmocks'])
env.CppUnitTest('user_set_test', 'user_set_test.cpp',
                LIBDEPS=['authcore', 'authmocks'])
env.CppUnitTest('authorization_manager_test', 'authorization_manager_test.cpp',
                LIBDEPS=[
                    '$BUILD_DIR/mongo/transport/transport_layer_common',
                    '$BUILD_DIR/mongo/transport/transport_layer_mock',
                    'authcore',
                    'authmocks'
                ])

env.Library(
    target='authorization_session_for_test',
    source=[
        'authorization_session_for_test.cpp',
    ],
    LIBDEPS=[
        'authcore',
    ]
)

env.CppUnitTest(
    target='authorization_session_test',
    source=[
        'authorization_session_test.cpp',
    ],
    LIBDEPS=[
        'authcore',
        'authmocks',
        'saslauth',
        'authorization_session_for_test',
        '$BUILD_DIR/mongo/db/pipeline/pipeline',
        '$BUILD_DIR/mongo/db/service_context_d_test_fixture',
        '$BUILD_DIR/mongo/transport/transport_layer_mock',
    ]
)

env.Library(
    target='address_restriction',
    source=[
        'address_restriction.cpp',
        env.Idlc('address_restriction.idl')[0],
    ],
    LIBDEPS_PRIVATE=[
        'authentication_restriction',
        '$BUILD_DIR/mongo/base',
        '$BUILD_DIR/mongo/util/net/network',
        '$BUILD_DIR/mongo/idl/idl_parser',
    ],
)

env.CppUnitTest(
    target='address_restriction_test',
    source='address_restriction_test.cpp',
    LIBDEPS=[
       'address_restriction',
       '$BUILD_DIR/mongo/base',
       '$BUILD_DIR/mongo/util/net/network',
    ],
)

env.CppUnitTest(
    target='sasl_scram_test',
    source=[
        'sasl_authentication_session_test.cpp',
        'sasl_scram_test.cpp',
    ],
    LIBDEPS_PRIVATE=[
        'authmocks',
        'saslauth',
        '$BUILD_DIR/mongo/client/sasl_client',
        '$BUILD_DIR/mongo/db/service_context_noop_init',
    ],
)
<|MERGE_RESOLUTION|>--- conflicted
+++ resolved
@@ -149,7 +149,6 @@
     ],
 )
 
-<<<<<<< HEAD
 ## NOTE: We could make external auth non-optional by removing this
 ## predicate check on the SASL_CLIENT flag.
 optionalExternalSaslDeps = []
@@ -170,7 +169,7 @@
                 'saslauth',
                 'security_file',
             ] + optionalExternalSaslDeps)
-=======
+
 env.Library(
     target='authservercommon',
     source=[
@@ -193,7 +192,6 @@
         '$BUILD_DIR/mongo/db/commands/test_commands_enabled',
     ]
 )
->>>>>>> 5430880b
 
 env.Library('security_file',
             ['security_file.cpp'],

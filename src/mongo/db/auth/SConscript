# -*- mode: python -*-

Import("env")

env = env.Clone()

env.SConscript(
    dirs=[
        'external',
    ],
    exports=[
        'env',
    ],
)

generateActionTypes = env.Command(
    target=[
        'action_type.h', 'action_type.cpp'
    ],
    source=[
        'generate_action_types.py',
        'action_types.txt'
    ],
    action='$PYTHON $SOURCES $TARGETS',
)

env.Alias('generated-sources', generateActionTypes)

env.Library(
    target='authentication_restriction',
    source=[
        'restriction_environment.cpp',
    ],
    LIBDEPS=[
        '$BUILD_DIR/mongo/base',
        '$BUILD_DIR/mongo/util/net/network',
    ],
)

env.CppUnitTest(
    target='restriction_test',
    source=[
        'restriction_test.cpp',
    ],
    LIBDEPS=[
        '$BUILD_DIR/mongo/base',
        'authentication_restriction',
    ],
)

# The Auth library should consist only of the shimmed API for Auth usage and the implementations of
# the data structures used in that API.  No actual Auth subsystem implementation should exist in
# this library.
env.Library(
    target='auth',
    source=[
        'authorization_manager.cpp',
        'authorization_session.cpp',
        'auth_decorations.cpp',
        'user_name.cpp',
        'role_name.cpp',
    ],
    LIBDEPS=[
        '$BUILD_DIR/mongo/base',
        '$BUILD_DIR/mongo/db/service_context',
    ],
)

env.Library(
    target='user',
    source=[
        'user.cpp',
    ],
    LIBDEPS=[
        'authprivilege',
        '$BUILD_DIR/mongo/base',
        '$BUILD_DIR/mongo/crypto/sha_block_${MONGO_CRYPTO}',
    ],
)

env.Library(
    target='auth_impl_internal_local',
    source=[
        'authz_manager_external_state_local.cpp',
    ],
    LIBDEPS=[
        'auth_impl_internal',
    ],
)

env.Library(
    target="role_graph",
    source=[
        'role_graph.cpp',
        'role_graph_builtin_roles.cpp',
    ],
    LIBDEPS=[
        'auth',
        'authprivilege',
        '$BUILD_DIR/mongo/base',
        '$BUILD_DIR/mongo/bson/mutable/mutable_bson',
    ],
)

env.Library(
    target='user_document_parser',
    source=[
        'user_document_parser.cpp',
    ],
    LIBDEPS=[
        'auth',
        'user',
        'role_graph_update',
        '$BUILD_DIR/mongo/base',
        '$BUILD_DIR/mongo/bson/mutable/mutable_bson',
        '$BUILD_DIR/mongo/bson/util/bson_extract',
    ],
)

env.Library(
    target='role_graph_update',
    source=[
        'role_graph_update.cpp',
    ],
    LIBDEPS=[
        'auth',
        'role_graph',
        '$BUILD_DIR/mongo/db/update/update_driver',
    ],
)

env.Library(
    target='auth_impl_internal',
    source=[
        'authorization_manager_impl.cpp',
        'authorization_session_impl.cpp',
        'authz_manager_external_state.cpp',
        'authz_session_external_state.cpp',
        'user_set.cpp',
    ],
    LIBDEPS=[
        'address_restriction',
        'auth',
        'authentication_restriction',
        'authorization_manager_global',
        'authprivilege',
        'role_graph',
        'sasl_options',
        'user',
        'user_document_parser',
        '$BUILD_DIR/mongo/base',
        '$BUILD_DIR/mongo/base/secure_allocator',
        '$BUILD_DIR/mongo/bson/mutable/mutable_bson',
        '$BUILD_DIR/mongo/bson/util/bson_extract',
        '$BUILD_DIR/mongo/db/catalog/document_validation',
        '$BUILD_DIR/mongo/db/common',
        '$BUILD_DIR/mongo/db/global_settings',
        '$BUILD_DIR/mongo/db/namespace_string',
        '$BUILD_DIR/mongo/db/pipeline/lite_parsed_document_source',
        '$BUILD_DIR/mongo/db/update/update_driver',
        '$BUILD_DIR/mongo/util/icu',
        '$BUILD_DIR/mongo/util/net/ssl_manager',
        '$BUILD_DIR/mongo/util/net/ssl_types',
    ],
)

env.Library(
    target='authprivilege',
    source=[
        'action_set.cpp',
        'action_type.cpp',
        'impersonation_session.cpp',
        'privilege.cpp',
        'privilege_parser.cpp',
        'resource_pattern.cpp',
        'user_management_commands_parser.cpp',
    ],
    LIBDEPS=[
        'auth',
        'address_restriction',
        '$BUILD_DIR/mongo/base',
        '$BUILD_DIR/mongo/bson/mutable/mutable_bson',
        '$BUILD_DIR/mongo/db/common',
    ],
    LIBDEPS_PRIVATE=[
        '$BUILD_DIR/mongo/rpc/metadata_impersonated_user',
    ]
)

env.Library(
    target='authorization_manager_global',
    source=[
        'authorization_manager_global.cpp',
    ],
    LIBDEPS=[
        'auth',
        '$BUILD_DIR/mongo/db/server_options_core',
        '$BUILD_DIR/mongo/db/service_context',
    ],
)

env.Library(
    target='security_key',
    source=[
        'security_key.cpp',
    ],
    LIBDEPS=[
        '$BUILD_DIR/mongo/base',
    ],
    LIBDEPS_PRIVATE=[
        'sasl_options',
        'security_file',
        'user',
        '$BUILD_DIR/mongo/base/secure_allocator',
        '$BUILD_DIR/mongo/client/authentication',
        '$BUILD_DIR/mongo/crypto/sha_block_${MONGO_CRYPTO}',
        '$BUILD_DIR/mongo/util/icu',
        '$BUILD_DIR/mongo/util/md5',
    ],
)

<<<<<<< HEAD
## NOTE: We could make external auth non-optional by removing this
## predicate check on the SASL_CLIENT flag.
optionalExternalSaslDeps = []
if env['MONGO_BUILD_SASL_CLIENT']:
    optionalExternalSaslDeps = ['external/externalsaslauth']
=======
env.CppUnitTest(
    target='security_key_test',
    source=[
        'security_key_test.cpp',
    ],
    LIBDEPS=[
        'auth',
        'security_file',
        'security_key',
        'user',
    ],
)
>>>>>>> 55e72b01

env.Library(
    target='authservercommon',
    source=[
        'authz_session_external_state_server_common.cpp',
        'sasl_commands.cpp',
    ],
    LIBDEPS=[
        'auth',
        'auth_impl_internal',
        'authorization_manager_global',
        'saslauth',
    ] + optionalExternalSaslDeps,
    LIBDEPS_PRIVATE=[
        '$BUILD_DIR/mongo/client/sasl_client',
        '$BUILD_DIR/mongo/db/audit',
        '$BUILD_DIR/mongo/db/commands',
        '$BUILD_DIR/mongo/db/commands/servers',
        '$BUILD_DIR/mongo/db/commands/test_commands_enabled',
    ],
)

yamlEnv = env.Clone()
yamlEnv.InjectThirdPartyIncludePaths(libraries=['yaml'])
yamlEnv.Library(
    target='security_file',
    source=[
        'security_file.cpp',
    ],
    LIBDEPS=[
        '$BUILD_DIR/mongo/base',
    ],
    LIBDEPS_PRIVATE=[
        '$BUILD_DIR/third_party/shim_yaml',
    ],
)

env.Library(
    target='sasl_options',
    source=[
        'sasl_options.cpp',
    ],
    LIBDEPS=[
        '$BUILD_DIR/mongo/base',
        '$BUILD_DIR/mongo/db/server_parameters',
        '$BUILD_DIR/mongo/util/net/network',
        '$BUILD_DIR/mongo/util/options_parser/options_parser',
    ],
)

env.Library(
    target='saslauth',
    source=[
        'sasl_mechanism_registry.cpp',
        'sasl_plain_server_conversation.cpp',
        'sasl_scram_server_conversation.cpp',
    ],
    LIBDEPS=[
        'auth',
        'authprivilege',
        'sasl_options',
        'user',
        '$BUILD_DIR/mongo/base',
        '$BUILD_DIR/mongo/base/secure_allocator',
        '$BUILD_DIR/mongo/crypto/sha_block_${MONGO_CRYPTO}',
        '$BUILD_DIR/mongo/db/commands/test_commands_enabled',
        '$BUILD_DIR/mongo/util/icu',
        '$BUILD_DIR/mongo/util/md5',
        '$BUILD_DIR/mongo/util/net/network',
    ],
)

env.CppUnitTest(target='sasl_mechanism_registry_test',
                source=[
                    'sasl_mechanism_registry_test.cpp',
                ],
                LIBDEPS=[
                    '$BUILD_DIR/mongo/db/service_context_test_fixture',
                    'authmocks',
                    'saslauth',
                ])

env.Library(
    target='authmongod',
    source=[
        'authz_manager_external_state_d.cpp',
        'authz_session_external_state_d.cpp',
    ],
    LIBDEPS=[
        'authservercommon',
        'auth_impl_internal_local',
        '$BUILD_DIR/mongo/db/db_raii',
        '$BUILD_DIR/mongo/db/dbdirectclient',
        '$BUILD_DIR/mongo/db/dbhelpers',
        '$BUILD_DIR/mongo/db/repl/repl_coordinator_interface',
        '$BUILD_DIR/mongo/db/server_parameters',
    ],
    LIBDEPS_PRIVATE=[
        '$BUILD_DIR/mongo/db/concurrency/lock_manager',
    ],
)

env.Library(
    target='authmongos',
    source=[
        'authz_manager_external_state_s.cpp',
        'authz_session_external_state_s.cpp',
        'user_cache_invalidator_job.cpp'],
    LIBDEPS=[
        'authservercommon',
        '$BUILD_DIR/mongo/s/catalog/dist_lock_manager',
        '$BUILD_DIR/mongo/s/coreshard',
    ],
)

env.Library(
    target='authmocks',
    source=[
        'authz_manager_external_state_mock.cpp',
        'authz_session_external_state_mock.cpp',
    ],
    LIBDEPS=[
        '$BUILD_DIR/mongo/db/matcher/expressions',
        '$BUILD_DIR/mongo/db/service_context',
        '$BUILD_DIR/mongo/db/update/update_driver',
        'auth',
        'auth_impl_internal',
        'auth_impl_internal_local',
    ],
)

env.CppUnitTest(
    target='action_set_test',
    source=[
        'action_set_test.cpp'
    ],
    LIBDEPS=[
        'auth',
        'authmocks',
        '$BUILD_DIR/mongo/db/service_context_test_fixture',
    ],
)

env.CppUnitTest(
    target='privilege_parser_test',
    source=[
        'privilege_parser_test.cpp',
    ],
    LIBDEPS=[
        'auth',
        'authmocks',
        '$BUILD_DIR/mongo/db/service_context_test_fixture',
    ],
)

env.CppUnitTest(
    target='role_graph_test',
    source=[
        'role_graph_test.cpp',
    ],
    LIBDEPS=[
        'auth',
        'authmocks',
        '$BUILD_DIR/mongo/db/service_context_test_fixture',
    ],
)

env.CppUnitTest(
    target='user_document_parser_test',
    source=[
        'user_document_parser_test.cpp',
    ],
    LIBDEPS=[
        'auth',
        'authmocks',
        '$BUILD_DIR/mongo/db/service_context_test_fixture',
    ],
)

env.CppUnitTest(
    target='user_set_test',
    source=[
        'user_set_test.cpp',
    ],
    LIBDEPS=[
        'auth',
        'authmocks',
        '$BUILD_DIR/mongo/db/service_context_test_fixture',
    ],
)

env.CppUnitTest(
    target='authorization_manager_test',
    source=[
        'authorization_manager_test.cpp',
    ],
    LIBDEPS=[
        'auth',
        'authmocks',
        '$BUILD_DIR/mongo/db/service_context_test_fixture',
        '$BUILD_DIR/mongo/transport/transport_layer_common',
        '$BUILD_DIR/mongo/transport/transport_layer_mock',
    ],
)

env.CppUnitTest(
    target='authorization_session_test',
    source=[
        'authorization_session_test.cpp',
        'authorization_session_for_test.cpp',
    ],
    LIBDEPS=[
        'auth',
        'authmocks',
        'auth_impl_internal',
        'saslauth',
        '$BUILD_DIR/mongo/db/pipeline/pipeline',
        '$BUILD_DIR/mongo/db/service_context_test_fixture',
        '$BUILD_DIR/mongo/transport/transport_layer_mock',
    ],
)

env.Library(
    target='address_restriction',
    source=[
        'address_restriction.cpp',
        env.Idlc('address_restriction.idl')[0],
    ],
    LIBDEPS_PRIVATE=[
        'authentication_restriction',
        '$BUILD_DIR/mongo/base',
        '$BUILD_DIR/mongo/util/net/network',
        '$BUILD_DIR/mongo/idl/idl_parser',
    ],
)

env.CppUnitTest(
    target='address_restriction_test',
    source=[
        'address_restriction_test.cpp',
    ],
    LIBDEPS=[
        'address_restriction',
        '$BUILD_DIR/mongo/base',
        '$BUILD_DIR/mongo/db/service_context_test_fixture',
        '$BUILD_DIR/mongo/util/net/network',
    ],
)

env.CppUnitTest(
    target='sasl_scram_test',
    source=[
        'sasl_authentication_session_test.cpp',
        'sasl_scram_test.cpp',
    ],
    LIBDEPS_PRIVATE=[
        'authmocks',
        'saslauth',
        '$BUILD_DIR/mongo/client/sasl_client',
        '$BUILD_DIR/mongo/db/service_context_test_fixture',
    ],
)
<|MERGE_RESOLUTION|>--- conflicted
+++ resolved
@@ -219,26 +219,24 @@
     ],
 )
 
-<<<<<<< HEAD
+env.CppUnitTest(
+    target='security_key_test',
+    source=[
+        'security_key_test.cpp',
+    ],
+    LIBDEPS=[
+        'auth',
+        'security_file',
+        'security_key',
+        'user',
+    ],
+)
+
 ## NOTE: We could make external auth non-optional by removing this
 ## predicate check on the SASL_CLIENT flag.
 optionalExternalSaslDeps = []
 if env['MONGO_BUILD_SASL_CLIENT']:
     optionalExternalSaslDeps = ['external/externalsaslauth']
-=======
-env.CppUnitTest(
-    target='security_key_test',
-    source=[
-        'security_key_test.cpp',
-    ],
-    LIBDEPS=[
-        'auth',
-        'security_file',
-        'security_key',
-        'user',
-    ],
-)
->>>>>>> 55e72b01
 
 env.Library(
     target='authservercommon',

// sorted_data_interface_test_unindex.cpp

/**
 *    Copyright (C) 2014 MongoDB Inc.
 *
 *    This program is free software: you can redistribute it and/or  modify
 *    it under the terms of the GNU Affero General Public License, version 3,
 *    as published by the Free Software Foundation.
 *
 *    This program is distributed in the hope that it will be useful,
 *    but WITHOUT ANY WARRANTY; without even the implied warranty of
 *    MERCHANTABILITY or FITNESS FOR A PARTICULAR PURPOSE.  See the
 *    GNU Affero General Public License for more details.
 *
 *    You should have received a copy of the GNU Affero General Public License
 *    along with this program.  If not, see <http://www.gnu.org/licenses/>.
 *
 *    As a special exception, the copyright holders give permission to link the
 *    code of portions of this program with the OpenSSL library under certain
 *    conditions as described in each individual source file and distribute
 *    linked combinations including the program with the OpenSSL library. You
 *    must comply with the GNU Affero General Public License in all respects for
 *    all of the code used other than as permitted herein. If you modify file(s)
 *    with this exception, you may extend this exception to your version of the
 *    file(s), but you are not obligated to do so. If you do not wish to do so,
 *    delete this exception statement from your version. If you delete this
 *    exception statement from all source files in the program, then also delete
 *    it in the license file.
 */

#include "mongo/db/storage/sorted_data_interface_test_harness.h"

#include <boost/scoped_ptr.hpp>

#include "mongo/db/storage/sorted_data_interface.h"
#include "mongo/unittest/unittest.h"

namespace mongo {

using boost::scoped_ptr;

// Insert a key and verify that it can be unindexed.
TEST(SortedDataInterface, Unindex) {
    scoped_ptr<HarnessHelper> harnessHelper(newHarnessHelper());
    scoped_ptr<SortedDataInterface> sorted(harnessHelper->newSortedDataInterface(false));

    {
        scoped_ptr<OperationContext> opCtx(harnessHelper->newOperationContext());
        ASSERT(sorted->isEmpty(opCtx.get()));
    }

    {
        scoped_ptr<OperationContext> opCtx(harnessHelper->newOperationContext());
        {
            WriteUnitOfWork uow(opCtx.get());
            ASSERT_OK(sorted->insert(opCtx.get(), key1, loc1, true));
            uow.commit();
        }
    }

    {
        scoped_ptr<OperationContext> opCtx(harnessHelper->newOperationContext());
        ASSERT_EQUALS(1, sorted->numEntries(opCtx.get()));
    }

    {
        scoped_ptr<OperationContext> opCtx(harnessHelper->newOperationContext());
        {
            WriteUnitOfWork uow(opCtx.get());
            sorted->unindex(opCtx.get(), key1, loc1, true);
            ASSERT(sorted->isEmpty(opCtx.get()));
            uow.commit();
        }
    }

    {
        scoped_ptr<OperationContext> opCtx(harnessHelper->newOperationContext());
        ASSERT(sorted->isEmpty(opCtx.get()));
    }
}

// Insert a compound key and verify that it can be unindexed.
TEST(SortedDataInterface, UnindexCompoundKey) {
    scoped_ptr<HarnessHelper> harnessHelper(newHarnessHelper());
    scoped_ptr<SortedDataInterface> sorted(harnessHelper->newSortedDataInterface(false));

    {
        scoped_ptr<OperationContext> opCtx(harnessHelper->newOperationContext());
        ASSERT(sorted->isEmpty(opCtx.get()));
    }

    {
        scoped_ptr<OperationContext> opCtx(harnessHelper->newOperationContext());
        {
            WriteUnitOfWork uow(opCtx.get());
            ASSERT_OK(sorted->insert(opCtx.get(), compoundKey1a, loc1, true));
            uow.commit();
        }
    }

    {
        scoped_ptr<OperationContext> opCtx(harnessHelper->newOperationContext());
        ASSERT_EQUALS(1, sorted->numEntries(opCtx.get()));
    }

    {
        scoped_ptr<OperationContext> opCtx(harnessHelper->newOperationContext());
        {
            WriteUnitOfWork uow(opCtx.get());
            sorted->unindex(opCtx.get(), compoundKey1a, loc1, true);
            ASSERT(sorted->isEmpty(opCtx.get()));
            uow.commit();
        }
    }

    {
        scoped_ptr<OperationContext> opCtx(harnessHelper->newOperationContext());
        ASSERT(sorted->isEmpty(opCtx.get()));
    }
}

// Insert multiple, distinct keys and verify that they can be unindexed.
TEST(SortedDataInterface, UnindexMultipleDistinct) {
    scoped_ptr<HarnessHelper> harnessHelper(newHarnessHelper());
    scoped_ptr<SortedDataInterface> sorted(harnessHelper->newSortedDataInterface(false));

    {
        scoped_ptr<OperationContext> opCtx(harnessHelper->newOperationContext());
        ASSERT(sorted->isEmpty(opCtx.get()));
    }

    {
        scoped_ptr<OperationContext> opCtx(harnessHelper->newOperationContext());
        {
            WriteUnitOfWork uow(opCtx.get());
            ASSERT_OK(sorted->insert(opCtx.get(), key1, loc1, true));
            ASSERT_OK(sorted->insert(opCtx.get(), key2, loc2, true));
            uow.commit();
        }
    }

    {
        scoped_ptr<OperationContext> opCtx(harnessHelper->newOperationContext());
        ASSERT_EQUALS(2, sorted->numEntries(opCtx.get()));
    }

    {
        scoped_ptr<OperationContext> opCtx(harnessHelper->newOperationContext());
        {
            WriteUnitOfWork uow(opCtx.get());
            sorted->unindex(opCtx.get(), key2, loc2, true);
            ASSERT_EQUALS(1, sorted->numEntries(opCtx.get()));
            uow.commit();
        }
    }

    {
        scoped_ptr<OperationContext> opCtx(harnessHelper->newOperationContext());
        ASSERT_EQUALS(1, sorted->numEntries(opCtx.get()));
    }

    {
        scoped_ptr<OperationContext> opCtx(harnessHelper->newOperationContext());
        {
            WriteUnitOfWork uow(opCtx.get());
            ASSERT_OK(sorted->insert(opCtx.get(), key3, loc3, true));
            uow.commit();
        }
    }

    {
        scoped_ptr<OperationContext> opCtx(harnessHelper->newOperationContext());
        ASSERT_EQUALS(2, sorted->numEntries(opCtx.get()));
    }

    {
        scoped_ptr<OperationContext> opCtx(harnessHelper->newOperationContext());
        {
            WriteUnitOfWork uow(opCtx.get());
            sorted->unindex(opCtx.get(), key1, loc1, true);
            ASSERT_EQUALS(1, sorted->numEntries(opCtx.get()));
            sorted->unindex(opCtx.get(), key3, loc3, true);
            ASSERT(sorted->isEmpty(opCtx.get()));
            uow.commit();
        }
    }

    {
        scoped_ptr<OperationContext> opCtx(harnessHelper->newOperationContext());
        ASSERT(sorted->isEmpty(opCtx.get()));
    }
}

<<<<<<< HEAD
    // Insert the same key multiple times and verify that each occurrence can be unindexed.
    TEST( SortedDataInterface, UnindexMultipleSameKey ) {
        scoped_ptr<HarnessHelper> harnessHelper( newHarnessHelper() );
        scoped_ptr<SortedDataInterface> sorted( harnessHelper->newSortedDataInterface( false ) );
=======
// Insert the same key multiple times and verify that each occurrence can be unindexed.
TEST(SortedDataInterface, UnindexMultipleSameKey) {
    scoped_ptr<HarnessHelper> harnessHelper(newHarnessHelper());
    scoped_ptr<SortedDataInterface> sorted(harnessHelper->newSortedDataInterface(true));
>>>>>>> f66f8b1d

    {
        scoped_ptr<OperationContext> opCtx(harnessHelper->newOperationContext());
        ASSERT(sorted->isEmpty(opCtx.get()));
    }

    {
        scoped_ptr<OperationContext> opCtx(harnessHelper->newOperationContext());
        {
<<<<<<< HEAD
            scoped_ptr<OperationContext> opCtx( harnessHelper->newOperationContext() );
            {
                WriteUnitOfWork uow( opCtx.get() );
                ASSERT_OK( sorted->insert( opCtx.get(), key1, loc1, true ) );
                ASSERT_OK( sorted->insert( opCtx.get(), key1, loc2, true /* allow duplicates */ ) );
                uow.commit();
            }
=======
            WriteUnitOfWork uow(opCtx.get());
            ASSERT_OK(sorted->insert(opCtx.get(), key1, loc1, false));
            ASSERT_OK(sorted->insert(opCtx.get(), key1, loc2, true /* allow duplicates */));
            uow.commit();
>>>>>>> f66f8b1d
        }
    }

    {
        scoped_ptr<OperationContext> opCtx(harnessHelper->newOperationContext());
        ASSERT_EQUALS(2, sorted->numEntries(opCtx.get()));
    }

    {
        scoped_ptr<OperationContext> opCtx(harnessHelper->newOperationContext());
        {
            WriteUnitOfWork uow(opCtx.get());
            sorted->unindex(opCtx.get(), key1, loc2, true);
            ASSERT_EQUALS(1, sorted->numEntries(opCtx.get()));
            uow.commit();
        }
    }

    {
        scoped_ptr<OperationContext> opCtx(harnessHelper->newOperationContext());
        ASSERT_EQUALS(1, sorted->numEntries(opCtx.get()));
    }

    {
        scoped_ptr<OperationContext> opCtx(harnessHelper->newOperationContext());
        {
            WriteUnitOfWork uow(opCtx.get());
            ASSERT_OK(sorted->insert(opCtx.get(), key1, loc3, true /* allow duplicates */));
            uow.commit();
        }
    }

    {
        scoped_ptr<OperationContext> opCtx(harnessHelper->newOperationContext());
        ASSERT_EQUALS(2, sorted->numEntries(opCtx.get()));
    }

    {
        scoped_ptr<OperationContext> opCtx(harnessHelper->newOperationContext());
        {
            WriteUnitOfWork uow(opCtx.get());
            sorted->unindex(opCtx.get(), key1, loc1, true);
            ASSERT_EQUALS(1, sorted->numEntries(opCtx.get()));
            sorted->unindex(opCtx.get(), key1, loc3, true);
            ASSERT(sorted->isEmpty(opCtx.get()));
            uow.commit();
        }
    }

    {
        scoped_ptr<OperationContext> opCtx(harnessHelper->newOperationContext());
        ASSERT(sorted->isEmpty(opCtx.get()));
    }
}

// Call unindex() on a nonexistent key and verify the result is false.
TEST(SortedDataInterface, UnindexEmpty) {
    scoped_ptr<HarnessHelper> harnessHelper(newHarnessHelper());
    scoped_ptr<SortedDataInterface> sorted(harnessHelper->newSortedDataInterface(false));

    {
        scoped_ptr<OperationContext> opCtx(harnessHelper->newOperationContext());
        ASSERT(sorted->isEmpty(opCtx.get()));
    }

    {
        scoped_ptr<OperationContext> opCtx(harnessHelper->newOperationContext());
        {
            WriteUnitOfWork uow(opCtx.get());
            sorted->unindex(opCtx.get(), key1, loc1, true);
            ASSERT(sorted->isEmpty(opCtx.get()));
            uow.commit();
        }
    }
}

}  // namespace mongo<|MERGE_RESOLUTION|>--- conflicted
+++ resolved
@@ -191,40 +191,23 @@
     }
 }
 
-<<<<<<< HEAD
-    // Insert the same key multiple times and verify that each occurrence can be unindexed.
-    TEST( SortedDataInterface, UnindexMultipleSameKey ) {
-        scoped_ptr<HarnessHelper> harnessHelper( newHarnessHelper() );
-        scoped_ptr<SortedDataInterface> sorted( harnessHelper->newSortedDataInterface( false ) );
-=======
 // Insert the same key multiple times and verify that each occurrence can be unindexed.
 TEST(SortedDataInterface, UnindexMultipleSameKey) {
     scoped_ptr<HarnessHelper> harnessHelper(newHarnessHelper());
-    scoped_ptr<SortedDataInterface> sorted(harnessHelper->newSortedDataInterface(true));
->>>>>>> f66f8b1d
-
-    {
-        scoped_ptr<OperationContext> opCtx(harnessHelper->newOperationContext());
-        ASSERT(sorted->isEmpty(opCtx.get()));
-    }
-
-    {
-        scoped_ptr<OperationContext> opCtx(harnessHelper->newOperationContext());
-        {
-<<<<<<< HEAD
-            scoped_ptr<OperationContext> opCtx( harnessHelper->newOperationContext() );
-            {
-                WriteUnitOfWork uow( opCtx.get() );
-                ASSERT_OK( sorted->insert( opCtx.get(), key1, loc1, true ) );
-                ASSERT_OK( sorted->insert( opCtx.get(), key1, loc2, true /* allow duplicates */ ) );
-                uow.commit();
-            }
-=======
-            WriteUnitOfWork uow(opCtx.get());
-            ASSERT_OK(sorted->insert(opCtx.get(), key1, loc1, false));
+    scoped_ptr<SortedDataInterface> sorted( harnessHelper->newSortedDataInterface( false ) );
+
+    {
+        scoped_ptr<OperationContext> opCtx(harnessHelper->newOperationContext());
+        ASSERT(sorted->isEmpty(opCtx.get()));
+    }
+
+    {
+        scoped_ptr<OperationContext> opCtx(harnessHelper->newOperationContext());
+        {
+            WriteUnitOfWork uow(opCtx.get());
+            ASSERT_OK( sorted->insert( opCtx.get(), key1, loc1, true ) );
             ASSERT_OK(sorted->insert(opCtx.get(), key1, loc2, true /* allow duplicates */));
             uow.commit();
->>>>>>> f66f8b1d
         }
     }
 

--- conflicted
+++ resolved
@@ -73,104 +73,6 @@
 
 namespace mongo {
 
-<<<<<<< HEAD
-    namespace {
-        // we encode prefixes in big endian because we want to quickly jump to the max prefix
-        // (iter->SeekToLast())
-        bool extractPrefix(const rocksdb::Slice& slice, uint32_t* prefix) {
-            if (slice.size() < sizeof(uint32_t)) {
-                return false;
-            }
-            *prefix = endian::bigToNative(*reinterpret_cast<const uint32_t*>(slice.data()));
-            return true;
-        }
-
-        std::string encodePrefix(uint32_t prefix) {
-            uint32_t bigEndianPrefix = endian::nativeToBig(prefix);
-            return std::string(reinterpret_cast<const char*>(&bigEndianPrefix), sizeof(uint32_t));
-        }
-
-        class PrefixDeletingCompactionFilter : public rocksdb::CompactionFilter {
-        public:
-            explicit PrefixDeletingCompactionFilter(std::unordered_set<uint32_t> droppedPrefixes)
-                : _droppedPrefixes(std::move(droppedPrefixes)),
-                  _prefixCache(0),
-                  _droppedCache(false) {}
-
-            // filter is not called from multiple threads simultaneously
-            virtual bool Filter(int level, const rocksdb::Slice& key,
-                                const rocksdb::Slice& existing_value, std::string* new_value,
-                                bool* value_changed) const {
-                uint32_t prefix = 0;
-                if (!extractPrefix(key, &prefix)) {
-                    // this means there is a key in the database that's shorter than 4 bytes. this
-                    // should never happen and this is a corruption. however, it's not compaction
-                    // filter's job to report corruption, so we just silently continue
-                    return false;
-                }
-                if (prefix == _prefixCache) {
-                    return _droppedCache;
-                }
-                _prefixCache = prefix;
-                _droppedCache = _droppedPrefixes.find(prefix) != _droppedPrefixes.end();
-                return _droppedCache;
-            }
-
-            virtual const char* Name() const { return "PrefixDeletingCompactionFilter"; }
-
-        private:
-            std::unordered_set<uint32_t> _droppedPrefixes;
-            mutable uint32_t _prefixCache;
-            mutable bool _droppedCache;
-        };
-
-        class PrefixDeletingCompactionFilterFactory : public rocksdb::CompactionFilterFactory {
-        public:
-            explicit PrefixDeletingCompactionFilterFactory(const RocksEngine* engine) : _engine(engine) {}
-
-            virtual std::unique_ptr<rocksdb::CompactionFilter> CreateCompactionFilter(
-                const rocksdb::CompactionFilter::Context& context) override {
-                auto droppedPrefixes = _engine->getDroppedPrefixes();
-                if (droppedPrefixes.size() == 0) {
-                    // no compaction filter needed
-                    return std::unique_ptr<rocksdb::CompactionFilter>(nullptr);
-                } else {
-                    return std::unique_ptr<rocksdb::CompactionFilter>(
-                        new PrefixDeletingCompactionFilter(std::move(droppedPrefixes)));
-                }
-            }
-
-            virtual const char* Name() const override {
-                return "PrefixDeletingCompactionFilterFactory";
-            }
-
-        private:
-            const RocksEngine* _engine;
-        };
-
-    }  // anonymous namespace
-
-    // first four bytes are the default prefix 0
-    const std::string RocksEngine::kMetadataPrefix("\0\0\0\0metadata-", 12);
-    const std::string RocksEngine::kDroppedPrefix("\0\0\0\0droppedprefix-", 18);
-
-    RocksEngine::RocksEngine(const std::string& path, bool durable)
-        : _path(path), _durable(durable), _maxPrefix(0) {
-        {  // create block cache
-            uint64_t cacheSizeGB = rocksGlobalOptions.cacheSizeGB;
-            if (cacheSizeGB == 0) {
-                ProcessInfo pi;
-                unsigned long long memSizeMB = pi.getMemSizeMB();
-                if (memSizeMB > 0) {
-                    double cacheMB = memSizeMB / 3;
-                    cacheSizeGB = static_cast<uint64_t>(cacheMB / 1024);
-                }
-                if (cacheSizeGB < 1) {
-                    cacheSizeGB = 1;
-                }
-            }
-            _block_cache = rocksdb::NewLRUCache(cacheSizeGB * 1024 * 1024 * 1024LL, 6);
-=======
 namespace {
 // we encode prefixes in big endian because we want to quickly jump to the max prefix
 // (iter->SeekToLast())
@@ -204,7 +106,6 @@
             // should never happen and this is a corruption. however, it's not compaction
             // filter's job to report corruption, so we just silently continue
             return false;
->>>>>>> f66f8b1d
         }
         if (prefix == _prefixCache) {
             return _droppedCache;
@@ -262,14 +163,14 @@
             ProcessInfo pi;
             unsigned long long memSizeMB = pi.getMemSizeMB();
             if (memSizeMB > 0) {
-                double cacheMB = memSizeMB / 2;
+                double cacheMB = memSizeMB / 3;
                 cacheSizeGB = static_cast<uint64_t>(cacheMB / 1024);
             }
             if (cacheSizeGB < 1) {
                 cacheSizeGB = 1;
             }
         }
-        _block_cache = rocksdb::NewLRUCache(cacheSizeGB * 1024 * 1024 * 1024LL, 7);
+        _block_cache = rocksdb::NewLRUCache(cacheSizeGB * 1024 * 1024 * 1024LL, 6);
     }
     _maxWriteMBPerSec = rocksGlobalOptions.maxWriteMBPerSec;
     _rateLimiter.reset(

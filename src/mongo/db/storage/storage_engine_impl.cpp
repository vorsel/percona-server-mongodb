/**
 *    Copyright (C) 2018-present MongoDB, Inc.
 *
 *    This program is free software: you can redistribute it and/or modify
 *    it under the terms of the Server Side Public License, version 1,
 *    as published by MongoDB, Inc.
 *
 *    This program is distributed in the hope that it will be useful,
 *    but WITHOUT ANY WARRANTY; without even the implied warranty of
 *    MERCHANTABILITY or FITNESS FOR A PARTICULAR PURPOSE.  See the
 *    Server Side Public License for more details.
 *
 *    You should have received a copy of the Server Side Public License
 *    along with this program. If not, see
 *    <http://www.mongodb.com/licensing/server-side-public-license>.
 *
 *    As a special exception, the copyright holders give permission to link the
 *    code of portions of this program with the OpenSSL library under certain
 *    conditions as described in each individual source file and distribute
 *    linked combinations including the program with the OpenSSL library. You
 *    must comply with the Server Side Public License in all respects for
 *    all of the code used other than as permitted herein. If you modify file(s)
 *    with this exception, you may extend this exception to your version of the
 *    file(s), but you are not obligated to do so. If you do not wish to do so,
 *    delete this exception statement from your version. If you delete this
 *    exception statement from all source files in the program, then also delete
 *    it in the license file.
 */

#define MONGO_LOGV2_DEFAULT_COMPONENT ::mongo::logv2::LogComponent::kStorage

#include "mongo/db/storage/storage_engine_impl.h"

#include <algorithm>

#include "mongo/db/catalog/catalog_control.h"
#include "mongo/db/catalog/collection_catalog.h"
#include "mongo/db/catalog/collection_catalog_helper.h"
#include "mongo/db/client.h"
#include "mongo/db/concurrency/d_concurrency.h"
#include "mongo/db/index_builds_coordinator.h"
#include "mongo/db/operation_context.h"
#include "mongo/db/server_options.h"
#include "mongo/db/storage/durable_catalog_feature_tracker.h"
#include "mongo/db/storage/kv/kv_engine.h"
#include "mongo/db/storage/kv/temporary_kv_record_store.h"
#include "mongo/db/storage/storage_repair_observer.h"
#include "mongo/db/storage/storage_util.h"
#include "mongo/db/storage/two_phase_index_build_knobs_gen.h"
#include "mongo/logv2/log.h"
#include "mongo/stdx/unordered_map.h"
#include "mongo/util/assert_util.h"
#include "mongo/util/fail_point.h"
#include "mongo/util/scopeguard.h"
#include "mongo/util/str.h"

#define LOGV2_FOR_RECOVERY(ID, DLEVEL, MESSAGE, ...) \
    LOGV2_DEBUG_OPTIONS(ID, DLEVEL, {logv2::LogComponent::kStorageRecovery}, MESSAGE, ##__VA_ARGS__)

namespace mongo {

using std::string;
using std::vector;

MONGO_FAIL_POINT_DEFINE(failToParseResumeIndexInfo);

namespace {
const std::string catalogInfo = "_mdb_catalog";
const auto kCatalogLogLevel = logv2::LogSeverity::Debug(2);
}  // namespace

<<<<<<< HEAD
Status StorageEngineImpl::hotBackup(OperationContext* opCtx, const std::string& path) {
    return _engine->hotBackup(opCtx, path);
}

Status StorageEngineImpl::hotBackupTar(OperationContext* opCtx, const std::string& path) {
    return _engine->hotBackupTar(opCtx, path);
}

Status StorageEngineImpl::hotBackup(OperationContext* opCtx, const percona::S3BackupParameters& s3params) {
    return _engine->hotBackup(opCtx, s3params);
}

void StorageEngineImpl::keydbDropDatabase(const std::string& db) {
    _engine->keydbDropDatabase(db);
}

StorageEngineImpl::StorageEngineImpl(std::unique_ptr<KVEngine> engine, StorageEngineOptions options)
=======
StorageEngineImpl::StorageEngineImpl(OperationContext* opCtx,
                                     std::unique_ptr<KVEngine> engine,
                                     StorageEngineOptions options)
>>>>>>> 9ec023a4
    : _engine(std::move(engine)),
      _options(std::move(options)),
      _dropPendingIdentReaper(_engine.get()),
      _minOfCheckpointAndOldestTimestampListener(
          TimestampMonitor::TimestampType::kMinOfCheckpointAndOldest,
          [this](Timestamp timestamp) { _onMinOfCheckpointAndOldestTimestampChanged(timestamp); }),
      _supportsCappedCollections(_engine->supportsCappedCollections()) {
    uassert(28601,
            "Storage engine does not support --directoryperdb",
            !(_options.directoryPerDB && !_engine->supportsDirectoryPerDB()));

    // Replace the noop recovery unit for the startup operation context now that the storage engine
    // has been initialized. This is needed because at the time of startup, when the operation
    // context gets created, the storage engine initialization has not yet begun and so it gets
    // assigned a noop recovery unit. See the StorageClientObserver class.
    invariant(opCtx->recoveryUnit()->isNoop());
    opCtx->setRecoveryUnit(std::unique_ptr<RecoveryUnit>(_engine->newRecoveryUnit()),
                           WriteUnitOfWork::RecoveryUnitState::kNotInUnitOfWork);

    // If we are loading the catalog after an unclean shutdown, it's possible that there are
    // collections in the catalog that are unknown to the storage engine. We should attempt to
    // recover these orphaned idents.
    invariant(!opCtx->lockState()->isLocked());
    Lock::GlobalWrite globalLk(opCtx);
    loadCatalog(opCtx, _options.lockFileCreatedByUncleanShutdown);
}

void StorageEngineImpl::loadCatalog(OperationContext* opCtx, bool loadingFromUncleanShutdown) {
    bool catalogExists = _engine->hasIdent(opCtx, catalogInfo);
    if (_options.forRepair && catalogExists) {
        auto repairObserver = StorageRepairObserver::get(getGlobalServiceContext());
        invariant(repairObserver->isIncomplete());

        LOGV2(22246, "Repairing catalog metadata");
        Status status = _engine->repairIdent(opCtx, catalogInfo);

        if (status.code() == ErrorCodes::DataModifiedByRepair) {
            LOGV2_WARNING(22264, "Catalog data modified by repair", "error"_attr = status);
            repairObserver->invalidatingModification(str::stream() << "DurableCatalog repaired: "
                                                                   << status.reason());
        } else {
            fassertNoTrace(50926, status);
        }
    }

    if (!catalogExists) {
        WriteUnitOfWork uow(opCtx);

        auto status = _engine->createGroupedRecordStore(
            opCtx, catalogInfo, catalogInfo, CollectionOptions(), KVPrefix::kNotPrefixed);

        // BadValue is usually caused by invalid configuration string.
        // We still fassert() but without a stack trace.
        if (status.code() == ErrorCodes::BadValue) {
            fassertFailedNoTrace(28562);
        }
        fassert(28520, status);
        uow.commit();
    }

    _catalogRecordStore = _engine->getGroupedRecordStore(
        opCtx, catalogInfo, catalogInfo, CollectionOptions(), KVPrefix::kNotPrefixed);
    if (shouldLog(::mongo::logv2::LogComponent::kStorageRecovery, kCatalogLogLevel)) {
        LOGV2_FOR_RECOVERY(4615631, kCatalogLogLevel.toInt(), "loadCatalog:");
        _dumpCatalog(opCtx);
    }

    _catalog.reset(new DurableCatalogImpl(
        _catalogRecordStore.get(), _options.directoryPerDB, _options.directoryForIndexes, this));
    _catalog->init(opCtx);

    // We populate 'identsKnownToStorageEngine' only if:
    // - doing repair; or
    // - or asked to recover orphaned idents, which is the case when loading after an unclean
    //   shutdown.
    auto loadingFromUncleanShutdownOrRepair = loadingFromUncleanShutdown || _options.forRepair;

    std::vector<std::string> identsKnownToStorageEngine;
    if (loadingFromUncleanShutdownOrRepair) {
        identsKnownToStorageEngine = _engine->getAllIdents(opCtx);
        std::sort(identsKnownToStorageEngine.begin(), identsKnownToStorageEngine.end());
    }

    std::vector<DurableCatalog::Entry> catalogEntries = _catalog->getAllCatalogEntries(opCtx);
    if (_options.forRepair) {
        // It's possible that there are collection files on disk that are unknown to the catalog. In
        // a repair context, if we can't find an ident in the catalog, we generate a catalog entry
        // 'local.orphan.xxxxx' for it. However, in a nonrepair context, the orphaned idents
        // will be dropped in reconcileCatalogAndIdents().
        for (const auto& ident : identsKnownToStorageEngine) {
            if (_catalog->isCollectionIdent(ident)) {
                bool isOrphan = !std::any_of(
                    catalogEntries.begin(),
                    catalogEntries.end(),
                    [this, &ident](DurableCatalog::Entry entry) { return entry.ident == ident; });
                if (isOrphan) {
                    // If the catalog does not have information about this
                    // collection, we create an new entry for it.
                    WriteUnitOfWork wuow(opCtx);
                    StatusWith<std::string> statusWithNs = _catalog->newOrphanedIdent(opCtx, ident);
                    if (statusWithNs.isOK()) {
                        wuow.commit();
                        auto orphanCollNs = statusWithNs.getValue();
                        LOGV2(22247,
                              "Successfully created an entry in the catalog for orphaned "
                              "collection",
                              "namespace"_attr = orphanCollNs);
                        LOGV2_WARNING(22265,
                                      "Collection does not have an _id index. Please manually "
                                      "build the index",
                                      "namespace"_attr = orphanCollNs);

                        StorageRepairObserver::get(getGlobalServiceContext())
                            ->benignModification(str::stream() << "Orphan collection created: "
                                                               << statusWithNs.getValue());

                    } else {
                        // Log an error message if we cannot create the entry.
                        // reconcileCatalogAndIdents() will later drop this ident.
                        LOGV2_ERROR(
                            22268,
                            "Cannot create an entry in the catalog for the orphaned "
                            "collection ident: {ident} due to {statusWithNs_getStatus_reason}. "
                            "Restarting the server will remove this ident",
                            "Cannot create an entry in the catalog for orphaned ident. Restarting "
                            "the server will remove this ident",
                            "ident"_attr = ident,
                            "error"_attr = statusWithNs.getStatus());
                    }
                }
            }
        }
    }

    KVPrefix maxSeenPrefix = KVPrefix::kNotPrefixed;
    for (DurableCatalog::Entry entry : catalogEntries) {
        if (loadingFromUncleanShutdownOrRepair) {
            // If we are loading the catalog after an unclean shutdown or during repair, it's
            // possible that there are collections in the catalog that are unknown to the storage
            // engine. If we can't find a table in the list of storage engine idents, either
            // attempt to recover the ident or drop it.
            const auto collectionIdent = entry.ident;
            bool orphan = !std::binary_search(identsKnownToStorageEngine.begin(),
                                              identsKnownToStorageEngine.end(),
                                              collectionIdent);
            // If the storage engine is missing a collection and is unable to create a new record
            // store, drop it from the catalog and skip initializing it by continuing past the
            // following logic.
            if (orphan) {
                auto status =
                    _recoverOrphanedCollection(opCtx, entry.catalogId, entry.nss, collectionIdent);
                if (!status.isOK()) {
                    LOGV2_WARNING(22266,
                                  "Failed to recover orphaned data file for collection "
                                  "'{namespace}': {error}",
                                  "Failed to recover orphaned data file for collection",
                                  "namespace"_attr = entry.nss,
                                  "error"_attr = status);
                    WriteUnitOfWork wuow(opCtx);
                    fassert(50716, _catalog->_removeEntry(opCtx, entry.catalogId));

                    if (_options.forRepair) {
                        StorageRepairObserver::get(getGlobalServiceContext())
                            ->invalidatingModification(str::stream()
                                                       << "Collection " << entry.nss
                                                       << " dropped: " << status.reason());
                    }
                    wuow.commit();
                    continue;
                }
            }
        }

        _initCollection(opCtx, entry.catalogId, entry.nss, _options.forRepair);
        auto maxPrefixForCollection = _catalog->getMetaData(opCtx, entry.catalogId).getMaxPrefix();
        maxSeenPrefix = std::max(maxSeenPrefix, maxPrefixForCollection);

        if (entry.nss.isOrphanCollection()) {
            LOGV2(22248,
                  "Orphaned collection found: {namespace}",
                  "Orphaned collection found",
                  "namespace"_attr = entry.nss);
        }
    }

    KVPrefix::setLargestPrefix(maxSeenPrefix);
    opCtx->recoveryUnit()->abandonSnapshot();
}

void StorageEngineImpl::_initCollection(OperationContext* opCtx,
                                        RecordId catalogId,
                                        const NamespaceString& nss,
                                        bool forRepair) {
    BSONCollectionCatalogEntry::MetaData md = _catalog->getMetaData(opCtx, catalogId);
    uassert(ErrorCodes::MustDowngrade,
            str::stream() << "Collection does not have UUID in KVCatalog. Collection: " << nss,
            md.options.uuid);

    auto ident = _catalog->getEntry(catalogId).ident;

    std::unique_ptr<RecordStore> rs;
    if (forRepair) {
        // Using a NULL rs since we don't want to open this record store before it has been
        // repaired. This also ensures that if we try to use it, it will blow up.
        rs = nullptr;
    } else {
        rs = _engine->getGroupedRecordStore(opCtx, nss.ns(), ident, md.options, md.prefix);
        invariant(rs);
    }

    auto uuid = _catalog->getCollectionOptions(opCtx, catalogId).uuid.get();

    auto collectionFactory = Collection::Factory::get(getGlobalServiceContext());
    auto collection = collectionFactory->make(opCtx, nss, catalogId, uuid, std::move(rs));

    auto& collectionCatalog = CollectionCatalog::get(getGlobalServiceContext());
    collectionCatalog.registerCollection(uuid, std::move(collection));
}

void StorageEngineImpl::closeCatalog(OperationContext* opCtx) {
    dassert(opCtx->lockState()->isLocked());
    if (shouldLog(::mongo::logv2::LogComponent::kStorageRecovery, kCatalogLogLevel)) {
        LOGV2_FOR_RECOVERY(4615632, kCatalogLogLevel.toInt(), "loadCatalog:");
        _dumpCatalog(opCtx);
    }
    CollectionCatalog::get(opCtx).deregisterAllCollections();

    _catalog.reset();
    _catalogRecordStore.reset();
}

Status StorageEngineImpl::_recoverOrphanedCollection(OperationContext* opCtx,
                                                     RecordId catalogId,
                                                     const NamespaceString& collectionName,
                                                     StringData collectionIdent) {
    if (!_options.forRepair) {
        return {ErrorCodes::IllegalOperation, "Orphan recovery only supported in repair"};
    }
    LOGV2(22249,
          "Storage engine is missing collection '{namespace}' from its metadata. Attempting "
          "to locate and recover the data for {ident}",
          "Storage engine is missing collection from its metadata. Attempting to locate and "
          "recover the data",
          "namespace"_attr = collectionName,
          "ident"_attr = collectionIdent);

    WriteUnitOfWork wuow(opCtx);
    const auto metadata = _catalog->getMetaData(opCtx, catalogId);
    Status status =
        _engine->recoverOrphanedIdent(opCtx, collectionName, collectionIdent, metadata.options);

    bool dataModified = status.code() == ErrorCodes::DataModifiedByRepair;
    if (!status.isOK() && !dataModified) {
        return status;
    }
    if (dataModified) {
        StorageRepairObserver::get(getGlobalServiceContext())
            ->invalidatingModification(str::stream() << "Collection " << collectionName
                                                     << " recovered: " << status.reason());
    }
    wuow.commit();
    return Status::OK();
}

bool StorageEngineImpl::_handleInternalIdent(
    OperationContext* opCtx,
    const std::string& ident,
    InternalIdentReconcilePolicy internalIdentReconcilePolicy,
    ReconcileResult* reconcileResult,
    std::set<std::string>* internalIdentsToDrop,
    std::set<std::string>* allInternalIdents) {
    if (!_catalog->isInternalIdent(ident)) {
        return false;
    }

    allInternalIdents->insert(ident);

    if (InternalIdentReconcilePolicy::kDrop == internalIdentReconcilePolicy ||
        !supportsResumableIndexBuilds()) {
        internalIdentsToDrop->insert(ident);
        return true;
    }

    if (!_catalog->isResumableIndexBuildIdent(ident)) {
        return false;
    }

    // When starting up after a clean shutdown and resumable index builds are supported, find the
    // internal idents that contain the relevant information to resume each index build and recover
    // the state.
    auto rs = _engine->getRecordStore(opCtx, "", ident, CollectionOptions());

    auto cursor = rs->getCursor(opCtx);
    auto record = cursor->next();
    if (record) {
        auto doc = record.get().data.toBson();

        // Parse the documents here so that we can restart the build if the document doesn't
        // contain all the necessary information to be able to resume building the index.
        ResumeIndexInfo resumeInfo;
        try {
            if (MONGO_unlikely(failToParseResumeIndexInfo.shouldFail())) {
                uasserted(ErrorCodes::FailPointEnabled,
                          "failToParseResumeIndexInfo fail point is enabled");
            }

            resumeInfo = ResumeIndexInfo::parse(IDLParserErrorContext("ResumeIndexInfo"), doc);
        } catch (const DBException& e) {
            LOGV2(4916300, "Failed to parse resumable index info", "error"_attr = e.toStatus());

            // Ignore the error so that we can restart the index build instead of resume it. We
            // should drop the internal ident if we failed to parse.
            internalIdentsToDrop->insert(ident);
            return true;
        }

        reconcileResult->indexBuildsToResume.push_back(resumeInfo);

        // Once we have parsed the resume info, we can safely drop the internal ident.
        internalIdentsToDrop->insert(ident);

        LOGV2(4916301,
              "Found unfinished index build to resume",
              "buildUUID"_attr = resumeInfo.getBuildUUID(),
              "collectionUUID"_attr = resumeInfo.getCollectionUUID(),
              "phase"_attr = IndexBuildPhase_serializer(resumeInfo.getPhase()));

        return true;
    }

    return false;
}

/**
 * This method reconciles differences between idents the KVEngine is aware of and the
 * DurableCatalog. There are three differences to consider:
 *
 * First, a KVEngine may know of an ident that the DurableCatalog does not. This method will drop
 * the ident from the KVEngine.
 *
 * Second, a DurableCatalog may have a collection ident that the KVEngine does not. This is an
 * illegal state and this method fasserts.
 *
 * Third, a DurableCatalog may have an index ident that the KVEngine does not. This method will
 * rebuild the index.
 */
StatusWith<StorageEngine::ReconcileResult> StorageEngineImpl::reconcileCatalogAndIdents(
    OperationContext* opCtx, InternalIdentReconcilePolicy internalIdentReconcilePolicy) {
    // Gather all tables known to the storage engine and drop those that aren't cross-referenced
    // in the _mdb_catalog. This can happen for two reasons.
    //
    // First, collection creation and deletion happen in two steps. First the storage engine
    // creates/deletes the table, followed by the change to the _mdb_catalog. It's not assumed a
    // storage engine can make these steps atomic.
    //
    // Second, a replica set node in 3.6+ on supported storage engines will only persist "stable"
    // data to disk. That is data which replication guarantees won't be rolled back. The
    // _mdb_catalog will reflect the "stable" set of collections/indexes. However, it's not
    // expected for a storage engine's ability to persist stable data to extend to "stable
    // tables".
    std::set<std::string> engineIdents;
    {
        std::vector<std::string> vec = _engine->getAllIdents(opCtx);
        engineIdents.insert(vec.begin(), vec.end());
        engineIdents.erase(catalogInfo);
    }

    LOGV2_FOR_RECOVERY(4615633, 2, "Reconciling collection and index idents.");
    std::set<std::string> catalogIdents;
    {
        std::vector<std::string> vec = _catalog->getAllIdents(opCtx);
        catalogIdents.insert(vec.begin(), vec.end());
    }
    std::set<std::string> internalIdentsToDrop;
    std::set<std::string> allInternalIdents;

    auto dropPendingIdents = _dropPendingIdentReaper.getAllIdentNames();

    // Drop all idents in the storage engine that are not known to the catalog. This can happen in
    // the case of a collection or index creation being rolled back.
    StorageEngine::ReconcileResult reconcileResult;
    for (const auto& it : engineIdents) {
        if (catalogIdents.find(it) != catalogIdents.end()) {
            continue;
        }

        if (_handleInternalIdent(opCtx,
                                 it,
                                 internalIdentReconcilePolicy,
                                 &reconcileResult,
                                 &internalIdentsToDrop,
                                 &allInternalIdents)) {
            continue;
        }

        if (!_catalog->isUserDataIdent(it)) {
            continue;
        }

        // In repair context, any orphaned collection idents from the engine should already be
        // recovered in the catalog in loadCatalog().
        invariant(!(_catalog->isCollectionIdent(it) && _options.forRepair));

        // Leave drop-pending idents alone.
        // These idents have to be retained as long as the corresponding drops are not part of a
        // checkpoint.
        if (dropPendingIdents.find(it) != dropPendingIdents.cend()) {
            LOGV2(22250,
                  "Not removing ident for uncheckpointed collection or index drop: {ident}",
                  "Not removing ident for uncheckpointed collection or index drop",
                  "ident"_attr = it);
            continue;
        }

        const auto& toRemove = it;
        LOGV2(22251, "Dropping unknown ident", "ident"_attr = toRemove);
        WriteUnitOfWork wuow(opCtx);
        fassert(40591, _engine->dropIdent(opCtx, opCtx->recoveryUnit(), toRemove));
        wuow.commit();
    }

    // Scan all collections in the catalog and make sure their ident is known to the storage
    // engine. An omission here is fatal. A missing ident could mean a collection drop was rolled
    // back. Note that startup already attempts to open tables; this should only catch errors in
    // other contexts such as `recoverToStableTimestamp`.
    std::vector<DurableCatalog::Entry> catalogEntries = _catalog->getAllCatalogEntries(opCtx);
    if (!_options.forRepair) {
        for (DurableCatalog::Entry entry : catalogEntries) {
            if (engineIdents.find(entry.ident) == engineIdents.end()) {
                return {ErrorCodes::UnrecoverableRollbackError,
                        str::stream() << "Expected collection does not exist. Collection: "
                                      << entry.nss << " Ident: " << entry.ident};
            }
        }
    }

    // Scan all indexes and return those in the catalog where the storage engine does not have the
    // corresponding ident. The caller is expected to rebuild these indexes.
    //
    // Also, remove unfinished builds except those that were background index builds started on a
    // secondary.
    for (DurableCatalog::Entry entry : catalogEntries) {
        BSONCollectionCatalogEntry::MetaData metaData =
            _catalog->getMetaData(opCtx, entry.catalogId);
        NamespaceString coll(metaData.ns);

        // Batch up the indexes to remove them from `metaData` outside of the iterator.
        std::vector<std::string> indexesToDrop;
        for (const auto& indexMetaData : metaData.indexes) {
            const std::string& indexName = indexMetaData.name();
            std::string indexIdent = _catalog->getIndexIdent(opCtx, entry.catalogId, indexName);

            // Warn in case of incorrect "multikeyPath" information in catalog documents. This is
            // the result of a concurrency bug which has since been fixed, but may persist in
            // certain catalog documents. See https://jira.mongodb.org/browse/SERVER-43074
            const bool hasMultiKeyPaths =
                std::any_of(indexMetaData.multikeyPaths.begin(),
                            indexMetaData.multikeyPaths.end(),
                            [](auto& pathSet) { return pathSet.size() > 0; });
            if (!indexMetaData.multikey && hasMultiKeyPaths) {
                LOGV2_WARNING(
                    22267,
                    "The 'multikey' field for index {index} on collection {namespace} was "
                    "false with non-empty 'multikeyPaths'. This indicates corruption of "
                    "the catalog. Consider either dropping and recreating the index, or "
                    "rerunning with the --repair option. See "
                    "http://dochub.mongodb.org/core/repair for more information.",
                    "The 'multikey' field for index was false with non-empty 'multikeyPaths'. This "
                    "indicates corruption of the catalog. Consider either dropping and recreating "
                    "the index, or rerunning with the --repair option. See "
                    "http://dochub.mongodb.org/core/repair for more information",
                    "index"_attr = indexName,
                    "namespace"_attr = coll);
            }

            const bool foundIdent = engineIdents.find(indexIdent) != engineIdents.end();
            // An index drop will immediately remove the ident, but the `indexMetaData` catalog
            // entry still exists implying the drop hasn't necessarily been replicated to a
            // majority of nodes. The code will rebuild the index, despite potentially
            // encountering another `dropIndex` command.
            if (indexMetaData.ready && !foundIdent) {
                LOGV2(22252,
                      "Expected index data is missing, rebuilding. Collection: {namespace} Index: "
                      "{index}",
                      "Expected index data is missing, rebuilding",
                      "index"_attr = indexName,
                      "namespace"_attr = coll);
                reconcileResult.indexesToRebuild.push_back({entry.catalogId, coll, indexName});
                continue;
            }

            // Any index build with a UUID is an unfinished two-phase build and must be restarted.
            // There are no special cases to handle on primaries or secondaries. An index build may
            // be associated with multiple indexes. We should only restart an index build if we
            // aren't going to resume it.
            if (indexMetaData.buildUUID) {
                invariant(!indexMetaData.ready);

                auto collUUID = metaData.options.uuid;
                invariant(collUUID);
                auto buildUUID = *indexMetaData.buildUUID;

                LOGV2(22253,
                      "Found index from unfinished build. Collection: {coll} ({uuid}), index: "
                      "{indexName}, build UUID: {buildUUID}",
                      "Found index from unfinished build",
                      "namespace"_attr = coll,
                      "uuid"_attr = *collUUID,
                      "index"_attr = indexName,
                      "buildUUID"_attr = buildUUID);

                // Insert in the map if a build has not already been registered.
                auto existingIt = reconcileResult.indexBuildsToRestart.find(buildUUID);
                if (existingIt == reconcileResult.indexBuildsToRestart.end()) {
                    reconcileResult.indexBuildsToRestart.insert(
                        {buildUUID, IndexBuildDetails(*collUUID)});
                    existingIt = reconcileResult.indexBuildsToRestart.find(buildUUID);
                }

                existingIt->second.indexSpecs.emplace_back(indexMetaData.spec);
                continue;
            }

            // If the index was kicked off as a background secondary index build, replication
            // recovery will not run into the oplog entry to recreate the index. If the index
            // table is not found, or the index build did not successfully complete, this code
            // will return the index to be rebuilt.
            if (indexMetaData.isBackgroundSecondaryBuild && (!foundIdent || !indexMetaData.ready)) {
                LOGV2(22255,
                      "Expected background index build did not complete, rebuilding in foreground "
                      "- see SERVER-43097",
                      "namespace"_attr = coll,
                      "index"_attr = indexName);
                reconcileResult.indexesToRebuild.push_back({entry.catalogId, coll, indexName});
                continue;
            }

            // The last anomaly is when the index build did not complete, nor was the index build
            // a secondary background index build. This implies the index build was on a primary
            // and the `createIndexes` command never successfully returned, or the index build was
            // a foreground secondary index build, meaning replication recovery will build the
            // index when it replays the oplog. In these cases the index entry in the catalog
            // should be dropped.
            if (!indexMetaData.ready && !indexMetaData.isBackgroundSecondaryBuild) {
                LOGV2(22256,
                      "Dropping unfinished index",
                      "namespace"_attr = coll,
                      "index"_attr = indexName);
                // Ensure the `ident` is dropped while we have the `indexIdent` value.
                fassert(50713, _engine->dropIdent(opCtx, opCtx->recoveryUnit(), indexIdent));
                indexesToDrop.push_back(indexName);
                continue;
            }
        }

        for (auto&& indexName : indexesToDrop) {
            invariant(metaData.eraseIndex(indexName),
                      str::stream()
                          << "Index is missing. Collection: " << coll << " Index: " << indexName);
        }
        if (indexesToDrop.size() > 0) {
            WriteUnitOfWork wuow(opCtx);
            _catalog->putMetaData(opCtx, entry.catalogId, metaData);
            wuow.commit();
        }
    }

    // If there are no index builds to resume, we should drop all internal idents.
    if (reconcileResult.indexBuildsToResume.empty()) {
        internalIdentsToDrop.swap(allInternalIdents);
    }

    for (auto&& temp : internalIdentsToDrop) {
        LOGV2(22257, "Dropping internal ident", "ident"_attr = temp);
        WriteUnitOfWork wuow(opCtx);
        fassert(51067, _engine->dropIdent(opCtx, opCtx->recoveryUnit(), temp));
        wuow.commit();
    }

    return reconcileResult;
}

std::string StorageEngineImpl::getFilesystemPathForDb(const std::string& dbName) const {
    return _catalog->getFilesystemPathForDb(dbName);
}

void StorageEngineImpl::cleanShutdown() {
    if (_timestampMonitor) {
        _timestampMonitor->removeListener(&_minOfCheckpointAndOldestTimestampListener);
    }

    CollectionCatalog::get(getGlobalServiceContext()).deregisterAllCollections();

    _catalog.reset();
    _catalogRecordStore.reset();

    _timestampMonitor.reset();

    _engine->cleanShutdown();
    // intentionally not deleting _engine
}

StorageEngineImpl::~StorageEngineImpl() {}

void StorageEngineImpl::finishInit() {
    if (_engine->supportsRecoveryTimestamp()) {
        _timestampMonitor = std::make_unique<TimestampMonitor>(
            _engine.get(), getGlobalServiceContext()->getPeriodicRunner());
        _timestampMonitor->startup();
        _timestampMonitor->addListener(&_minOfCheckpointAndOldestTimestampListener);
    }
}

void StorageEngineImpl::notifyStartupComplete() {
    _engine->notifyStartupComplete();
}

RecoveryUnit* StorageEngineImpl::newRecoveryUnit() {
    if (!_engine) {
        // shutdown
        return nullptr;
    }
    return _engine->newRecoveryUnit();
}

std::vector<std::string> StorageEngineImpl::listDatabases() const {
    return CollectionCatalog::get(getGlobalServiceContext()).getAllDbNames();
}

Status StorageEngineImpl::closeDatabase(OperationContext* opCtx, StringData db) {
    // This is ok to be a no-op as there is no database layer in kv.
    return Status::OK();
}

Status StorageEngineImpl::dropDatabase(OperationContext* opCtx, StringData db) {
    {
        auto dbs = CollectionCatalog::get(opCtx).getAllDbNames();
        if (std::count(dbs.begin(), dbs.end(), db.toString()) == 0) {
            return Status(ErrorCodes::NamespaceNotFound, "db not found to drop");
        }
    }

    std::vector<NamespaceString> toDrop =
        CollectionCatalog::get(opCtx).getAllCollectionNamesFromDb(opCtx, db);

    // Do not timestamp any of the following writes. This will remove entries from the catalog as
    // well as drop any underlying tables. It's not expected for dropping tables to be reversible
    // on crash/recoverToStableTimestamp.
    auto status = _dropCollectionsNoTimestamp(opCtx, toDrop);

    // If all collections were dropped successfully then drop database's encryption key
    if (status.isOK()) {
        keydbDropDatabase(db.toString());
    }

    return status;
}

/**
 * Returns the first `dropCollection` error that this method encounters. This method will attempt
 * to drop all collections, regardless of the error status.
 */
Status StorageEngineImpl::_dropCollectionsNoTimestamp(OperationContext* opCtx,
                                                      std::vector<NamespaceString>& toDrop) {
    // On primaries, this method will be called outside of any `TimestampBlock` state meaning the
    // "commit timestamp" will not be set. For this case, this method needs no special logic to
    // avoid timestamping the upcoming writes.
    //
    // On secondaries, there will be a wrapping `TimestampBlock` and the "commit timestamp" will
    // be set. Carefully save that to the side so the following writes can go through without that
    // context.
    const Timestamp commitTs = opCtx->recoveryUnit()->getCommitTimestamp();
    if (!commitTs.isNull()) {
        opCtx->recoveryUnit()->clearCommitTimestamp();
    }

    // Ensure the method exits with the same "commit timestamp" state that it was called with.
    auto addCommitTimestamp = makeGuard([&opCtx, commitTs] {
        if (!commitTs.isNull()) {
            opCtx->recoveryUnit()->setCommitTimestamp(commitTs);
        }
    });

    Status firstError = Status::OK();
    WriteUnitOfWork untimestampedDropWuow(opCtx);
    for (auto& nss : toDrop) {
        auto coll = CollectionCatalog::get(opCtx).lookupCollectionByNamespace(opCtx, nss);

        // No need to remove the indexes from the IndexCatalog because eliminating the Collection
        // will have the same effect.
        auto ii =
            coll->getIndexCatalog()->getIndexIterator(opCtx, true /* includeUnfinishedIndexes */);
        while (ii->more()) {
            const IndexCatalogEntry* ice = ii->next();
            catalog::removeIndex(opCtx,
                                 ice->descriptor()->indexName(),
                                 coll->getCatalogId(),
                                 coll->uuid(),
                                 coll->ns(),
                                 ice->accessMethod()->getSharedIdent());
        }

        Status result = catalog::dropCollection(
            opCtx, coll->ns(), coll->getCatalogId(), coll->getSharedIdent());
        if (!result.isOK() && firstError.isOK()) {
            firstError = result;
        }

        auto removedColl = CollectionCatalog::get(opCtx).deregisterCollection(coll->uuid());
        opCtx->recoveryUnit()->registerChange(
            CollectionCatalog::get(opCtx).makeFinishDropCollectionChange(std::move(removedColl),
                                                                         coll->uuid()));
    }

    untimestampedDropWuow.commit();
    return firstError;
}

void StorageEngineImpl::flushAllFiles(OperationContext* opCtx, bool callerHoldsReadLock) {
    _engine->flushAllFiles(opCtx, callerHoldsReadLock);
}

Status StorageEngineImpl::beginBackup(OperationContext* opCtx) {
    // We should not proceed if we are already in backup mode
    if (_inBackupMode)
        return Status(ErrorCodes::BadValue, "Already in Backup Mode");
    Status status = _engine->beginBackup(opCtx);
    if (status.isOK())
        _inBackupMode = true;
    return status;
}

void StorageEngineImpl::endBackup(OperationContext* opCtx) {
    // We should never reach here if we aren't already in backup mode
    invariant(_inBackupMode);
    _engine->endBackup(opCtx);
    _inBackupMode = false;
}

Status StorageEngineImpl::disableIncrementalBackup(OperationContext* opCtx) {
    return _engine->disableIncrementalBackup(opCtx);
}

StatusWith<std::unique_ptr<StorageEngine::StreamingCursor>>
StorageEngineImpl::beginNonBlockingBackup(OperationContext* opCtx,
                                          const StorageEngine::BackupOptions& options) {
    return _engine->beginNonBlockingBackup(opCtx, options);
}

void StorageEngineImpl::endNonBlockingBackup(OperationContext* opCtx) {
    return _engine->endNonBlockingBackup(opCtx);
}

StatusWith<std::vector<std::string>> StorageEngineImpl::extendBackupCursor(
    OperationContext* opCtx) {
    return _engine->extendBackupCursor(opCtx);
}

bool StorageEngineImpl::supportsCheckpoints() const {
    return _engine->supportsCheckpoints();
}

bool StorageEngineImpl::isDurable() const {
    return _engine->isDurable();
}

bool StorageEngineImpl::isEphemeral() const {
    return _engine->isEphemeral();
}

SnapshotManager* StorageEngineImpl::getSnapshotManager() const {
    return _engine->getSnapshotManager();
}

Status StorageEngineImpl::repairRecordStore(OperationContext* opCtx,
                                            RecordId catalogId,
                                            const NamespaceString& nss) {
    auto repairObserver = StorageRepairObserver::get(getGlobalServiceContext());
    invariant(repairObserver->isIncomplete());

    Status status = _engine->repairIdent(opCtx, _catalog->getEntry(catalogId).ident);
    bool dataModified = status.code() == ErrorCodes::DataModifiedByRepair;
    if (!status.isOK() && !dataModified) {
        return status;
    }

    if (dataModified) {
        repairObserver->invalidatingModification(str::stream() << "Collection " << nss << ": "
                                                               << status.reason());
    }

    // After repairing, re-initialize the collection with a valid RecordStore.
    auto& collectionCatalog = CollectionCatalog::get(getGlobalServiceContext());
    auto uuid = collectionCatalog.lookupUUIDByNSS(opCtx, nss).get();
    collectionCatalog.deregisterCollection(uuid);
    _initCollection(opCtx, catalogId, nss, false);

    return status;
}

std::unique_ptr<TemporaryRecordStore> StorageEngineImpl::makeTemporaryRecordStore(
    OperationContext* opCtx) {
    std::unique_ptr<RecordStore> rs =
        _engine->makeTemporaryRecordStore(opCtx, _catalog->newInternalIdent());
    LOGV2_DEBUG(22258, 1, "Created temporary record store", "ident"_attr = rs->getIdent());
    return std::make_unique<TemporaryKVRecordStore>(getEngine(), std::move(rs));
}

std::unique_ptr<TemporaryRecordStore>
StorageEngineImpl::makeTemporaryRecordStoreForResumableIndexBuild(OperationContext* opCtx) {
    std::unique_ptr<RecordStore> rs =
        _engine->makeTemporaryRecordStore(opCtx, _catalog->newInternalResumableIndexBuildIdent());
    LOGV2_DEBUG(4921500,
                1,
                "Created temporary record store for resumable index build",
                "ident"_attr = rs->getIdent());
    return std::make_unique<TemporaryKVRecordStore>(getEngine(), std::move(rs));
}

std::unique_ptr<TemporaryRecordStore> StorageEngineImpl::makeTemporaryRecordStoreFromExistingIdent(
    OperationContext* opCtx, StringData ident) {
    auto rs = _engine->getRecordStore(opCtx, "", ident, CollectionOptions());
    return std::make_unique<TemporaryKVRecordStore>(getEngine(), std::move(rs));
}

void StorageEngineImpl::setJournalListener(JournalListener* jl) {
    _engine->setJournalListener(jl);
}

void StorageEngineImpl::setStableTimestamp(Timestamp stableTimestamp, bool force) {
    _engine->setStableTimestamp(stableTimestamp, force);
}

Timestamp StorageEngineImpl::getStableTimestamp() const {
    return _engine->getStableTimestamp();
}

void StorageEngineImpl::setInitialDataTimestamp(Timestamp initialDataTimestamp) {
    _engine->setInitialDataTimestamp(initialDataTimestamp);
}

Timestamp StorageEngineImpl::getInitialDataTimestamp() const {
    return _engine->getInitialDataTimestamp();
}

void StorageEngineImpl::setOldestTimestampFromStable() {
    _engine->setOldestTimestampFromStable();
}

void StorageEngineImpl::setOldestTimestamp(Timestamp newOldestTimestamp) {
    const bool force = true;
    _engine->setOldestTimestamp(newOldestTimestamp, force);
}

Timestamp StorageEngineImpl::getOldestTimestamp() const {
    return _engine->getOldestTimestamp();
};

void StorageEngineImpl::setOldestActiveTransactionTimestampCallback(
    StorageEngine::OldestActiveTransactionTimestampCallback callback) {
    _engine->setOldestActiveTransactionTimestampCallback(callback);
}

bool StorageEngineImpl::supportsRecoverToStableTimestamp() const {
    return _engine->supportsRecoverToStableTimestamp();
}

bool StorageEngineImpl::supportsRecoveryTimestamp() const {
    return _engine->supportsRecoveryTimestamp();
}

StatusWith<Timestamp> StorageEngineImpl::recoverToStableTimestamp(OperationContext* opCtx) {
    invariant(opCtx->lockState()->isW());

    // The "feature document" should not be rolled back. Perform a non-timestamped update to the
    // feature document to lock in the current state.
    DurableCatalogImpl::FeatureTracker::FeatureBits featureInfo;
    {
        WriteUnitOfWork wuow(opCtx);
        featureInfo = _catalog->getFeatureTracker()->getInfo(opCtx);
        _catalog->getFeatureTracker()->putInfo(opCtx, featureInfo);
        wuow.commit();
    }

    auto state = catalog::closeCatalog(opCtx);

    StatusWith<Timestamp> swTimestamp = _engine->recoverToStableTimestamp(opCtx);
    if (!swTimestamp.isOK()) {
        return swTimestamp;
    }

    catalog::openCatalog(opCtx, state);

    LOGV2(22259,
          "recoverToStableTimestamp successful",
          "stableTimestamp"_attr = swTimestamp.getValue());
    return {swTimestamp.getValue()};
}

boost::optional<Timestamp> StorageEngineImpl::getRecoveryTimestamp() const {
    return _engine->getRecoveryTimestamp();
}

boost::optional<Timestamp> StorageEngineImpl::getLastStableRecoveryTimestamp() const {
    return _engine->getLastStableRecoveryTimestamp();
}

bool StorageEngineImpl::supportsReadConcernSnapshot() const {
    return _engine->supportsReadConcernSnapshot();
}

bool StorageEngineImpl::supportsReadConcernMajority() const {
    return _engine->supportsReadConcernMajority();
}

bool StorageEngineImpl::supportsOplogStones() const {
    return _engine->supportsOplogStones();
}

bool StorageEngineImpl::supportsResumableIndexBuilds() const {
    return enableResumableIndexBuilds && supportsReadConcernMajority() && !isEphemeral() &&
        serverGlobalParams.featureCompatibility.isVersionInitialized() &&
        serverGlobalParams.featureCompatibility.isGreaterThanOrEqualTo(
            ServerGlobalParams::FeatureCompatibility::Version::kVersion47) &&
        !repl::ReplSettings::shouldRecoverFromOplogAsStandalone();
}

bool StorageEngineImpl::supportsPendingDrops() const {
    return supportsReadConcernMajority();
}

void StorageEngineImpl::clearDropPendingState() {
    _dropPendingIdentReaper.clearDropPendingState();
}

Timestamp StorageEngineImpl::getAllDurableTimestamp() const {
    return _engine->getAllDurableTimestamp();
}

Timestamp StorageEngineImpl::getOldestOpenReadTimestamp() const {
    return _engine->getOldestOpenReadTimestamp();
}

boost::optional<Timestamp> StorageEngineImpl::getOplogNeededForCrashRecovery() const {
    return _engine->getOplogNeededForCrashRecovery();
}

void StorageEngineImpl::_dumpCatalog(OperationContext* opCtx) {
    auto catalogRs = _catalogRecordStore.get();
    auto cursor = catalogRs->getCursor(opCtx);
    boost::optional<Record> rec = cursor->next();
    stdx::unordered_set<std::string> nsMap;
    while (rec) {
        // This should only be called by a parent that's done an appropriate `shouldLog` check. Do
        // not duplicate the log level policy.
        LOGV2_FOR_RECOVERY(4615634,
                           kCatalogLogLevel.toInt(),
                           "Id: {rec_id} Value: {rec_data_toBson}",
                           "rec_id"_attr = rec->id,
                           "rec_data_toBson"_attr = rec->data.toBson());
        auto valueBson = rec->data.toBson();
        if (valueBson.hasField("md")) {
            std::string ns = valueBson.getField("md").Obj().getField("ns").String();
            invariant(!nsMap.count(ns), str::stream() << "Found duplicate namespace: " << ns);
            nsMap.insert(ns);
        }
        rec = cursor->next();
    }
    opCtx->recoveryUnit()->abandonSnapshot();
}

void StorageEngineImpl::addDropPendingIdent(const Timestamp& dropTimestamp,
                                            const NamespaceString& nss,
                                            std::shared_ptr<Ident> ident) {
    _dropPendingIdentReaper.addDropPendingIdent(dropTimestamp, nss, ident);
}

void StorageEngineImpl::checkpoint() {
    _engine->checkpoint();
}

void StorageEngineImpl::_onMinOfCheckpointAndOldestTimestampChanged(const Timestamp& timestamp) {
    if (timestamp.isNull()) {
        return;
    }

    // No drop-pending idents present if getEarliestDropTimestamp() returns boost::none.
    if (auto earliestDropTimestamp = _dropPendingIdentReaper.getEarliestDropTimestamp()) {
        if (timestamp > *earliestDropTimestamp) {
            LOGV2(22260,
                  "Removing drop-pending idents with drop timestamps before timestamp",
                  "timestamp"_attr = timestamp);
            auto opCtx = cc().getOperationContext();
            invariant(opCtx);

            _dropPendingIdentReaper.dropIdentsOlderThan(opCtx, timestamp);
        }
    }
}

StorageEngineImpl::TimestampMonitor::TimestampMonitor(KVEngine* engine, PeriodicRunner* runner)
    : _engine(engine), _running(false), _periodicRunner(runner) {
    _currentTimestamps.checkpoint = _engine->getCheckpointTimestamp();
    _currentTimestamps.oldest = _engine->getOldestTimestamp();
    _currentTimestamps.stable = _engine->getStableTimestamp();
    _currentTimestamps.minOfCheckpointAndOldest =
        (_currentTimestamps.checkpoint.isNull() ||
         (_currentTimestamps.checkpoint > _currentTimestamps.oldest))
        ? _currentTimestamps.oldest
        : _currentTimestamps.checkpoint;
}

StorageEngineImpl::TimestampMonitor::~TimestampMonitor() {
    LOGV2(22261, "Timestamp monitor shutting down");
    stdx::lock_guard<Latch> lock(_monitorMutex);
    invariant(_listeners.empty());
}

void StorageEngineImpl::TimestampMonitor::startup() {
    invariant(!_running);

    LOGV2(22262, "Timestamp monitor starting");
    PeriodicRunner::PeriodicJob job(
        "TimestampMonitor",
        [&](Client* client) {
            {
                stdx::lock_guard<Latch> lock(_monitorMutex);
                if (_listeners.empty()) {
                    return;
                }
            }

            Timestamp checkpoint = _currentTimestamps.checkpoint;
            Timestamp oldest = _currentTimestamps.oldest;
            Timestamp stable = _currentTimestamps.stable;
            Timestamp minOfCheckpointAndOldest = _currentTimestamps.minOfCheckpointAndOldest;

            try {
                auto opCtx = client->getOperationContext();
                mongo::ServiceContext::UniqueOperationContext uOpCtx;
                if (!opCtx) {
                    uOpCtx = client->makeOperationContext();
                    opCtx = uOpCtx.get();
                }

                {
                    // Take a global lock in MODE_IS while fetching timestamps to guarantee that
                    // rollback-to-stable isn't running concurrently.
                    ShouldNotConflictWithSecondaryBatchApplicationBlock shouldNotConflictBlock(
                        opCtx->lockState());
                    Lock::GlobalLock lock(opCtx, MODE_IS);

                    // The checkpoint timestamp is not cached in mongod and needs to be fetched with
                    // a call into WiredTiger, all the other timestamps are cached in mongod.
                    checkpoint = _engine->getCheckpointTimestamp();
                    oldest = _engine->getOldestTimestamp();
                    stable = _engine->getStableTimestamp();
                    minOfCheckpointAndOldest =
                        (checkpoint.isNull() || (checkpoint > oldest)) ? oldest : checkpoint;
                }

                {
                    stdx::lock_guard<Latch> lock(_monitorMutex);
                    for (const auto& listener : _listeners) {
                        // Notify the listener if the timestamp changed.
                        if (listener->getType() == TimestampType::kCheckpoint &&
                            _currentTimestamps.checkpoint != checkpoint) {
                            listener->notify(checkpoint);
                        } else if (listener->getType() == TimestampType::kOldest &&
                                   _currentTimestamps.oldest != oldest) {
                            listener->notify(oldest);
                        } else if (listener->getType() == TimestampType::kStable &&
                                   _currentTimestamps.stable != stable) {
                            listener->notify(stable);
                        } else if (listener->getType() ==
                                       TimestampType::kMinOfCheckpointAndOldest &&
                                   _currentTimestamps.minOfCheckpointAndOldest !=
                                       minOfCheckpointAndOldest) {
                            listener->notify(minOfCheckpointAndOldest);
                        }
                    }
                }

                _currentTimestamps.checkpoint = checkpoint;
                _currentTimestamps.oldest = oldest;
                _currentTimestamps.stable = stable;
                _currentTimestamps.minOfCheckpointAndOldest = minOfCheckpointAndOldest;
            } catch (const ExceptionForCat<ErrorCategory::Interruption>& ex) {
                if (!ErrorCodes::isCancelationError(ex))
                    throw;
                // If we're interrupted at shutdown or after PeriodicRunner's client has been
                // killed, it's fine to give up on future notifications.
                LOGV2(22263,
                      "Timestamp monitor is stopping. {reason}",
                      "Timestamp monitor is stopping",
                      "error"_attr = ex.reason());
                return;
            }
        },
        Seconds(1));

    _job = _periodicRunner->makeJob(std::move(job));
    _job.start();
    _running = true;
}

void StorageEngineImpl::TimestampMonitor::addListener(TimestampListener* listener) {
    stdx::lock_guard<Latch> lock(_monitorMutex);
    if (std::find(_listeners.begin(), _listeners.end(), listener) != _listeners.end()) {
        bool listenerAlreadyRegistered = true;
        invariant(!listenerAlreadyRegistered);
    }
    _listeners.push_back(listener);
}

void StorageEngineImpl::TimestampMonitor::removeListener(TimestampListener* listener) {
    stdx::lock_guard<Latch> lock(_monitorMutex);
    if (std::find(_listeners.begin(), _listeners.end(), listener) == _listeners.end()) {
        bool listenerNotRegistered = true;
        invariant(!listenerNotRegistered);
    }
    _listeners.erase(std::remove(_listeners.begin(), _listeners.end(), listener));
}

int64_t StorageEngineImpl::sizeOnDiskForDb(OperationContext* opCtx, StringData dbName) {
    int64_t size = 0;

    catalog::forEachCollectionFromDb(opCtx, dbName, MODE_IS, [&](const Collection* collection) {
        size += collection->getRecordStore()->storageSize(opCtx);

        std::vector<std::string> indexNames;
        _catalog->getAllIndexes(opCtx, collection->getCatalogId(), &indexNames);

        for (size_t i = 0; i < indexNames.size(); i++) {
            std::string ident =
                _catalog->getIndexIdent(opCtx, collection->getCatalogId(), indexNames[i]);
            size += _engine->getIdentSize(opCtx, ident);
        }

        return true;
    });

    return size;
}

}  // namespace mongo<|MERGE_RESOLUTION|>--- conflicted
+++ resolved
@@ -69,7 +69,6 @@
 const auto kCatalogLogLevel = logv2::LogSeverity::Debug(2);
 }  // namespace
 
-<<<<<<< HEAD
 Status StorageEngineImpl::hotBackup(OperationContext* opCtx, const std::string& path) {
     return _engine->hotBackup(opCtx, path);
 }
@@ -86,12 +85,9 @@
     _engine->keydbDropDatabase(db);
 }
 
-StorageEngineImpl::StorageEngineImpl(std::unique_ptr<KVEngine> engine, StorageEngineOptions options)
-=======
 StorageEngineImpl::StorageEngineImpl(OperationContext* opCtx,
                                      std::unique_ptr<KVEngine> engine,
                                      StorageEngineOptions options)
->>>>>>> 9ec023a4
     : _engine(std::move(engine)),
       _options(std::move(options)),
       _dropPendingIdentReaper(_engine.get()),

--- conflicted
+++ resolved
@@ -162,7 +162,7 @@
      * @param out - If the record exists, the contents of this are set.
      * @return true iff there is a Record for loc
      */
-    virtual bool findRecord(OperationContext* txn, const RecordId& loc, RecordData* out) const = 0;
+    virtual bool findRecord(OperationContext* txn, const RecordId& loc, RecordData* out, bool skipPessimisticLocking=false) const = 0;
 
     virtual void deleteRecord(OperationContext* txn, const RecordId& dl) = 0;
 
@@ -206,286 +206,6 @@
                                      const char* damageSource,
                                      const mutablebson::DamageVector& damages) = 0;
 
-<<<<<<< HEAD
-        // Return the RecordId that the iterator points at and move the iterator to the next item
-        // from the collection.  Returns RecordId() if isEOF.
-        virtual RecordId getNext() = 0;
-
-        // Can only be called after saveState and before restoreState.
-        virtual void invalidate(const RecordId& dl) = 0;
-
-        // Save any state required to resume operation (without crashing) after RecordId deletion or
-        // a collection drop.
-        virtual void saveState() = 0;
-
-        // Returns true if collection still exists, false otherwise.
-        // The state of the iterator may be restored into a different context
-        // than the one it was created in.
-        virtual bool restoreState(OperationContext* txn) = 0;
-
-        // normally this will just go back to the RecordStore and convert
-        // but this gives the iterator an oppurtnity to optimize
-        virtual RecordData dataFor( const RecordId& loc ) const = 0;
-    };
-
-
-    class RecordStore {
-        MONGO_DISALLOW_COPYING(RecordStore);
-    public:
-        RecordStore( const StringData& ns ) : _ns(ns.toString()) { }
-
-        virtual ~RecordStore() { }
-
-        // META
-
-        // name of the RecordStore implementation
-        virtual const char* name() const = 0;
-
-        virtual const std::string& ns() const { return _ns; }
-
-        virtual long long dataSize( OperationContext* txn ) const = 0;
-
-        virtual long long numRecords( OperationContext* txn ) const = 0;
-
-        virtual bool isCapped() const = 0;
-
-        virtual void setCappedDeleteCallback(CappedDocumentDeleteCallback*) {invariant( false );}
-
-        /**
-         * @param extraInfo - optional more debug info
-         * @param level - optional, level of debug info to put in (higher is more)
-         */
-        virtual int64_t storageSize( OperationContext* txn,
-                                     BSONObjBuilder* extraInfo = NULL,
-                                     int infoLevel = 0 ) const = 0;
-
-        // CRUD related
-
-        virtual RecordData dataFor( OperationContext* txn, const RecordId& loc) const = 0;
-
-        /**
-         * @param out - If the record exists, the contents of this are set.
-         * @return true iff there is a Record for loc
-         */
-        virtual bool findRecord( OperationContext* txn,
-                                 const RecordId& loc,
-                                 RecordData* out,
-                                 bool skipPessimisticLocking=false ) const = 0;
-
-        virtual void deleteRecord( OperationContext* txn, const RecordId& dl ) = 0;
-
-        virtual StatusWith<RecordId> insertRecord( OperationContext* txn,
-                                                  const char* data,
-                                                  int len,
-                                                  bool enforceQuota ) = 0;
-
-        virtual StatusWith<RecordId> insertRecord( OperationContext* txn,
-                                                  const DocWriter* doc,
-                                                  bool enforceQuota ) = 0;
-
-        /**
-         * @param notifier - Only used by record stores which do not support doc-locking.
-         *                   In the case of a document move, this is called after the document
-         *                   has been written to the new location, but before it is deleted from
-         *                   the old location.
-         *                   In the case of an in-place update, this is called just before the
-         *                   in-place write occurs.
-         * @return Status or RecordId, RecordId might be different
-         */
-        virtual StatusWith<RecordId> updateRecord( OperationContext* txn,
-                                                  const RecordId& oldLocation,
-                                                  const char* data,
-                                                  int len,
-                                                  bool enforceQuota,
-                                                  UpdateNotifier* notifier ) = 0;
-
-        /**
-         * @return Returns 'false' if this record store does not implement
-         * 'updatewithDamages'. If this method returns false, 'updateWithDamages' must not be
-         * called, and all updates must be routed through 'updateRecord' above. This allows the
-         * update framework to avoid doing the work of damage tracking if the underlying record
-         * store cannot utilize that information.
-         */
-        virtual bool updateWithDamagesSupported() const = 0;
-
-        virtual Status updateWithDamages( OperationContext* txn,
-                                          const RecordId& loc,
-                                          const RecordData& oldRec,
-                                          const char* damageSource,
-                                          const mutablebson::DamageVector& damages ) = 0;
-
-        /**
-         * Storage engines which do not support document-level locking hold locks at
-         * collection or database granularity. As an optimization, these locks can be yielded
-         * when a record needs to be fetched from secondary storage. If this method returns
-         * non-NULL, then it indicates that the query system layer should yield and reacquire its
-         * locks.
-         *
-         * The return value is a functor that should be invoked when the locks are yielded;
-         * it should access the record at 'loc' so that a potential page fault is triggered
-         * out of the lock.
-         *
-         * The caller is responsible for deleting the return value.
-         *
-         * Storage engines which support document-level locking need not implement this.
-         */
-        virtual RecordFetcher* recordNeedsFetch( OperationContext* txn,
-                                                 const RecordId& loc ) const { return NULL; }
-
-        /**
-         * returned iterator owned by caller
-         * Default arguments return all items in record store.
-         */
-        virtual RecordIterator* getIterator( OperationContext* txn,
-                                             const RecordId& start = RecordId(),
-                                             const CollectionScanParams::Direction& dir =
-                                                     CollectionScanParams::FORWARD
-                                             ) const = 0;
-
-        /**
-         * Constructs an iterator over a potentially corrupted store, which can be used to salvage
-         * damaged records. The iterator might return every record in the store if all of them 
-         * are reachable and not corrupted.  Returns NULL if not supported.
-         */
-        virtual RecordIterator* getIteratorForRepair( OperationContext* txn ) const {
-            return NULL;
-        }
-
-        /**
-         * Returns many iterators that partition the RecordStore into many disjoint sets. Iterating
-         * all returned iterators is equivalent to Iterating the full store.
-         */
-        virtual std::vector<RecordIterator*> getManyIterators( OperationContext* txn ) const = 0;
-
-        // higher level
-
-
-        /**
-         * removes all Records
-         */
-        virtual Status truncate( OperationContext* txn ) = 0;
-
-        /**
-         * Truncate documents newer than the document at 'end' from the capped
-         * collection.  The collection cannot be completely emptied using this
-         * function.  An assertion will be thrown if that is attempted.
-         * @param inclusive - Truncate 'end' as well iff true
-         * XXX: this will go away soon, just needed to move for now
-         */
-        virtual void temp_cappedTruncateAfter(OperationContext* txn,
-                                              RecordId end,
-                                              bool inclusive) = 0;
-
-        /**
-         * does this RecordStore support the compact operation?
-         *
-         * If you return true, you must provide implementations of all compact methods.
-         */
-        virtual bool compactSupported() const { return false; }
-
-        /**
-         * Does compact() leave RecordIds alone or can they change.
-         *
-         * Only called if compactSupported() returns true.
-         */
-        virtual bool compactsInPlace() const { invariant(false); }
-
-        /**
-         * Attempt to reduce the storage space used by this RecordStore.
-         *
-         * Only called if compactSupported() returns true.
-         * No RecordStoreCompactAdaptor will be passed if compactsInPlace() returns true.
-         */
-        virtual Status compact( OperationContext* txn,
-                                RecordStoreCompactAdaptor* adaptor,
-                                const CompactOptions* options,
-                                CompactStats* stats ) {
-            invariant(false);
-        }
-
-        /**
-         * @param full - does more checks
-         * @param scanData - scans each document
-         * @return OK if the validate run successfully
-         *         OK will be returned even if corruption is found
-         *         deatils will be in result
-         */
-        virtual Status validate( OperationContext* txn,
-                                 bool full, bool scanData,
-                                 ValidateAdaptor* adaptor,
-                                 ValidateResults* results, BSONObjBuilder* output ) = 0;
-
-        /**
-         * @param scaleSize - amount by which to scale size metrics
-         * appends any custom stats from the RecordStore or other unique stats
-         */
-        virtual void appendCustomStats( OperationContext* txn,
-                                        BSONObjBuilder* result,
-                                        double scale ) const = 0;
-
-        /**
-         * Load all data into cache.
-         * What cache depends on implementation.
-         *
-         * If the underlying storage engine does not support the operation,
-         * returns ErrorCodes::CommandNotSupported
-         *
-         * @param output (optional) - where to put detailed stats
-         */
-        virtual Status touch( OperationContext* txn, BSONObjBuilder* output ) const {
-            return Status(ErrorCodes::CommandNotSupported,
-                          "this storage engine does not support touch");
-        }
-
-        /**
-         * Return the RecordId of an oplog entry as close to startingPosition as possible without
-         * being higher. If there are no entries <= startingPosition, return RecordId().
-         *
-         * If you don't implement the oplogStartHack, just use the default implementation which
-         * returns boost::none.
-         */
-        virtual boost::optional<RecordId> oplogStartHack(OperationContext* txn,
-                                                         const RecordId& startingPosition) const {
-            return boost::none;
-        }
-
-        /**
-         * When we write to an oplog, we call this so that if the storage engine
-         * supports doc locking, it can manage the visibility of oplog entries to ensure
-         * they are ordered.
-         */
-        virtual Status oplogDiskLocRegister( OperationContext* txn,
-                                             const OpTime& opTime ) {
-            return Status::OK();
-        }
-
-        /**
-         * Called after a repair operation is run with the recomputed numRecords and dataSize.
-         */
-        virtual void updateStatsAfterRepair(OperationContext* txn,
-                                            long long numRecords,
-                                            long long dataSize) = 0;
-
-    protected:
-        std::string _ns;
-    };
-
-    class RecordStoreCompactAdaptor {
-    public:
-        virtual ~RecordStoreCompactAdaptor(){}
-        virtual bool isDataValid( const RecordData& recData ) = 0;
-        virtual size_t dataSize( const RecordData& recData ) = 0;
-        virtual void inserted( const RecordData& recData, const RecordId& newLocation ) = 0;
-    };
-
-    struct ValidateResults {
-        ValidateResults() {
-            valid = true;
-        }
-        bool valid;
-        std::vector<std::string> errors;
-    };
-=======
     /**
      * Storage engines which do not support document-level locking hold locks at
      * collection or database granularity. As an optimization, these locks can be yielded
@@ -504,7 +224,6 @@
     virtual RecordFetcher* recordNeedsFetch(OperationContext* txn, const RecordId& loc) const {
         return NULL;
     }
->>>>>>> 1ef45a23
 
     /**
      * returned iterator owned by caller

--- conflicted
+++ resolved
@@ -13,12 +13,9 @@
     ],
 )
 
-<<<<<<< HEAD
 if rocksdb:
     env.SConscript(dirs='rocks')
 
-=======
->>>>>>> 876ebee8
 env.Library(
     target='journal_listener',
     source=[

// wiredtiger_kv_engine.h

/**
 *    Copyright (C) 2014 MongoDB Inc.
 *
 *    This program is free software: you can redistribute it and/or  modify
 *    it under the terms of the GNU Affero General Public License, version 3,
 *    as published by the Free Software Foundation.
 *
 *
 *    This program is distributed in the hope that it will be useful,
 *    but WITHOUT ANY WARRANTY; without even the implied warranty of
 *    MERCHANTABILITY or FITNESS FOR A PARTICULAR PURPOSE.  See the
 *    GNU Affero General Public License for more details.
 *
 *    You should have received a copy of the GNU Affero General Public License
 *    along with this program.  If not, see <http://www.gnu.org/licenses/>.
 *
 *    As a special exception, the copyright holders give permission to link the
 *    code of portions of this program with the OpenSSL library under certain
 *    conditions as described in each individual source file and distribute
 *    linked combinations including the program with the OpenSSL library. You
 *    must comply with the GNU Affero General Public License in all respects for
 *    all of the code used other than as permitted herein. If you modify file(s)
 *    with this exception, you may extend this exception to your version of the
 *    file(s), but you are not obligated to do so. If you do not wish to do so,
 *    delete this exception statement from your version. If you delete this
 *    exception statement from all source files in the program, then also delete
 *    it in the license file.
 */

#pragma once

#include <list>
#include <memory>
#include <string>

#include <wiredtiger.h>

#include "mongo/bson/ordering.h"
#include "mongo/db/storage/kv/kv_engine.h"
#include "mongo/db/storage/wiredtiger/wiredtiger_oplog_manager.h"
#include "mongo/db/storage/wiredtiger/wiredtiger_session_cache.h"
#include "mongo/stdx/functional.h"
#include "mongo/stdx/mutex.h"
#include "mongo/util/elapsed_tracker.h"

namespace mongo {

class ClockSource;
class JournalListener;
class WiredTigerRecordStore;
class WiredTigerSessionCache;
class WiredTigerSizeStorer;

class WiredTigerKVEngine final : public KVEngine {
public:
    WiredTigerKVEngine(const std::string& canonicalName,
                       const std::string& path,
                       ClockSource* cs,
                       const std::string& extraOpenOptions,
                       size_t cacheSizeGB,
                       bool durable,
                       bool ephemeral,
                       bool repair,
                       bool readOnly);

    virtual ~WiredTigerKVEngine();

    void setRecordStoreExtraOptions(const std::string& options);
    void setSortedDataInterfaceExtraOptions(const std::string& options);

    virtual bool supportsDocLocking() const;

    virtual bool supportsDirectoryPerDB() const;

    virtual bool isDurable() const {
        return _durable;
    }

    virtual bool isEphemeral() const {
        return _ephemeral;
    }

    virtual RecoveryUnit* newRecoveryUnit();

    virtual Status createRecordStore(OperationContext* opCtx,
                                     StringData ns,
                                     StringData ident,
                                     const CollectionOptions& options) {
        return createGroupedRecordStore(opCtx, ns, ident, options, KVPrefix::kNotPrefixed);
    }

    virtual std::unique_ptr<RecordStore> getRecordStore(OperationContext* opCtx,
                                                        StringData ns,
                                                        StringData ident,
                                                        const CollectionOptions& options) {
        return getGroupedRecordStore(opCtx, ns, ident, options, KVPrefix::kNotPrefixed);
    }

    virtual Status createSortedDataInterface(OperationContext* opCtx,
                                             StringData ident,
                                             const IndexDescriptor* desc) {
        return createGroupedSortedDataInterface(opCtx, ident, desc, KVPrefix::kNotPrefixed);
    }

    virtual SortedDataInterface* getSortedDataInterface(OperationContext* opCtx,
                                                        StringData ident,
                                                        const IndexDescriptor* desc) {
        return getGroupedSortedDataInterface(opCtx, ident, desc, KVPrefix::kNotPrefixed);
    }

    virtual Status createGroupedRecordStore(OperationContext* opCtx,
                                            StringData ns,
                                            StringData ident,
                                            const CollectionOptions& options,
                                            KVPrefix prefix);

    virtual std::unique_ptr<RecordStore> getGroupedRecordStore(OperationContext* opCtx,
                                                               StringData ns,
                                                               StringData ident,
                                                               const CollectionOptions& options,
                                                               KVPrefix prefix);

    virtual Status createGroupedSortedDataInterface(OperationContext* opCtx,
                                                    StringData ident,
                                                    const IndexDescriptor* desc,
                                                    KVPrefix prefix);

    virtual SortedDataInterface* getGroupedSortedDataInterface(OperationContext* opCtx,
                                                               StringData ident,
                                                               const IndexDescriptor* desc,
                                                               KVPrefix prefix);

    virtual Status dropIdent(OperationContext* opCtx, StringData ident);

    virtual Status okToRename(OperationContext* opCtx,
                              StringData fromNS,
                              StringData toNS,
                              StringData ident,
                              const RecordStore* originalRecordStore) const;

    virtual int flushAllFiles(OperationContext* opCtx, bool sync);

    virtual Status beginBackup(OperationContext* opCtx);

    virtual void endBackup(OperationContext* opCtx);

    virtual Status hotBackup(const std::string& path);

    virtual int64_t getIdentSize(OperationContext* opCtx, StringData ident);

    virtual Status repairIdent(OperationContext* opCtx, StringData ident);

    virtual bool hasIdent(OperationContext* opCtx, StringData ident) const;

    std::vector<std::string> getAllIdents(OperationContext* opCtx) const;

    virtual void cleanShutdown();

    SnapshotManager* getSnapshotManager() const final {
        return &_sessionCache->snapshotManager();
    }

    void setJournalListener(JournalListener* jl) final;

    virtual void setStableTimestamp(SnapshotName stableTimestamp) override;

    virtual void setInitialDataTimestamp(SnapshotName initialDataTimestamp) override;

    virtual bool supportsRecoverToStableTimestamp() const override;

    // wiredtiger specific
    // Calls WT_CONNECTION::reconfigure on the underlying WT_CONNECTION
    // held by this class
    int reconfigure(const char* str);

    WT_CONNECTION* getConnection() {
        return _conn;
    }
    void dropSomeQueuedIdents();
    std::list<WiredTigerCachedCursor> filterCursorsWithQueuedDrops(
        std::list<WiredTigerCachedCursor>* cache);
    bool haveDropsQueued() const;

    void syncSizeInfo(bool sync) const;

<<<<<<< HEAD
    std::string getCanonicalName() const {
        return _canonicalName;
    }

=======
    /*
     * Initializes and reference counts an oplog manager, to control oplog entry visibility for
     * reads.
     * The oplogManager object is held by this class but is constructed and deleted as per
     * the Oplog record store (the record store corresponding to the oplog collection).  If
     * multiple oplog record stores are created, the first oplog record store to be constructed will
     * construct the Manager, and the last oplog record store to be deleted will destruct the
     * Manager.
     */
    void initializeOplogManager(OperationContext* opCtx,
                                const std::string& uri,
                                WiredTigerRecordStore* oplogRecordStore);
    void deleteOplogManager();

    WiredTigerOplogManager* getOplogManager() const {
        return _oplogManager.get();
    }

    /*
     * This function is called when replication has completed a batch.  In this function, we
     * refresh our oplog visiblity read-at-timestamp value.
     */
    void replicationBatchIsComplete() const override;

>>>>>>> 52bbaa00
    /**
     * Sets the implementation for `initRsOplogBackgroundThread` (allowing tests to skip the
     * background job, for example). Intended to be called from a MONGO_INITIALIZER and therefroe in
     * a single threaded context.
     */
    static void setInitRsOplogBackgroundThreadCallback(stdx::function<bool(StringData)> cb);

    /**
     * Initializes a background job to remove excess documents in the oplog collections.
     * This applies to the capped collections in the local.oplog.* namespaces (specifically
     * local.oplog.rs for replica sets and local.oplog.$main for master/slave replication).
     * Returns true if a background job is running for the namespace.
     */
    static bool initRsOplogBackgroundThread(StringData ns);

    static void appendGlobalStats(BSONObjBuilder& b);

private:
    class WiredTigerJournalFlusher;
    class WiredTigerCheckpointThread;

    Status _salvageIfNeeded(const char* uri);
    void _checkIdentPath(StringData ident);

    bool _hasUri(WT_SESSION* session, const std::string& uri) const;

    std::string _uri(StringData ident) const;
    bool _drop(StringData ident);

    void _setOldestTimestamp(SnapshotName oldestTimestamp);

    WT_CONNECTION* _conn;
    WT_EVENT_HANDLER _eventHandler;
    std::unique_ptr<WiredTigerSessionCache> _sessionCache;

    // Mutex to protect use of _oplogManager and _oplogManagerCount by this instance of KV
    // engine.
    // Uses of _oplogManager by the oplog record stores themselves are safe without locking, since
    // those record stores manage the oplogManager lifetime.
    mutable stdx::mutex _oplogManagerMutex;
    std::unique_ptr<WiredTigerOplogManager> _oplogManager;
    std::size_t _oplogManagerCount = 0;

    std::string _canonicalName;
    std::string _path;
    std::string _wtOpenConfig;

    std::unique_ptr<WiredTigerSizeStorer> _sizeStorer;
    std::string _sizeStorerUri;
    mutable ElapsedTracker _sizeStorerSyncTracker;

    bool _durable;
    bool _ephemeral;
    bool _readOnly;
    std::unique_ptr<WiredTigerJournalFlusher> _journalFlusher;  // Depends on _sizeStorer
    std::unique_ptr<WiredTigerCheckpointThread> _checkpointThread;

    std::string _rsOptions;
    std::string _indexOptions;

    mutable stdx::mutex _dropAllQueuesMutex;
    mutable stdx::mutex _identToDropMutex;
    std::list<std::string> _identToDrop;

    mutable Date_t _previousCheckedDropsQueued;

    std::unique_ptr<WiredTigerSession> _backupSession;
};
}<|MERGE_RESOLUTION|>--- conflicted
+++ resolved
@@ -185,12 +185,10 @@
 
     void syncSizeInfo(bool sync) const;
 
-<<<<<<< HEAD
     std::string getCanonicalName() const {
         return _canonicalName;
     }
 
-=======
     /*
      * Initializes and reference counts an oplog manager, to control oplog entry visibility for
      * reads.
@@ -215,7 +213,6 @@
      */
     void replicationBatchIsComplete() const override;
 
->>>>>>> 52bbaa00
     /**
      * Sets the implementation for `initRsOplogBackgroundThread` (allowing tests to skip the
      * background job, for example). Intended to be called from a MONGO_INITIALIZER and therefroe in

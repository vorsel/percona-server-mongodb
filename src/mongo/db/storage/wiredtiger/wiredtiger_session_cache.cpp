--- conflicted
+++ resolved
@@ -378,19 +378,14 @@
         LOGV2_DEBUG(22420, 4, "created checkpoint");
     }
 
-    if (token) {
-        _journalListener->onDurable(token.get());
-    }
-<<<<<<< HEAD
-
     // keyDB is always durable (opened with journal enabled)
     if (_keyDBSession) {
         invariantWTOK(_keyDBSession->log_flush(_keyDBSession, "sync=on"));
     }
 
-    _journalListener->onDurable(token);
-=======
->>>>>>> 56655b06
+    if (token) {
+        _journalListener->onDurable(token.get());
+    }
 }
 
 void WiredTigerSessionCache::waitUntilPreparedUnitOfWorkCommitsOrAborts(OperationContext* opCtx,

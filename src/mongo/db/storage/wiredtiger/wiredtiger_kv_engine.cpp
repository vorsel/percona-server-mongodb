--- conflicted
+++ resolved
@@ -785,7 +785,49 @@
     _backupSession.reset();
 }
 
-<<<<<<< HEAD
+StatusWith<std::vector<std::string>> WiredTigerKVEngine::beginNonBlockingBackup(
+    OperationContext* opCtx) {
+    // This cursor will be freed by the backupSession being closed as the session is uncached
+    auto sessionRaii = stdx::make_unique<WiredTigerSession>(_conn);
+    WT_CURSOR* cursor = NULL;
+    WT_SESSION* session = sessionRaii->getSession();
+    int wtRet = WT_OP_CHECK(session->open_cursor(session, "backup:", NULL, NULL, &cursor));
+    if (wtRet != 0) {
+        return wtRCToStatus(wtRet);
+    }
+
+    std::vector<std::string> filesToCopy;
+
+    const char* filename;
+    while ((wtRet = cursor->next(cursor)) == 0) {
+        invariantWTOK(cursor->get_key(cursor, &filename));
+
+        std::string name(filename);
+
+        // WiredTiger backup cursors do not return path information for journal files. If a
+        // filename fits the pattern of a WT log file, add the journal directory to the file being
+        // returned.
+        const auto wiredTigerLogFilePrefix = "WiredTigerLog";
+        if (name.find(wiredTigerLogFilePrefix) == 0) {
+            // TODO SERVER-13455:replace `journal/` with the configurable journal path.
+            auto path = boost::filesystem::path("journal");
+            path /= name;
+            name = path.string();
+        }
+        filesToCopy.push_back(std::move(name));
+    }
+    if (wtRet != WT_NOTFOUND) {
+        return wtRCToStatus(wtRet, "Error opening backup cursor.");
+    }
+
+    _backupSession = std::move(sessionRaii);
+    return filesToCopy;
+}
+
+void WiredTigerKVEngine::endNonBlockingBackup(OperationContext* opCtx) {
+    _backupSession.reset();
+}
+
 Status WiredTigerKVEngine::hotBackup(const std::string& path) {
     // Nothing to backup for non-durable engine.
     if (!_durable) {
@@ -842,49 +884,6 @@
     if (ret == WT_NOTFOUND)
         ret = 0;
     return wtRCToStatus(ret);
-=======
-StatusWith<std::vector<std::string>> WiredTigerKVEngine::beginNonBlockingBackup(
-    OperationContext* opCtx) {
-    // This cursor will be freed by the backupSession being closed as the session is uncached
-    auto sessionRaii = stdx::make_unique<WiredTigerSession>(_conn);
-    WT_CURSOR* cursor = NULL;
-    WT_SESSION* session = sessionRaii->getSession();
-    int wtRet = WT_OP_CHECK(session->open_cursor(session, "backup:", NULL, NULL, &cursor));
-    if (wtRet != 0) {
-        return wtRCToStatus(wtRet);
-    }
-
-    std::vector<std::string> filesToCopy;
-
-    const char* filename;
-    while ((wtRet = cursor->next(cursor)) == 0) {
-        invariantWTOK(cursor->get_key(cursor, &filename));
-
-        std::string name(filename);
-
-        // WiredTiger backup cursors do not return path information for journal files. If a
-        // filename fits the pattern of a WT log file, add the journal directory to the file being
-        // returned.
-        const auto wiredTigerLogFilePrefix = "WiredTigerLog";
-        if (name.find(wiredTigerLogFilePrefix) == 0) {
-            // TODO SERVER-13455:replace `journal/` with the configurable journal path.
-            auto path = boost::filesystem::path("journal");
-            path /= name;
-            name = path.string();
-        }
-        filesToCopy.push_back(std::move(name));
-    }
-    if (wtRet != WT_NOTFOUND) {
-        return wtRCToStatus(wtRet, "Error opening backup cursor.");
-    }
-
-    _backupSession = std::move(sessionRaii);
-    return filesToCopy;
-}
-
-void WiredTigerKVEngine::endNonBlockingBackup(OperationContext* opCtx) {
-    _backupSession.reset();
->>>>>>> 3348045a
 }
 
 void WiredTigerKVEngine::syncSizeInfo(bool sync) const {

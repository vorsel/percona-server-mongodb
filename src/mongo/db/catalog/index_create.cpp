--- conflicted
+++ resolved
@@ -71,35 +71,6 @@
         _indexer->_needToCleanup = true;
     }
 
-<<<<<<< HEAD
-    MultiIndexBlock::~MultiIndexBlock() {
-        if (!_needToCleanup || _indexes.empty())
-            return;
-        while (true) {
-            try {
-                WriteUnitOfWork wunit(_txn);
-                // This cleans up all index builds.
-                // Because that may need to write, it is done inside
-                // of a WUOW. Nothing inside this block can fail, and it is made fatal if it does.
-                for (size_t i = 0; i < _indexes.size(); i++) {
-                    _indexes[i].block->fail();
-                }
-                wunit.commit();
-                return;
-            }
-            catch (const WriteConflictException& e) {
-                continue;
-            }
-            catch (const std::exception& e) {
-                error() << "Caught exception while cleaning up partially built indexes: "
-                        << e.what();
-            }
-            catch (...) {
-                error() << "Caught unknown exception while cleaning up partially built indexes.";
-            }
-            fassertFailed(18644);
-        }
-=======
 private:
     MultiIndexBlock* const _indexer;
 };
@@ -116,7 +87,6 @@
     virtual void commit() {}
     virtual void rollback() {
         _indexer->_indexes.clear();
->>>>>>> f66f8b1d
     }
 
 private:
@@ -255,51 +225,6 @@
 
     Timer t;
 
-<<<<<<< HEAD
-        Snapshotted<BSONObj> objToIndex;
-        RecordId loc;
-        PlanExecutor::ExecState state;
-        int retries = 0; // non-zero when retrying our last document.
-        while (retries
-                || (PlanExecutor::ADVANCED == (state = exec->getNextSnapshotted(&objToIndex,
-                                                                                &loc)))) {
-            try {
-                if (_allowInterruption)
-                    _txn->checkForInterrupt();
-
-                // Make sure we are working with the latest version of the document.
-                if (objToIndex.snapshotId() != _txn->recoveryUnit()->getSnapshotId()
-                        && !_collection->findDoc(_txn, loc, &objToIndex)) {
-                    // doc was deleted so don't index it.
-                    retries = 0;
-                    continue;
-                }
-
-                // Done before insert so we can retry document if it WCEs.
-                progress->setTotalWhileRunning( _collection->numRecords(_txn) );
-
-                WriteUnitOfWork wunit(_txn);
-                Status ret = insert(objToIndex.value(), loc);
-                if (ret.isOK()) {
-                    // yield before commit
-                    exec->saveState();
-                    wunit.commit();
-                    exec->restoreState(_txn);
-                }
-                else if (dupsOut && ret.code() == ErrorCodes::DuplicateKey) {
-                    // If dupsOut is non-null, we should only fail the specific insert that
-                    // led to a DuplicateKey rather than the whole index build.
-                    dupsOut->insert(loc);
-                }
-                else {
-                    // Fail the index build hard.
-                    return ret;
-                }
-
-                // Go to the next document
-                progress->hit();
-                n++;
-=======
     unsigned long long n = 0;
 
     scoped_ptr<PlanExecutor> exec(
@@ -323,7 +248,6 @@
             if (objToIndex.snapshotId() != _txn->recoveryUnit()->getSnapshotId() &&
                 !_collection->findDoc(_txn, loc, &objToIndex)) {
                 // doc was deleted so don't index it.
->>>>>>> f66f8b1d
                 retries = 0;
                 continue;
             }
@@ -334,7 +258,10 @@
             WriteUnitOfWork wunit(_txn);
             Status ret = insert(objToIndex.value(), loc);
             if (ret.isOK()) {
+                // yield before commit
+                exec->saveState();
                 wunit.commit();
+                exec->restoreState(_txn);
             } else if (dupsOut && ret.code() == ErrorCodes::DuplicateKey) {
                 // If dupsOut is non-null, we should only fail the specific insert that
                 // led to a DuplicateKey rather than the whole index build.
@@ -344,10 +271,6 @@
                 return ret;
             }
 
-<<<<<<< HEAD
-            uasserted(28550,
-                      "Unable to complete index build as the collection is no longer readable");
-=======
             // Go to the next document
             progress->hit();
             n++;
@@ -362,7 +285,6 @@
             exec->saveState();
             _txn->recoveryUnit()->commitAndRestart();
             exec->restoreState(_txn);  // Handles any WCEs internally.
->>>>>>> f66f8b1d
         }
     }
 

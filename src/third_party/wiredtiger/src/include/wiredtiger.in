/*-
 * Copyright (c) 2014-2020 MongoDB, Inc.
 * Copyright (c) 2008-2014 WiredTiger, Inc.
 *	All rights reserved.
 *
 * See the file LICENSE for redistribution information.
 */

#ifndef	__WIREDTIGER_H_
#define	__WIREDTIGER_H_

#if defined(__cplusplus)
extern "C" {
#endif

/*******************************************
 * Version information
 *******************************************/
#define	WIREDTIGER_VERSION_MAJOR	@VERSION_MAJOR@
#define	WIREDTIGER_VERSION_MINOR	@VERSION_MINOR@
#define	WIREDTIGER_VERSION_PATCH	@VERSION_PATCH@
#define	WIREDTIGER_VERSION_STRING	@VERSION_STRING@

/*******************************************
 * Required includes
 *******************************************/
@wiredtiger_includes_decl@

/*******************************************
 * Portable type names
 *******************************************/
@off_t_decl@
@uintmax_t_decl@
@uintptr_t_decl@

#if defined(DOXYGEN) || defined(SWIG)
#define	__F(func) func
#else
/* NOLINTNEXTLINE(misc-macro-parentheses) */
#define	__F(func) (*func)
#endif

/*
 * We support configuring WiredTiger with the gcc/clang -fvisibility=hidden
 * flags, but that requires public APIs be specifically marked.
 */
#if defined(DOXYGEN) || defined(SWIG) || !defined(__GNUC__)
#define	WT_ATTRIBUTE_LIBRARY_VISIBLE
#else
#define	WT_ATTRIBUTE_LIBRARY_VISIBLE	__attribute__((visibility("default")))
#endif

/*!
 * @defgroup wt WiredTiger API
 * The functions, handles and methods applications use to access and manage
 * data with WiredTiger.
 *
 * @{
 */

/*******************************************
 * Public forward structure declarations
 *******************************************/
struct __wt_async_callback;
	typedef struct __wt_async_callback WT_ASYNC_CALLBACK;
struct __wt_async_op;	    typedef struct __wt_async_op WT_ASYNC_OP;
struct __wt_collator;	    typedef struct __wt_collator WT_COLLATOR;
struct __wt_compressor;	    typedef struct __wt_compressor WT_COMPRESSOR;
struct __wt_config_item;    typedef struct __wt_config_item WT_CONFIG_ITEM;
struct __wt_config_parser;
	typedef struct __wt_config_parser WT_CONFIG_PARSER;
struct __wt_connection;	    typedef struct __wt_connection WT_CONNECTION;
struct __wt_cursor;	    typedef struct __wt_cursor WT_CURSOR;
struct __wt_data_source;    typedef struct __wt_data_source WT_DATA_SOURCE;
struct __wt_encryptor;	    typedef struct __wt_encryptor WT_ENCRYPTOR;
struct __wt_event_handler;  typedef struct __wt_event_handler WT_EVENT_HANDLER;
struct __wt_extension_api;  typedef struct __wt_extension_api WT_EXTENSION_API;
struct __wt_extractor;	    typedef struct __wt_extractor WT_EXTRACTOR;
struct __wt_file_handle;    typedef struct __wt_file_handle WT_FILE_HANDLE;
struct __wt_file_system;    typedef struct __wt_file_system WT_FILE_SYSTEM;
struct __wt_item;	    typedef struct __wt_item WT_ITEM;
struct __wt_modify;	    typedef struct __wt_modify WT_MODIFY;
struct __wt_session;	    typedef struct __wt_session WT_SESSION;

#if defined(SWIGJAVA)
#define	WT_HANDLE_NULLABLE(typename)	typename##_NULLABLE
#define	WT_HANDLE_CLOSED(typename)	typename##_CLOSED
typedef WT_CURSOR			WT_CURSOR_NULLABLE;
typedef WT_CURSOR			WT_CURSOR_CLOSED;
typedef WT_SESSION			WT_SESSION_CLOSED;
typedef WT_CONNECTION			WT_CONNECTION_CLOSED;
#elif !defined(DOXYGEN)
#define	WT_HANDLE_NULLABLE(typename)	typename
#define	WT_HANDLE_CLOSED(typename)	typename
#endif

/*!
 * A raw item of data to be managed, including a pointer to the data and a
 * length.
 *
 * WT_ITEM structures do not need to be cleared before use.
 */
struct __wt_item {
	/*!
	 * The memory reference of the data item.
	 *
	 * For items returned by a WT_CURSOR, the pointer is only valid until
	 * the next operation on that cursor.  Applications that need to keep
	 * an item across multiple cursor operations must make a copy.
	 */
	const void *data;

	/*!
	 * The number of bytes in the data item.
	 *
	 * The maximum length of a single column stored in a table is not fixed
	 * (as it partially depends on the underlying file configuration), but
	 * is always a small number of bytes less than 4GB.
	 */
	size_t size;

#ifndef DOXYGEN
	/*! Managed memory chunk (internal use). */
	void *mem;

	/*! Managed memory size (internal use). */
	size_t memsize;

	/*! Object flags (internal use). */
/* AUTOMATIC FLAG VALUE GENERATION START */
#define	WT_ITEM_ALIGNED	0x1u
#define	WT_ITEM_INUSE	0x2u
/* AUTOMATIC FLAG VALUE GENERATION STOP */
	uint32_t flags;
#endif
};

/*!
 * A set of modifications for a value, including a pointer to new data and a
 * length, plus a target offset in the value and an optional length of data
 * in the value to be replaced.
 *
 * WT_MODIFY structures do not need to be cleared before use.
 */
struct __wt_modify {
	/*!
	 * New data. The size of the new data may be zero when no new data is
	 * provided.
	 */
	WT_ITEM data;

	/*!
	 * The zero-based byte offset in the value where the new data is placed.
	 *
	 * If the offset is past the end of the value, padding bytes are
	 * appended to the value up to the specified offset. If the value is a
	 * string (value format \c S), the padding byte is a space. If the value
	 * is a raw byte array accessed using a WT_ITEM structure (value format
	 * \c u), the padding byte is a nul.
	 */
	 size_t offset;

	/*!
	 * The number of bytes in the value to be replaced.
	 *
	 * If the size is zero, no bytes from the value are replaced and the new
	 * data is inserted.
	 *
	 * If the offset is past the end of the value, the size is ignored.
	 *
	 * If the offset plus the size overlaps the end of the previous value,
	 * bytes from the offset to the end of the value are replaced and any
	 * remaining new data is appended.
	 */
	 size_t size;
};

/*!
 * The maximum packed size of a 64-bit integer.  The ::wiredtiger_struct_pack
 * function will pack single long integers into at most this many bytes.
 */
#define	WT_INTPACK64_MAXSIZE	((int)sizeof(int64_t) + 1)

/*!
 * The maximum packed size of a 32-bit integer.  The ::wiredtiger_struct_pack
 * function will pack single integers into at most this many bytes.
 */
#define	WT_INTPACK32_MAXSIZE	((int)sizeof(int32_t) + 1)

/*!
 * A WT_CURSOR handle is the interface to a cursor.
 *
 * Cursors allow data to be searched, iterated and modified, implementing the
 * CRUD (create, read, update and delete) operations.  Cursors are opened in
 * the context of a session.  If a transaction is started, cursors operate in
 * the context of the transaction until the transaction is resolved.
 *
 * Raw data is represented by key/value pairs of WT_ITEM structures, but
 * cursors can also provide access to fields within the key and value if the
 * formats are described in the WT_SESSION::create method.
 *
 * In the common case, a cursor is used to access records in a table.  However,
 * cursors can be used on subsets of tables (such as a single column or a
 * projection of multiple columns), as an interface to statistics, configuration
 * data or application-specific data sources.  See WT_SESSION::open_cursor for
 * more information.
 *
 * <b>Thread safety:</b> A WT_CURSOR handle is not usually shared between
 * threads, see @ref threads for more information.
 */
struct __wt_cursor {
	WT_SESSION *session;	/*!< The session handle for this cursor. */

	/*!
	 * The name of the data source for the cursor, matches the \c uri
	 * parameter to WT_SESSION::open_cursor used to open the cursor.
	 */
	const char *uri;

	/*!
	 * The format of the data packed into key items.  See @ref packing for
	 * details.  If not set, a default value of "u" is assumed, and
	 * applications must use WT_ITEM structures to manipulate untyped byte
	 * arrays.
	 */
	const char *key_format;

	/*!
	 * The format of the data packed into value items.  See @ref packing
	 * for details.  If not set, a default value of "u" is assumed, and
	 * applications must use WT_ITEM structures to manipulate untyped byte
	 * arrays.
	 */
	const char *value_format;

	/*!
	 * @name Data access
	 * @{
	 */
	/*!
	 * Get the key for the current record.
	 *
	 * @snippet ex_all.c Get the cursor's string key
	 *
	 * @snippet ex_all.c Get the cursor's record number key
	 *
	 * @param cursor the cursor handle
	 * @param ... pointers to hold key fields corresponding to
	 * WT_CURSOR::key_format.
	 * The API does not validate the argument types passed in, the caller is
	 * responsible for passing the correct argument types according to
	 * WT_CURSOR::key_format.
	 * @errors
	 */
	int __F(get_key)(WT_CURSOR *cursor, ...);

	/*!
	 * Get the value for the current record.
	 *
	 * @snippet ex_all.c Get the cursor's string value
	 *
	 * @snippet ex_all.c Get the cursor's raw value
	 *
	 * @param cursor the cursor handle
	 * @param ... pointers to hold value fields corresponding to
	 * WT_CURSOR::value_format.
	 * The API does not validate the argument types passed in, the caller is
	 * responsible for passing the correct argument types according to
	 * WT_CURSOR::value_format.
	 * @errors
	 */
	int __F(get_value)(WT_CURSOR *cursor, ...);

	/*!
	 * Set the key for the next operation.
	 *
	 * @snippet ex_all.c Set the cursor's string key
	 *
	 * @snippet ex_all.c Set the cursor's record number key
	 *
	 * @param cursor the cursor handle
	 * @param ... key fields corresponding to WT_CURSOR::key_format.
	 *
	 * If an error occurs during this operation, a flag will be set in the
	 * cursor, and the next operation to access the key will fail.  This
	 * simplifies error handling in applications.
	 */
	void __F(set_key)(WT_CURSOR *cursor, ...);

	/*!
	 * Set the value for the next operation.
	 *
	 * @snippet ex_all.c Set the cursor's string value
	 *
	 * @snippet ex_all.c Set the cursor's raw value
	 *
	 * @param cursor the cursor handle
	 * @param ... value fields corresponding to WT_CURSOR::value_format.
	 *
	 * If an error occurs during this operation, a flag will be set in the
	 * cursor, and the next operation to access the value will fail.  This
	 * simplifies error handling in applications.
	 */
	void __F(set_value)(WT_CURSOR *cursor, ...);
	/*! @} */

	/*!
	 * @name Cursor positioning
	 * @{
	 */
	/*!
	 * Return the ordering relationship between two cursors: both cursors
	 * must have the same data source and have valid keys. (When testing
	 * only for equality, WT_CURSOR::equals may be faster.)
	 *
	 * @snippet ex_all.c Cursor comparison
	 *
	 * @param cursor the cursor handle
	 * @param other another cursor handle
	 * @param comparep the status of the comparison: < 0 if
	 * <code>cursor</code> refers to a key that appears before
	 * <code>other</code>, 0 if the cursors refer to the same key,
	 * and > 0 if <code>cursor</code> refers to a key that appears after
	 * <code>other</code>.
	 * @errors
	 */
	int __F(compare)(WT_CURSOR *cursor, WT_CURSOR *other, int *comparep);

	/*!
	 * Return the ordering relationship between two cursors, testing only
	 * for equality: both cursors must have the same data source and have
	 * valid keys.
	 *
	 * @snippet ex_all.c Cursor equality
	 *
	 * @param cursor the cursor handle
	 * @param other another cursor handle
	 * @param[out] equalp the status of the comparison: 1 if the cursors
	 * refer to the same key, otherwise 0.
	 * @errors
	 */
	int __F(equals)(WT_CURSOR *cursor, WT_CURSOR *other, int *equalp);

	/*!
	 * Return the next record.
	 *
	 * @snippet ex_all.c Return the next record
	 *
	 * @param cursor the cursor handle
	 * @errors
	 */
	int __F(next)(WT_CURSOR *cursor);

	/*!
	 * Return the previous record.
	 *
	 * @snippet ex_all.c Return the previous record
	 *
	 * @param cursor the cursor handle
	 * @errors
	 */
	int __F(prev)(WT_CURSOR *cursor);

	/*!
	 * Reset the cursor. Any resources held by the cursor are released,
	 * and the cursor's key and position are no longer valid. Subsequent
	 * iterations with WT_CURSOR::next will move to the first record, or
	 * with WT_CURSOR::prev will move to the last record.
	 *
	 * In the case of a statistics cursor, resetting the cursor refreshes
	 * the statistics information returned. Resetting a session statistics
	 * cursor resets all the session statistics values to zero.
	 *
	 * @snippet ex_all.c Reset the cursor
	 *
	 * @param cursor the cursor handle
	 * @errors
	 */
	int __F(reset)(WT_CURSOR *cursor);

	/*!
	 * Return the record matching the key. The key must first be set.
	 *
	 * @snippet ex_all.c Search for an exact match
	 *
	 * On success, the cursor ends positioned at the returned record; to
	 * minimize cursor resources, the WT_CURSOR::reset method should be
	 * called as soon as the record has been retrieved and the cursor no
	 * longer needs that position.
	 *
	 * @param cursor the cursor handle
	 * @errors
	 */
	int __F(search)(WT_CURSOR *cursor);

	/*!
	 * Return the record matching the key if it exists, or an adjacent
	 * record.  An adjacent record is either the smallest record larger
	 * than the key or the largest record smaller than the key (in other
	 * words, a logically adjacent key).
	 *
	 * The key must first be set.
	 *
	 * An example of a search for an exact or adjacent match:
	 *
	 * @snippet ex_all.c Search for an exact or adjacent match
	 *
	 * An example of a forward scan through the table, where all keys
	 * greater than or equal to a specified prefix are included in the
	 * scan:
	 *
	 * @snippet ex_all.c Forward scan greater than or equal
	 *
	 * An example of a backward scan through the table, where all keys
	 * less than a specified prefix are included in the scan:
	 *
	 * @snippet ex_all.c Backward scan less than
	 *
	 * On success, the cursor ends positioned at the returned record; to
	 * minimize cursor resources, the WT_CURSOR::reset method should be
	 * called as soon as the record has been retrieved and the cursor no
	 * longer needs that position.
	 *
	 * @param cursor the cursor handle
	 * @param exactp the status of the search: 0 if an exact match is
	 * found, < 0 if a smaller key is returned, > 0 if a larger key is
	 * returned
	 * @errors
	 */
	int __F(search_near)(WT_CURSOR *cursor, int *exactp);
	/*! @} */

	/*!
	 * @name Data modification
	 * @{
	 */
	/*!
	 * Insert a record and optionally update an existing record.
	 *
	 * If the cursor was configured with "overwrite=true" (the default),
	 * both the key and value must be set; if the record already exists,
	 * the key's value will be updated, otherwise, the record will be
	 * inserted.
	 *
	 * @snippet ex_all.c Insert a new record or overwrite an existing record
	 *
	 * If the cursor was not configured with "overwrite=true", both the key
	 * and value must be set and the record must not already exist; the
	 * record will be inserted.
	 *
	 * @snippet ex_all.c Insert a new record and fail if the record exists
	 *
	 * If a cursor with record number keys was configured with
	 * "append=true" (not the default), the value must be set; a new record
	 * will be appended and the record number set as the cursor key value.
	 *
	 * @snippet ex_all.c Insert a new record and assign a record number
	 *
	 * The cursor ends with no position, and a subsequent call to the
	 * WT_CURSOR::next (WT_CURSOR::prev) method will iterate from the
	 * beginning (end) of the table.
	 *
	 * If the cursor does not have record number keys or was not configured
	 * with "append=true", the cursor ends with no key set and a subsequent
	 * call to the WT_CURSOR::get_key method will fail. The cursor ends with
	 * no value set and a subsequent call to the WT_CURSOR::get_value method
	 * will fail.
	 *
	 * Inserting a new record after the current maximum record in a
	 * fixed-length bit field column-store (that is, a store with an
	 * 'r' type key and 't' type value) may implicitly create the missing
	 * records as records with a value of 0.
	 *
	 * When loading a large amount of data into a new object, using
	 * a cursor with the \c bulk configuration string enabled and
	 * loading the data in sorted order will be much faster than doing
	 * out-of-order inserts.  See @ref tune_bulk_load for more information.
	 *
	 * The maximum length of a single column stored in a table is not fixed
	 * (as it partially depends on the underlying file configuration), but
	 * is always a small number of bytes less than 4GB.
	 *
	 * @param cursor the cursor handle
	 * @errors
	 * In particular, if \c overwrite=false is configured and a record with
	 * the specified key already exists, ::WT_DUPLICATE_KEY is returned.
	 * Also, if \c in_memory is configured for the database and the insert
	 * requires more than the configured cache size to complete,
	 * ::WT_CACHE_FULL is returned.
	 */
	int __F(insert)(WT_CURSOR *cursor);

	/*!
	 * Modify an existing record.
	 *
	 * Both the key and value must be set and the record must already exist;
	 * the record will be updated.
	 *
	 * Modifications are specified in WT_MODIFY structures. Modifications
	 * are applied in order and later modifications can update earlier ones.
	 *
	 * The modify method is only supported on strings (value format type
	 * \c S), or raw byte arrays accessed using a WT_ITEM structure (value
	 * format type \c u).
	 *
	 * The WT_CURSOR::modify method can only be called from within an
	 * explicit transaction configured at the snapshot isolation level.
	 *
	 * The WT_CURSOR::modify method stores a change record in cache and
	 * writes a change record to the log instead of the usual complete
	 * values. Note that WT_CURSOR::modify is generally slower than the
	 * WT_CURSOR::update method, and can result in slower reads because
	 * the complete value must be assembled during retrieval. The
	 * WT_CURSOR::modify method is intended for applications modifying
	 * large records where there is cache or I/O pressure, that is,
	 * applications that will benefit when data updates require less cache
	 * and they write less logging information.
	 *
	 * @snippet ex_all.c Modify an existing record
	 *
	 * On success, the cursor ends positioned at the modified record; to
	 * minimize cursor resources, the WT_CURSOR::reset method should be
	 * called as soon as the cursor no longer needs that position.
	 *
	 * The maximum length of a single column stored in a table is not fixed
	 * (as it partially depends on the underlying file configuration), but
	 * is always a small number of bytes less than 4GB.
	 *
	 * @param cursor the cursor handle
	 * @param entries an array of modification data structures
	 * @param nentries the number of modification data structures
	 * @errors
	 * In particular, if \c in_memory is configured for the database and
	 * the modify requires more than the configured cache size to complete,
	 * ::WT_CACHE_FULL is returned.
	 */
	int __F(modify)(WT_CURSOR *cursor, WT_MODIFY *entries, int nentries);

	/*!
	 * Update an existing record and optionally insert a record.
	 *
	 * If the cursor was configured with "overwrite=true" (the default),
	 * both the key and value must be set; if the record already exists, the
	 * key's value will be updated, otherwise, the record will be inserted.
	 *
	 * @snippet ex_all.c Update an existing record or insert a new record
	 *
	 * If the cursor was not configured with "overwrite=true", both the key
	 * and value must be set and the record must already exist; the
	 * record will be updated.
	 *
	 * @snippet ex_all.c Update an existing record and fail if DNE
	 *
	 * On success, the cursor ends positioned at the modified record; to
	 * minimize cursor resources, the WT_CURSOR::reset method should be
	 * called as soon as the cursor no longer needs that position. (The
	 * WT_CURSOR::insert method never keeps a cursor position and may be
	 * more efficient for that reason.)
	 *
	 * The maximum length of a single column stored in a table is not fixed
	 * (as it partially depends on the underlying file configuration), but
	 * is always a small number of bytes less than 4GB.
	 *
	 * @param cursor the cursor handle
	 * @errors
	 * In particular, if \c overwrite=false is configured and no record with
	 * the specified key exists, ::WT_NOTFOUND is returned.
	 * Also, if \c in_memory is configured for the database and the update
	 * requires more than the configured cache size to complete,
	 * ::WT_CACHE_FULL is returned.
	 */
	int __F(update)(WT_CURSOR *cursor);

	/*!
	 * Remove a record.
	 *
	 * If the cursor was configured with "overwrite=true" (the default),
	 * the key must be set; the key's record will be removed if it exists,
	 * no error will be returned if the record does not exist.
	 *
	 * @snippet ex_all.c Remove a record
	 *
	 * If the cursor was configured with "overwrite=false" (not the
	 * default), the key must be set and the key's record must exist; the
	 * record will be removed.
	 *
	 * Any cursor position does not change: if the cursor was positioned
	 * before the WT_CURSOR::remove call, the cursor remains positioned
	 * at the removed record; to minimize cursor resources, the
	 * WT_CURSOR::reset method should be called as soon as the cursor no
	 * longer needs that position. If the cursor was not positioned before
	 * the WT_CURSOR::remove call, the cursor ends with no position, and a
	 * subsequent call to the WT_CURSOR::next (WT_CURSOR::prev) method will
	 * iterate from the beginning (end) of the table.
	 *
	 * @snippet ex_all.c Remove a record and fail if DNE
	 *
	 * Removing a record in a fixed-length bit field column-store
	 * (that is, a store with an 'r' type key and 't' type value) is
	 * identical to setting the record's value to 0.
	 *
	 * @param cursor the cursor handle
	 * @errors
	 * In particular, if \c overwrite=false is configured and no record
	 * with the specified key exists, ::WT_NOTFOUND is returned.
	 */
	int __F(remove)(WT_CURSOR *cursor);

	/*!
	 * Reserve an existing record so a subsequent write is less likely to
	 * fail due to a conflict between concurrent operations.
	 *
	 * The key must first be set and the record must already exist.
	 *
	 * Note that reserve works by doing a special update operation that is
	 * not logged and does not change the value of the record. This update
	 * is aborted when the enclosing transaction ends regardless of whether
	 * it commits or rolls back. Given that, reserve can only be used to
	 * detect conflicts between transactions that execute concurrently. It
	 * cannot detect all logical conflicts between transactions. For that,
	 * some update to the record must be committed.
	 *
	 * @snippet ex_all.c Reserve a record
	 *
	 * On success, the cursor ends positioned at the specified record; to
	 * minimize cursor resources, the WT_CURSOR::reset method should be
	 * called as soon as the cursor no longer needs that position.
	 *
	 * @param cursor the cursor handle
	 * @errors
	 */
	int __F(reserve)(WT_CURSOR *cursor);
	/*! @} */

	/*!
	 * Close the cursor.
	 *
	 * This releases the resources associated with the cursor handle.
	 * Cursors are closed implicitly by ending the enclosing connection or
	 * closing the session in which they were opened.
	 *
	 * @snippet ex_all.c Close the cursor
	 *
	 * @param cursor the cursor handle
	 * @errors
	 */
	int __F(close)(WT_HANDLE_CLOSED(WT_CURSOR) *cursor);

	/*!
	 * Reconfigure the cursor.
	 *
	 * The cursor is reset.
	 *
	 * @snippet ex_all.c Reconfigure a cursor
	 *
	 * @param cursor the cursor handle
	 * @configstart{WT_CURSOR.reconfigure, see dist/api_data.py}
	 * @config{append, append the value as a new record\, creating a new record number key;
	 * valid only for cursors with record number keys., a boolean flag; default \c false.}
	 * @config{overwrite, configures whether the cursor's insert\, update and remove methods
	 * check the existing state of the record.  If \c overwrite is \c false\, WT_CURSOR::insert
	 * fails with ::WT_DUPLICATE_KEY if the record exists\, WT_CURSOR::update and
	 * WT_CURSOR::remove fail with ::WT_NOTFOUND if the record does not exist., a boolean flag;
	 * default \c true.}
	 * @configend
	 * @errors
	 */
	int __F(reconfigure)(WT_CURSOR *cursor, const char *config);

	/*
	 * Protected fields, only to be used by cursor implementations.
	 */
#if !defined(SWIG) && !defined(DOXYGEN)
	int __F(cache)(WT_CURSOR *cursor);	/* Cache the cursor */
						/* Reopen a cached cursor */
	int __F(reopen)(WT_CURSOR *cursor, bool check_only);

	uint64_t uri_hash;			/* Hash of URI */

	/*
	 * !!!
	 * Explicit representations of structures from queue.h.
	 * TAILQ_ENTRY(wt_cursor) q;
	 */
	struct {
		WT_CURSOR *tqe_next;
		WT_CURSOR **tqe_prev;
	} q;				/* Linked list of WT_CURSORs. */

	uint64_t recno;			/* Record number, normal and raw mode */
	uint8_t raw_recno_buf[WT_INTPACK64_MAXSIZE];

	void	*json_private;		/* JSON specific storage */
	void	*lang_private;		/* Language specific private storage */

	WT_ITEM key, value;
	int saved_err;			/* Saved error in set_{key,value}. */
	/*
	 * URI used internally, may differ from the URI provided by the
	 * user on open.
	 */
	const char *internal_uri;

/* AUTOMATIC FLAG VALUE GENERATION START */
#define	WT_CURSTD_APPEND		0x000001u
#define	WT_CURSTD_BULK			0x000002u
#define	WT_CURSTD_CACHEABLE		0x000004u
#define	WT_CURSTD_CACHED		0x000008u
#define	WT_CURSTD_DEAD			0x000010u
#define	WT_CURSTD_DEBUG_COPY_KEY	0x000020u
#define	WT_CURSTD_DEBUG_COPY_VALUE	0x000040u
#define	WT_CURSTD_DEBUG_RESET_EVICT	0x000080u
#define	WT_CURSTD_DUMP_HEX		0x000100u
#define	WT_CURSTD_DUMP_JSON		0x000200u
#define	WT_CURSTD_DUMP_PRETTY		0x000400u
#define	WT_CURSTD_DUMP_PRINT		0x000800u
#define	WT_CURSTD_IGNORE_TOMBSTONE	0x001000u
#define	WT_CURSTD_JOINED		0x002000u
#define	WT_CURSTD_KEY_EXT		0x004000u	/* Key points out of tree. */
#define	WT_CURSTD_KEY_INT		0x008000u	/* Key points into tree. */
#define	WT_CURSTD_META_INUSE		0x010000u
#define	WT_CURSTD_OPEN			0x020000u
#define	WT_CURSTD_OVERWRITE		0x040000u
#define	WT_CURSTD_RAW			0x080000u
#define	WT_CURSTD_RAW_SEARCH		0x100000u
#define	WT_CURSTD_UPDATE_LOCAL		0x200000u
#define	WT_CURSTD_VALUE_EXT		0x400000u	/* Value points out of tree. */
#define	WT_CURSTD_VALUE_INT		0x800000u	/* Value points into tree. */
/* AUTOMATIC FLAG VALUE GENERATION STOP */
#define	WT_CURSTD_KEY_SET	(WT_CURSTD_KEY_EXT | WT_CURSTD_KEY_INT)
#define	WT_CURSTD_VALUE_SET	(WT_CURSTD_VALUE_EXT | WT_CURSTD_VALUE_INT)
	uint32_t flags;
#endif
};

/*! Asynchronous operation types. */
typedef enum {
	WT_AOP_NONE=0,	/*!< No operation type set */
	WT_AOP_COMPACT, /*!< WT_ASYNC_OP::compact */
	WT_AOP_INSERT,	/*!< WT_ASYNC_OP::insert */
	WT_AOP_REMOVE,	/*!< WT_ASYNC_OP::remove */
	WT_AOP_SEARCH,	/*!< WT_ASYNC_OP::search */
	WT_AOP_UPDATE	/*!< WT_ASYNC_OP::update */
} WT_ASYNC_OPTYPE;

/*!
 * A WT_ASYNC_OP handle is the interface to an asynchronous operation.
 *
 * An asynchronous operation describes a data manipulation to be performed
 * asynchronously by a WiredTiger worker thread.  These operations implement
 * the CRUD (create, read, update and delete) operations.  Each operation
 * is a self-contained work unit.  The operation will be performed in the
 * context of the worker thread's session.  Each operation is performed
 * within the context of a transaction.  The application is notified of its
 * completion with a callback.  The transaction is resolved once the callback
 * returns.
 *
 * The table referenced in an operation must already exist.
 *
 * Raw data is represented by key/value pairs of WT_ITEM structures, but
 * operations can also provide access to fields within the key and value if
 * the formats are described in the WT_SESSION::create method.
 *
 * <b>Thread safety:</b> A WT_ASYNC_OP handle may not be shared between
 * threads, see @ref threads for more information.
 */
struct __wt_async_op {
	/*! The connection for this operation. */
	WT_CONNECTION *connection;

	/*!
	 * The format of the data packed into key items.  See @ref packing for
	 * details.  If not set, a default value of "u" is assumed, and
	 * applications must use WT_ITEM structures to manipulate untyped byte
	 * arrays.
	 */
	const char *key_format;

	/*!
	 * The format of the data packed into value items.  See @ref packing
	 * for details.  If not set, a default value of "u" is assumed, and
	 * applications must use WT_ITEM structures to manipulate untyped byte
	 * arrays.
	 */
	const char *value_format;

	/*
	 * Don't expose app_private to non-C language bindings - they have
	 * their own way to attach data to an operation.
	 */
#if !defined(SWIG)
	/*!
	 * A location for applications to store information that will be
	 * available in the callback from an async operation.
	 */
	void *app_private;
#endif

	/*!
	 * @name Data access
	 * @{
	 */
	/*!
	 * Invoke the underlying WT_CURSOR::get_key method; see that method
	 * for configuration, return and error values.
	 *
	 * @param op the operation handle
	 * @returns as described for WT_CURSOR::get_key
	 */
	int __F(get_key)(WT_ASYNC_OP *op, ...);

	/*!
	 * Invoke the underlying WT_CURSOR::get_value method; see that method
	 * for configuration, return and error values.
	 *
	 * @param op the operation handle
	 * @returns as described for WT_CURSOR::get_value
	 */
	int __F(get_value)(WT_ASYNC_OP *op, ...);

	/*!
	 * Invoke the underlying WT_CURSOR::set_key method; see that method
	 * for configuration, return and error values.
	 *
	 * @param op the operation handle
	 */
	void __F(set_key)(WT_ASYNC_OP *op, ...);

	/*!
	 * Invoke the underlying WT_CURSOR::set_value method; see that method
	 * for configuration, return and error values.
	 *
	 * @param op the operation handle
	 */
	void __F(set_value)(WT_ASYNC_OP *op, ...);
	/*! @} */

	/*!
	 * @name Positioning
	 * @{
	 */
	/*!
	 * Invoke the underlying WT_CURSOR::search method; see that method
	 * for configuration, return and error values.
	 *
	 * @param op the operation handle
	 * @returns via the callback as described for WT_CURSOR::search
	 */
	int __F(search)(WT_ASYNC_OP *op);
	/*! @} */

	/*!
	 * @name Data modification
	 * @{
	 */
	/*!
	 * Invoke the underlying WT_CURSOR::insert method; see that method
	 * for configuration, return and error values.
	 *
	 * @param op the operation handle
	 * @returns via the callback as described for WT_CURSOR::insert
	 */
	int __F(insert)(WT_ASYNC_OP *op);

	/*!
	 * Invoke the underlying WT_CURSOR::update method; see that method
	 * for configuration, return and error values.
	 *
	 * @param op the operation handle
	 * @returns via the callback as described for WT_CURSOR::update
	 */
	int __F(update)(WT_ASYNC_OP *op);

	/*!
	 * Invoke the underlying WT_CURSOR::remove method; see that method
	 * for configuration, return and error values.
	 *
	 * @param op the operation handle
	 * @returns via the callback as described for WT_CURSOR::remove
	 */
	int __F(remove)(WT_ASYNC_OP *op);
	/*! @} */

	/*!
	 * @name Table operations
	 * @{
	 */
	/*!
	 * Invoke the underlying WT_SESSION::compact method; see that method
	 * for configuration, return and error values.
	 *
	 * @param op the operation handle
	 * @returns via the callback as described for WT_SESSION::compact
	 */
	int __F(compact)(WT_ASYNC_OP *op);
	/*! @} */

	/*!
	 * Get the unique identifier for this operation.
	 *
	 * @snippet ex_async.c async get identifier
	 *
	 * @param op the operation handle
	 * @returns the id of the operation
	 */
	uint64_t __F(get_id)(WT_ASYNC_OP *op);

	/*!
	 * Get the type for this operation.
	 *
	 * @snippet ex_async.c async get type
	 *
	 * @param op the operation handle
	 * @returns the ::WT_ASYNC_OPTYPE of the operation
	 */
	WT_ASYNC_OPTYPE __F(get_type)(WT_ASYNC_OP *op);

	/*
	 * Protected fields, only to be used by internal implementation.
	 * Everything we need for maintaining the key/value is part of
	 * a cursor.  So, include one here so that we can use the cursor
	 * functions to manage them.
	 */
#if !defined(SWIG) && !defined(DOXYGEN)
	WT_CURSOR	c;
#endif
};

/*!
 * All data operations are performed in the context of a WT_SESSION.  This
 * encapsulates the thread and transactional context of the operation.
 *
 * <b>Thread safety:</b> A WT_SESSION handle is not usually shared between
 * threads, see @ref threads for more information.
 */
struct __wt_session {
	/*! The connection for this session. */
	WT_CONNECTION *connection;

	/*
	 * Don't expose app_private to non-C language bindings - they have
	 * their own way to attach data to an operation.
	 */
#if !defined(SWIG)
	/*!
	 * A location for applications to store information that will be
	 * available in callbacks taking a WT_SESSION handle.
	 */
	void *app_private;
#endif

	/*!
	 * Close the session handle.
	 *
	 * This will release the resources associated with the session handle,
	 * including rolling back any active transactions and closing any
	 * cursors that remain open in the session.
	 *
	 * @snippet ex_all.c Close a session
	 *
	 * @param session the session handle
	 * @configempty{WT_SESSION.close, see dist/api_data.py}
	 * @errors
	 */
	int __F(close)(WT_HANDLE_CLOSED(WT_SESSION) *session,
	    const char *config);

	/*!
	 * Reconfigure a session handle.
	 *
	 * @snippet ex_all.c Reconfigure a session
	 *
	 * WT_SESSION::reconfigure will fail if a transaction is in progress
	 * in the session.
	 *
	 * All cursors are reset.
	 *
	 * @param session the session handle
	 * @configstart{WT_SESSION.reconfigure, see dist/api_data.py}
	 * @config{cache_cursors, enable caching of cursors for reuse.  Any calls to
	 * WT_CURSOR::close for a cursor created in this session will mark the cursor as cached and
	 * keep it available to be reused for later calls to WT_SESSION::open_cursor.  Cached
	 * cursors may be eventually closed.  This value is inherited from ::wiredtiger_open \c
	 * cache_cursors., a boolean flag; default \c true.}
	 * @config{ignore_cache_size, when set\, operations performed by this session ignore the
	 * cache size and are not blocked when the cache is full.  Note that use of this option for
	 * operations that create cache pressure can starve ordinary sessions that obey the cache
	 * size., a boolean flag; default \c false.}
	 * @config{isolation, the default isolation level for operations in this session., a
	 * string\, chosen from the following options: \c "read-uncommitted"\, \c "read-committed"\,
	 * \c "snapshot"; default \c read-committed.}
	 * @configend
	 * @errors
	 */
	int __F(reconfigure)(WT_SESSION *session, const char *config);

	/*!
	 * Return information about an error as a string.
	 *
	 * @snippet ex_all.c Display an error thread safe
	 *
	 * @param session the session handle
	 * @param error a return value from a WiredTiger, ISO C, or POSIX
	 * standard API
	 * @returns a string representation of the error
	 */
	const char *__F(strerror)(WT_SESSION *session, int error);

	/*!
	 * @name Cursor handles
	 * @{
	 */

	/*!
	 * Open a new cursor on a data source or duplicate an existing cursor.
	 *
	 * @snippet ex_all.c Open a cursor
	 *
	 * An existing cursor can be duplicated by passing it as the \c to_dup
	 * parameter and setting the \c uri parameter to \c NULL:
	 *
	 * @snippet ex_all.c Duplicate a cursor
	 *
	 * Cursors being duplicated must have a key set, and successfully
	 * duplicated cursors are positioned at the same place in the data
	 * source as the original.
	 *
	 * Cursor handles should be discarded by calling WT_CURSOR::close.
	 *
	 * Cursors capable of supporting transactional operations operate in the
	 * context of the current transaction, if any.
	 *
	 * WT_SESSION::rollback_transaction implicitly resets all cursors.
	 *
	 * Cursors are relatively light-weight objects but may hold references
	 * to heavier-weight objects; applications should re-use cursors when
	 * possible, but instantiating new cursors is not so expensive that
	 * applications need to cache cursors at all cost.
	 *
	 * @param session the session handle
	 * @param uri the data source on which the cursor operates; cursors
	 *  are usually opened on tables, however, cursors can be opened on
	 *  any data source, regardless of whether it is ultimately stored
	 *  in a table.  Some cursor types may have limited functionality
	 *  (for example, they may be read-only or not support transactional
	 *  updates).  See @ref data_sources for more information.
	 *  <br>
	 *  @copydoc doc_cursor_types
	 * @param to_dup a cursor to duplicate or gather statistics on
	 * @configstart{WT_SESSION.open_cursor, see dist/api_data.py}
	 * @config{append, append the value as a new record\, creating a new record number key;
	 * valid only for cursors with record number keys., a boolean flag; default \c false.}
	 * @config{bulk, configure the cursor for bulk-loading\, a fast\, initial load path (see
	 * @ref tune_bulk_load for more information). Bulk-load may only be used for newly created
	 * objects and applications should use the WT_CURSOR::insert method to insert rows.  When
	 * bulk-loading\, rows must be loaded in sorted order.  The value is usually a true/false
	 * flag; when bulk-loading fixed-length column store objects\, the special value \c bitmap
	 * allows chunks of a memory resident bitmap to be loaded directly into a file by passing a
	 * \c WT_ITEM to WT_CURSOR::set_value where the \c size field indicates the number of
	 * records in the bitmap (as specified by the object's \c value_format configuration).
	 * Bulk-loaded bitmap values must end on a byte boundary relative to the bit count (except
	 * for the last set of values loaded)., a string; default \c false.}
	 * @config{checkpoint, the name of a checkpoint to open (the reserved name
	 * "WiredTigerCheckpoint" opens the most recent internal checkpoint taken for the object).
	 * The cursor does not support data modification., a string; default empty.}
	 * @config{dump, configure the cursor for dump format inputs and outputs: "hex" selects a
	 * simple hexadecimal format\, "json" selects a JSON format with each record formatted as
	 * fields named by column names if available\, "pretty" selects a human-readable format
	 * (making it incompatible with the "load") and "print" selects a format where only
	 * non-printing characters are hexadecimal encoded.  These formats are compatible with the
	 * @ref util_dump and @ref util_load commands., a string\, chosen from the following
	 * options: \c "hex"\, \c "json"\, \c "pretty"\, \c "print"; default empty.}
	 * @config{incremental = (, configure the cursor for block incremental backup usage.  These
	 * formats are only compatible with the backup data source; see @ref backup., a set of
	 * related configuration options defined below.}
	 * @config{&nbsp;&nbsp;&nbsp;&nbsp;enabled,
	 * whether to configure this backup as the starting point for a subsequent incremental
	 * backup., a boolean flag; default \c false.}
	 * @config{&nbsp;&nbsp;&nbsp;&nbsp;file, the
	 * file name when opening a duplicate incremental backup cursor.  That duplicate cursor will
	 * return the block modifications relevant to the given file name., a string; default
	 * empty.}
	 * @config{&nbsp;&nbsp;&nbsp;&nbsp;force_stop, causes all block incremental backup
	 * information to be released.  This is on an open_cursor call and the resources will be
	 * released when this cursor is closed.  No other operations should be done on this open
	 * cursor., a boolean flag; default \c false.}
	 * @config{&nbsp;&nbsp;&nbsp;&nbsp;granularity,
	 * this setting manages the granularity of how WiredTiger maintains modification maps
	 * internally.  The larger the granularity\, the smaller amount of information WiredTiger
	 * need to maintain., an integer between 4KB and 2GB; default \c 16MB.}
	 * @config{&nbsp;&nbsp;&nbsp;&nbsp;src_id, a string that identifies a previous checkpoint
	 * backup source as the source of this incremental backup.  This identifier must have
	 * already been created by use of the 'this_id' configuration in an earlier backup.  A
	 * source id is required to begin an incremental backup., a string; default empty.}
	 * @config{&nbsp;&nbsp;&nbsp;&nbsp;this_id, a string that identifies the current system
	 * state as a future backup source for an incremental backup via 'src_id'. This identifier
	 * is required when opening an incremental backup cursor and an error will be returned if
	 * one is not provided., a string; default empty.}
	 * @config{ ),,}
	 * @config{next_random, configure the cursor to return a pseudo-random record from the
	 * object when the WT_CURSOR::next method is called; valid only for row-store cursors.  See
	 * @ref cursor_random for details., a boolean flag; default \c false.}
	 * @config{next_random_sample_size, cursors configured by \c next_random to return
	 * pseudo-random records from the object randomly select from the entire object\, by
	 * default.  Setting \c next_random_sample_size to a non-zero value sets the number of
	 * samples the application expects to take using the \c next_random cursor.  A cursor
	 * configured with both \c next_random and \c next_random_sample_size attempts to divide the
	 * object into \c next_random_sample_size equal-sized pieces\, and each retrieval returns a
	 * record from one of those pieces.  See @ref cursor_random for details., a string; default
	 * \c 0.}
	 * @config{overwrite, configures whether the cursor's insert\, update and remove methods
	 * check the existing state of the record.  If \c overwrite is \c false\, WT_CURSOR::insert
	 * fails with ::WT_DUPLICATE_KEY if the record exists\, WT_CURSOR::update and
	 * WT_CURSOR::remove fail with ::WT_NOTFOUND if the record does not exist., a boolean flag;
	 * default \c true.}
	 * @config{raw, ignore the encodings for the key and value\, manage data as if the formats
	 * were \c "u". See @ref cursor_raw for details., a boolean flag; default \c false.}
	 * @config{read_once, results that are brought into cache from disk by this cursor will be
	 * given less priority in the cache., a boolean flag; default \c false.}
	 * @config{readonly, only query operations are supported by this cursor.  An error is
	 * returned if a modification is attempted using the cursor.  The default is false for all
	 * cursor types except for log and metadata cursors., a boolean flag; default \c false.}
	 * @config{statistics, Specify the statistics to be gathered.  Choosing "all" gathers
	 * statistics regardless of cost and may include traversing on-disk files; "fast" gathers a
	 * subset of relatively inexpensive statistics.  The selection must agree with the database
	 * \c statistics configuration specified to ::wiredtiger_open or WT_CONNECTION::reconfigure.
	 * For example\, "all" or "fast" can be configured when the database is configured with
	 * "all"\, but the cursor open will fail if "all" is specified when the database is
	 * configured with "fast"\, and the cursor open will fail in all cases when the database is
	 * configured with "none". If "size" is configured\, only the underlying size of the object
	 * on disk is filled in and the object is not opened.  If \c statistics is not configured\,
	 * the default configuration is the database configuration.  The "clear" configuration
	 * resets statistics after gathering them\, where appropriate (for example\, a cache size
	 * statistic is not cleared\, while the count of cursor insert operations will be cleared).
	 * See @ref statistics for more information., a list\, with values chosen from the following
	 * options: \c "all"\, \c "cache_walk"\, \c "fast"\, \c "clear"\, \c "size"\, \c
	 * "tree_walk"; default empty.}
	 * @config{target, if non-empty\, backup the list of objects; valid only for a backup data
	 * source., a list of strings; default empty.}
	 * @configend
	 * @param[out] cursorp a pointer to the newly opened cursor
	 * @errors
	 */
	int __F(open_cursor)(WT_SESSION *session,
	    const char *uri, WT_HANDLE_NULLABLE(WT_CURSOR) *to_dup,
	    const char *config, WT_CURSOR **cursorp);
	/*! @} */

	/*!
	 * @name Table operations
	 * @{
	 */
	/*!
	 * Alter a table.
	 *
	 * This will allow modification of some table settings after
	 * creation.
	 *
	 * @exclusive
	 *
	 * @snippet ex_all.c Alter a table
	 *
	 * @param session the session handle
	 * @param name the URI of the object to alter, such as \c "table:stock"
	 * @configstart{WT_SESSION.alter, see dist/api_data.py}
	 * @config{access_pattern_hint, It is recommended that workloads that consist primarily of
	 * updates and/or point queries specify \c random.  Workloads that do many cursor scans
	 * through large ranges of data specify \c sequential and other workloads specify \c none.
	 * The option leads to an advisory call to an appropriate operating system API where
	 * available., a string\, chosen from the following options: \c "none"\, \c "random"\, \c
	 * "sequential"; default \c none.}
	 * @config{app_metadata, application-owned metadata for this object., a string; default
	 * empty.}
	 * @config{cache_resident, do not ever evict the object's pages from cache.  Not compatible
	 * with LSM tables; see @ref tuning_cache_resident for more information., a boolean flag;
	 * default \c false.}
	 * @config{log = (, the transaction log configuration for this object.  Only valid if log is
	 * enabled in ::wiredtiger_open., a set of related configuration options defined below.}
	 * @config{&nbsp;&nbsp;&nbsp;&nbsp;enabled, if false\, this object has checkpoint-level
	 * durability., a boolean flag; default \c true.}
	 * @config{ ),,}
	 * @config{os_cache_dirty_max, maximum dirty system buffer cache usage\, in bytes.  If
	 * non-zero\, schedule writes for dirty blocks belonging to this object in the system buffer
	 * cache after that many bytes from this object are written into the buffer cache., an
	 * integer greater than or equal to 0; default \c 0.}
	 * @config{os_cache_max, maximum system buffer cache usage\, in bytes.  If non-zero\, evict
	 * object blocks from the system buffer cache after that many bytes from this object are
	 * read or written into the buffer cache., an integer greater than or equal to 0; default \c
	 * 0.}
	 * @configend
	 * @errors
	 */
	int __F(alter)(WT_SESSION *session,
	    const char *name, const char *config);

	/*!
	 * Create a table, column group, index or file.
	 *
	 * @not_transactional
	 *
	 * @snippet ex_all.c Create a table
	 *
	 * @param session the session handle
	 * @param name the URI of the object to create, such as
	 * \c "table:stock". For a description of URI formats
	 * see @ref data_sources.
	 * @configstart{WT_SESSION.create, see dist/api_data.py}
	 * @config{access_pattern_hint, It is recommended that workloads that consist primarily of
	 * updates and/or point queries specify \c random.  Workloads that do many cursor scans
	 * through large ranges of data specify \c sequential and other workloads specify \c none.
	 * The option leads to an advisory call to an appropriate operating system API where
	 * available., a string\, chosen from the following options: \c "none"\, \c "random"\, \c
	 * "sequential"; default \c none.}
	 * @config{allocation_size, the file unit allocation size\, in bytes\, must a power-of-two;
	 * smaller values decrease the file space required by overflow items\, and the default value
	 * of 4KB is a good choice absent requirements from the operating system or storage device.,
	 * an integer between 512B and 128MB; default \c 4KB.}
	 * @config{app_metadata, application-owned metadata for this object., a string; default
	 * empty.}
	 * @config{block_allocation, configure block allocation.  Permitted values are \c "first" or
	 * \c "best"; the \c "first" configuration uses a first-available algorithm during block
	 * allocation\, the \c "best" configuration uses a best-fit algorithm., a string\, chosen
	 * from the following options: \c "first"\, \c "best"; default \c best.}
	 * @config{block_compressor, configure a compressor for file blocks.  Permitted values are
	 * \c "none" or custom compression engine name created with WT_CONNECTION::add_compressor.
	 * If WiredTiger has builtin support for \c "lz4"\, \c "snappy"\, \c "zlib" or \c "zstd"
	 * compression\, these names are also available.  See @ref compression for more
	 * information., a string; default \c none.}
	 * @config{cache_resident, do not ever evict the object's pages from cache.  Not compatible
	 * with LSM tables; see @ref tuning_cache_resident for more information., a boolean flag;
	 * default \c false.}
	 * @config{checksum, configure block checksums; permitted values are <code>on</code>
	 * (checksum all blocks)\, <code>off</code> (checksum no blocks) and
	 * <code>uncompresssed</code> (checksum only blocks which are not compressed for any
	 * reason). The \c uncompressed setting is for applications which can rely on decompression
	 * to fail if a block has been corrupted., a string\, chosen from the following options: \c
	 * "on"\, \c "off"\, \c "uncompressed"; default \c uncompressed.}
	 * @config{colgroups, comma-separated list of names of column groups.  Each column group is
	 * stored separately\, keyed by the primary key of the table.  If no column groups are
	 * specified\, all columns are stored together in a single file.  All value columns in the
	 * table must appear in at least one column group.  Each column group must be created with a
	 * separate call to WT_SESSION::create., a list of strings; default empty.}
	 * @config{collator, configure custom collation for keys.  Permitted values are \c "none" or
	 * a custom collator name created with WT_CONNECTION::add_collator., a string; default \c
	 * none.}
	 * @config{columns, list of the column names.  Comma-separated list of the form
	 * <code>(column[\,...])</code>. For tables\, the number of entries must match the total
	 * number of values in \c key_format and \c value_format.  For colgroups and indices\, all
	 * column names must appear in the list of columns for the table., a list of strings;
	 * default empty.}
	 * @config{dictionary, the maximum number of unique values remembered in the Btree row-store
	 * leaf page value dictionary; see @ref file_formats_compression for more information., an
	 * integer greater than or equal to 0; default \c 0.}
	 * @config{encryption = (, configure an encryptor for file blocks.  When a table is
	 * created\, its encryptor is not implicitly used for any related indices or column groups.,
	 * a set of related configuration options defined below.}
	 * @config{&nbsp;&nbsp;&nbsp;&nbsp;
	 * keyid, An identifier that identifies a unique instance of the encryptor.  It is stored in
	 * clear text\, and thus is available when the wiredtiger database is reopened.  On the
	 * first use of a (name\, keyid) combination\, the WT_ENCRYPTOR::customize function is
	 * called with the keyid as an argument., a string; default empty.}
	 * @config{&nbsp;&nbsp;&nbsp;&nbsp;name, Permitted values are \c "none" or custom encryption
	 * engine name created with WT_CONNECTION::add_encryptor.  See @ref encryption for more
	 * information., a string; default \c none.}
	 * @config{ ),,}
	 * @config{exclusive, fail if the object exists.  When false (the default)\, if the object
	 * exists\, check that its settings match the specified configuration., a boolean flag;
	 * default \c false.}
	 * @config{extractor, configure custom extractor for indices.  Permitted values are \c
	 * "none" or an extractor name created with WT_CONNECTION::add_extractor., a string; default
	 * \c none.}
	 * @config{format, the file format., a string\, chosen from the following options: \c
	 * "btree"; default \c btree.}
	 * @config{huffman_key, configure Huffman encoding for keys.  Permitted values are \c
	 * "none"\, \c "english"\, \c "utf8<file>" or \c "utf16<file>". See @ref huffman for more
	 * information., a string; default \c none.}
	 * @config{huffman_value, configure Huffman encoding for values.  Permitted values are \c
	 * "none"\, \c "english"\, \c "utf8<file>" or \c "utf16<file>". See @ref huffman for more
	 * information., a string; default \c none.}
	 * @config{ignore_in_memory_cache_size, allow update and insert operations to proceed even
	 * if the cache is already at capacity.  Only valid in conjunction with in-memory databases.
	 * Should be used with caution - this configuration allows WiredTiger to consume memory over
	 * the configured cache limit., a boolean flag; default \c false.}
	 * @config{immutable, configure the index to be immutable - that is an index is not changed
	 * by any update to a record in the table., a boolean flag; default \c false.}
	 * @config{internal_key_max, the largest key stored in an internal node\, in bytes.  If
	 * set\, keys larger than the specified size are stored as overflow items (which may require
	 * additional I/O to access). The default and the maximum allowed value are both one-tenth
	 * the size of a newly split internal page., an integer greater than or equal to 0; default
	 * \c 0.}
	 * @config{internal_key_truncate, configure internal key truncation\, discarding unnecessary
	 * trailing bytes on internal keys (ignored for custom collators)., a boolean flag; default
	 * \c true.}
	 * @config{internal_page_max, the maximum page size for internal nodes\, in bytes; the size
	 * must be a multiple of the allocation size and is significant for applications wanting to
	 * avoid excessive L2 cache misses while searching the tree.  The page maximum is the bytes
	 * of uncompressed data\, that is\, the limit is applied before any block compression is
	 * done., an integer between 512B and 512MB; default \c 4KB.}
	 * @config{key_format, the format of the data packed into key items.  See @ref
	 * schema_format_types for details.  By default\, the key_format is \c 'u' and applications
	 * use WT_ITEM structures to manipulate raw byte arrays.  By default\, records are stored in
	 * row-store files: keys of type \c 'r' are record numbers and records referenced by record
	 * number are stored in column-store files., a format string; default \c u.}
	 * @config{leaf_key_max, the largest key stored in a leaf node\, in bytes.  If set\, keys
	 * larger than the specified size are stored as overflow items (which may require additional
	 * I/O to access). The default value is one-tenth the size of a newly split leaf page., an
	 * integer greater than or equal to 0; default \c 0.}
	 * @config{leaf_page_max, the maximum page size for leaf nodes\, in bytes; the size must be
	 * a multiple of the allocation size\, and is significant for applications wanting to
	 * maximize sequential data transfer from a storage device.  The page maximum is the bytes
	 * of uncompressed data\, that is\, the limit is applied before any block compression is
	 * done., an integer between 512B and 512MB; default \c 32KB.}
	 * @config{leaf_value_max, the largest value stored in a leaf node\, in bytes.  If set\,
	 * values larger than the specified size are stored as overflow items (which may require
	 * additional I/O to access). If the size is larger than the maximum leaf page size\, the
	 * page size is temporarily ignored when large values are written.  The default is one-half
	 * the size of a newly split leaf page., an integer greater than or equal to 0; default \c
	 * 0.}
	 * @config{log = (, the transaction log configuration for this object.  Only valid if log is
	 * enabled in ::wiredtiger_open., a set of related configuration options defined below.}
	 * @config{&nbsp;&nbsp;&nbsp;&nbsp;enabled, if false\, this object has checkpoint-level
	 * durability., a boolean flag; default \c true.}
	 * @config{ ),,}
	 * @config{lsm = (, options only relevant for LSM data sources., a set of related
	 * configuration options defined below.}
	 * @config{&nbsp;&nbsp;&nbsp;&nbsp;auto_throttle,
	 * Throttle inserts into LSM trees if flushing to disk isn't keeping up., a boolean flag;
	 * default \c true.}
	 * @config{&nbsp;&nbsp;&nbsp;&nbsp;bloom, create bloom filters on LSM tree
	 * chunks as they are merged., a boolean flag; default \c true.}
	 * @config{&nbsp;&nbsp;&nbsp;&nbsp;bloom_bit_count, the number of bits used per item for LSM
	 * bloom filters., an integer between 2 and 1000; default \c 16.}
	 * @config{&nbsp;&nbsp;&nbsp;&nbsp;bloom_config, config string used when creating Bloom
	 * filter files\, passed to WT_SESSION::create., a string; default empty.}
	 * @config{&nbsp;&nbsp;&nbsp;&nbsp;bloom_hash_count, the number of hash values per item used
	 * for LSM bloom filters., an integer between 2 and 100; default \c 8.}
	 * @config{&nbsp;&nbsp;&nbsp;&nbsp;bloom_oldest, create a bloom filter on the oldest LSM
	 * tree chunk.  Only supported if bloom filters are enabled., a boolean flag; default \c
	 * false.}
	 * @config{&nbsp;&nbsp;&nbsp;&nbsp;chunk_count_limit, the maximum number of chunks
	 * to allow in an LSM tree.  This option automatically times out old data.  As new chunks
	 * are added old chunks will be removed.  Enabling this option disables LSM background
	 * merges., an integer; default \c 0.}
	 * @config{&nbsp;&nbsp;&nbsp;&nbsp;chunk_max, the
	 * maximum size a single chunk can be.  Chunks larger than this size are not considered for
	 * further merges.  This is a soft limit\, and chunks larger than this value can be created.
	 * Must be larger than chunk_size., an integer between 100MB and 10TB; default \c 5GB.}
	 * @config{&nbsp;&nbsp;&nbsp;&nbsp;chunk_size, the maximum size of the in-memory chunk of an
	 * LSM tree.  This limit is soft - it is possible for chunks to be temporarily larger than
	 * this value.  This overrides the \c memory_page_max setting., an integer between 512K and
	 * 500MB; default \c 10MB.}
	 * @config{&nbsp;&nbsp;&nbsp;&nbsp;merge_custom = (, configure the
	 * tree to merge into a custom data source., a set of related configuration options defined
	 * below.}
	 * @config{&nbsp;&nbsp;&nbsp;&nbsp;&nbsp;&nbsp;&nbsp;&nbsp;prefix, custom data
	 * source prefix instead of \c "file"., a string; default empty.}
	 * @config{&nbsp;&nbsp;&nbsp;&nbsp;&nbsp;&nbsp;&nbsp;&nbsp;start_generation, merge
	 * generation at which the custom data source is used (zero indicates no custom data
	 * source)., an integer between 0 and 10; default \c 0.}
	 * @config{&nbsp;&nbsp;&nbsp;&nbsp;&nbsp;&nbsp;&nbsp;&nbsp;suffix, custom data source suffix
	 * instead of \c ".lsm"., a string; default empty.}
	 * @config{ ),,}
	 * @config{&nbsp;&nbsp;&nbsp;&nbsp;merge_max, the maximum number of chunks to include in a
	 * merge operation., an integer between 2 and 100; default \c 15.}
	 * @config{&nbsp;&nbsp;&nbsp;&nbsp;merge_min, the minimum number of chunks to include in a
	 * merge operation.  If set to 0 or 1 half the value of merge_max is used., an integer no
	 * more than 100; default \c 0.}
	 * @config{ ),,}
	 * @config{memory_page_image_max, the maximum in-memory page image represented by a single
	 * storage block.  Depending on compression efficiency\, compression can create storage
	 * blocks which require significant resources to re-instantiate in the cache\, penalizing
	 * the performance of future point updates.  The value limits the maximum in-memory page
	 * image a storage block will need.  If set to 0\, a default of 4 times \c leaf_page_max is
	 * used., an integer greater than or equal to 0; default \c 0.}
	 * @config{memory_page_max, the maximum size a page can grow to in memory before being
	 * reconciled to disk.  The specified size will be adjusted to a lower bound of
	 * <code>leaf_page_max</code>\, and an upper bound of <code>cache_size / 10</code>. This
	 * limit is soft - it is possible for pages to be temporarily larger than this value.  This
	 * setting is ignored for LSM trees\, see \c chunk_size., an integer between 512B and 10TB;
	 * default \c 5MB.}
	 * @config{os_cache_dirty_max, maximum dirty system buffer cache usage\, in bytes.  If
	 * non-zero\, schedule writes for dirty blocks belonging to this object in the system buffer
	 * cache after that many bytes from this object are written into the buffer cache., an
	 * integer greater than or equal to 0; default \c 0.}
	 * @config{os_cache_max, maximum system buffer cache usage\, in bytes.  If non-zero\, evict
	 * object blocks from the system buffer cache after that many bytes from this object are
	 * read or written into the buffer cache., an integer greater than or equal to 0; default \c
	 * 0.}
	 * @config{prefix_compression, configure prefix compression on row-store leaf pages., a
	 * boolean flag; default \c false.}
	 * @config{prefix_compression_min, minimum gain before prefix compression will be used on
	 * row-store leaf pages., an integer greater than or equal to 0; default \c 4.}
	 * @config{split_pct, the Btree page split size as a percentage of the maximum Btree page
	 * size\, that is\, when a Btree page is split\, it will be split into smaller pages\, where
	 * each page is the specified percentage of the maximum Btree page size., an integer between
	 * 50 and 100; default \c 90.}
	 * @config{type, set the type of data source used to store a column group\, index or simple
	 * table.  By default\, a \c "file:" URI is derived from the object name.  The \c type
	 * configuration can be used to switch to a different data source\, such as LSM or an
	 * extension configured by the application., a string; default \c file.}
	 * @config{value_format, the format of the data packed into value items.  See @ref
	 * schema_format_types for details.  By default\, the value_format is \c 'u' and
	 * applications use a WT_ITEM structure to manipulate raw byte arrays.  Value items of type
	 * 't' are bitfields\, and when configured with record number type keys\, will be stored
	 * using a fixed-length store., a format string; default \c u.}
	 * @configend
	 * @errors
	 */
	int __F(create)(WT_SESSION *session,
	    const char *name, const char *config);

#if !defined(SWIG) && !defined(DOXYGEN)
	/*!
	 * Import a file.
	 *
	 * @snippet ex_all.c Import a file
	 *
	 * @param session the session handle
	 * @param name the URI of the object to import
	 * @configempty{WT_SESSION.import, see dist/api_data.py}
	 * @errors
	 */
	int __F(import)(WT_SESSION *session,
	    const char *name, const char *config);
#endif

	/*!
	 * Compact a live row- or column-store btree or LSM tree.
	 *
	 * @snippet ex_all.c Compact a table
	 *
	 * @param session the session handle
	 * @param name the URI of the object to compact, such as
	 * \c "table:stock"
	 * @configstart{WT_SESSION.compact, see dist/api_data.py}
	 * @config{timeout, maximum amount of time to allow for compact in seconds.  The actual
	 * amount of time spent in compact may exceed the configured value.  A value of zero
	 * disables the timeout., an integer; default \c 1200.}
	 * @configend
	 * @errors
	 */
	int __F(compact)(WT_SESSION *session,
	    const char *name, const char *config);

	/*!
	 * Drop (delete) an object.
	 *
	 * @exclusive
	 *
	 * @not_transactional
	 *
	 * @snippet ex_all.c Drop a table
	 *
	 * @param session the session handle
	 * @param name the URI of the object to drop, such as \c "table:stock"
	 * @configstart{WT_SESSION.drop, see dist/api_data.py}
	 * @config{force, return success if the object does not exist., a boolean flag; default \c
	 * false.}
	 * @config{remove_files, if the underlying files should be removed., a boolean flag; default
	 * \c true.}
	 * @configend
	 * @ebusy_errors
	 */
	int __F(drop)(WT_SESSION *session,
	    const char *name, const char *config);

	/*!
	 * Join a join cursor with a reference cursor.
	 *
	 * @snippet ex_schema.c Join cursors
	 *
	 * @param session the session handle
	 * @param join_cursor a cursor that was opened using a
	 * \c "join:" URI. It may not have been used for any operations
	 * other than other join calls.
	 * @param ref_cursor an index cursor having the same base table
	 * as the join_cursor, or a table cursor open on the same base table,
	 * or another join cursor. Unless the ref_cursor is another join
	 * cursor, it must be positioned.
	 *
	 * The ref_cursor limits the results seen by iterating the
	 * join_cursor to table items referred to by the key in this
	 * index. The set of keys referred to is modified by the compare
	 * config option.
	 *
	 * Multiple join calls builds up a set of ref_cursors, and
	 * by default, the results seen by iteration are the intersection
	 * of the cursor ranges participating in the join. When configured
	 * with \c "operation=or", the results seen are the union of
	 * the participating cursor ranges.
	 *
	 * After the join call completes, the ref_cursor cursor may not be
	 * used for any purpose other than get_key and get_value. Any other
	 * cursor method (e.g. next, prev,close) will fail. When the
	 * join_cursor is closed, the ref_cursor is made available for
	 * general use again. The application should close ref_cursor when
	 * finished with it, although not before the join_cursor is closed.
	 *
	 * @configstart{WT_SESSION.join, see dist/api_data.py}
	 * @config{bloom_bit_count, the number of bits used per item for the bloom filter., an
	 * integer between 2 and 1000; default \c 16.}
	 * @config{bloom_false_positives, return all values that pass the bloom filter\, without
	 * eliminating any false positives., a boolean flag; default \c false.}
	 * @config{bloom_hash_count, the number of hash values per item for the bloom filter., an
	 * integer between 2 and 100; default \c 8.}
	 * @config{compare, modifies the set of items to be returned so that the index key satisfies
	 * the given comparison relative to the key set in this cursor., a string\, chosen from the
	 * following options: \c "eq"\, \c "ge"\, \c "gt"\, \c "le"\, \c "lt"; default \c "eq".}
	 * @config{count, set an approximate count of the elements that would be included in the
	 * join.  This is used in sizing the bloom filter\, and also influences evaluation order for
	 * cursors in the join.  When the count is equal for multiple bloom filters in a composition
	 * of joins\, the bloom filter may be shared., an integer; default \c .}
	 * @config{operation, the operation applied between this and other joined cursors.  When
	 * "operation=and" is specified\, all the conditions implied by joins must be satisfied for
	 * an entry to be returned by the join cursor; when "operation=or" is specified\, only one
	 * must be satisfied.  All cursors joined to a join cursor must have matching operations., a
	 * string\, chosen from the following options: \c "and"\, \c "or"; default \c "and".}
	 * @config{strategy, when set to bloom\, a bloom filter is created and populated for this
	 * index.  This has an up front cost but may reduce the number of accesses to the main table
	 * when iterating the joined cursor.  The bloom setting requires that count be set., a
	 * string\, chosen from the following options: \c "bloom"\, \c "default"; default empty.}
	 * @configend
	 * @errors
	 */
	int __F(join)(WT_SESSION *session, WT_CURSOR *join_cursor,
	    WT_CURSOR *ref_cursor, const char *config);

	/*!
	 * Flush the log.
	 *
	 * @param session the session handle
	 * @configstart{WT_SESSION.log_flush, see dist/api_data.py}
	 * @config{sync, forcibly flush the log and wait for it to achieve the synchronization level
	 * specified.  The \c background setting initiates a background synchronization intended to
	 * be used with a later call to WT_SESSION::transaction_sync.  The \c off setting forces any
	 * buffered log records to be written to the file system.  The \c on setting forces log
	 * records to be written to the storage device., a string\, chosen from the following
	 * options: \c "background"\, \c "off"\, \c "on"; default \c on.}
	 * @configend
	 * @errors
	 */
	int __F(log_flush)(WT_SESSION *session, const char *config);

	/*!
	 * Insert a ::WT_LOGREC_MESSAGE type record in the database log files
	 * (the database must be configured for logging when this method is
	 * called).
	 *
	 * @param session the session handle
	 * @param format a printf format specifier
	 * @errors
	 */
	int __F(log_printf)(WT_SESSION *session, const char *format, ...);

	/*!
	 * Rebalance a table or file, see @ref rebalance.
	 *
	 * @exclusive
	 *
	 * @snippet ex_all.c Rebalance a table
	 *
	 * @param session the session handle
	 * @param uri the current URI of the object, such as \c "table:mytable"
	 * @configempty{WT_SESSION.rebalance, see dist/api_data.py}
	 * @ebusy_errors
	 */
	int __F(rebalance)(
	    WT_SESSION *session, const char *uri, const char *config);

	/*!
	 * Rename an object.
	 *
	 * @not_transactional
	 *
	 * @snippet ex_all.c Rename a table
	 *
	 * @exclusive
	 *
	 * @param session the session handle
	 * @param uri the current URI of the object, such as \c "table:old"
	 * @param newuri the new URI of the object, such as \c "table:new"
	 * @configempty{WT_SESSION.rename, see dist/api_data.py}
	 * @ebusy_errors
	 */
	int __F(rename)(WT_SESSION *session,
	    const char *uri, const char *newuri, const char *config);

	/*!
	 * Reset the session handle.
	 *
	 * This method resets all cursors associated with this session and
	 * discards cached resources.  The session can be re-used immediately
	 * after this call returns. If a transaction is running on this
	 * session, then this call takes no action and return an error.
	 *
	 * @snippet ex_all.c Reset the session
	 *
	 * @param session the session handle
	 * @errors
	 */
	int __F(reset)(WT_SESSION *session);

	/*!
	 * Salvage a table or file.
	 *
	 * Salvage rebuilds the file, or files of which a table is comprised,
	 * discarding any corrupted file blocks.
	 *
	 * Previously deleted records may re-appear, and inserted records may
	 * disappear, when salvage is done, so salvage should not be run
	 * unless it is known to be necessary.  Normally, salvage should be
	 * called after a table or file has been corrupted, as reported by the
	 * WT_SESSION::verify method.
	 *
	 * Files are rebuilt in place, the salvage method overwrites the
	 * existing files.
	 *
	 * @exclusive
	 *
	 * @snippet ex_all.c Salvage a table
	 *
	 * @param session the session handle
	 * @param name the URI of the table or file to salvage
	 * @configstart{WT_SESSION.salvage, see dist/api_data.py}
	 * @config{force, force salvage even of files that do not appear to be WiredTiger files., a
	 * boolean flag; default \c false.}
	 * @configend
	 * @ebusy_errors
	 */
	int __F(salvage)(WT_SESSION *session,
	    const char *name, const char *config);

	/*!
	 * Truncate a file, table, cursor range, or backup cursor
	 *
	 * Truncate a table or file.
	 * @snippet ex_all.c Truncate a table
	 *
	 * Truncate a cursor range.  When truncating based on a cursor position,
	 * it is not required the cursor reference a record in the object, only
	 * that the key be set.  This allows applications to discard portions of
	 * the object name space without knowing exactly what records the object
	 * contains.
	 * @snippet ex_all.c Truncate a range
	 *
	 * Any specified cursors end with no position, and subsequent calls to
	 * the WT_CURSOR::next (WT_CURSOR::prev) method will iterate from the
	 * beginning (end) of the table.
	 *
	 * When a range truncate is in progress, and another transaction inserts
	 * a key into that range, the behavior is not well defined - a conflict
	 * may be detected or both transactions may be permitted to commit. If
	 * they do commit, and if there is a crash and recovery runs, the result
	 * may be different than what was in cache before the crash.
	 *
	 * Truncate a backup cursor.  This operation removes all log files that
	 * have been returned by the backup cursor.  It can be used to remove log
	 * files after copying them during @ref backup_incremental.
	 * @snippet ex_backup.c Truncate a backup cursor
	 *
	 * @param session the session handle
	 * @param name the URI of the table or file to truncate, or \c "log:"
	 * for a backup cursor
	 * @param start optional cursor marking the first record discarded;
	 * if <code>NULL</code>, the truncate starts from the beginning of
	 * the object; must be provided when truncating a backup cursor
	 * @param stop optional cursor marking the last record discarded;
	 * if <code>NULL</code>, the truncate continues to the end of the
	 * object; ignored when truncating a backup cursor
	 * @configempty{WT_SESSION.truncate, see dist/api_data.py}
	 * @errors
	 */
	int __F(truncate)(WT_SESSION *session,
	    const char *name,
	    WT_HANDLE_NULLABLE(WT_CURSOR) *start,
	    WT_HANDLE_NULLABLE(WT_CURSOR) *stop,
	    const char *config);

	/*!
	 * Upgrade a table or file.
	 *
	 * Upgrade upgrades a table or file, if upgrade is required.
	 *
	 * @exclusive
	 *
	 * @snippet ex_all.c Upgrade a table
	 *
	 * @param session the session handle
	 * @param name the URI of the table or file to upgrade
	 * @configempty{WT_SESSION.upgrade, see dist/api_data.py}
	 * @ebusy_errors
	 */
	int __F(upgrade)(WT_SESSION *session,
	    const char *name, const char *config);

	/*!
	 * Verify a table or file.
	 *
	 * Verify reports if a file, or the files of which a table is
	 * comprised, have been corrupted.  The WT_SESSION::salvage method
	 * can be used to repair a corrupted file,
	 *
	 * @snippet ex_all.c Verify a table
	 *
	 * @exclusive
	 *
	 * @param session the session handle
	 * @param name the URI of the table or file to verify, optional if verifying the history
	 * store
	 * @configstart{WT_SESSION.verify, see dist/api_data.py}
	 * @config{dump_address, Display page addresses\, time windows\, and page types as pages are
	 * verified\, using the application's message handler\, intended for debugging., a boolean
	 * flag; default \c false.}
	 * @config{dump_blocks, Display the contents of on-disk blocks as they are verified\, using
	 * the application's message handler\, intended for debugging., a boolean flag; default \c
	 * false.}
	 * @config{dump_layout, Display the layout of the files as they are verified\, using the
	 * application's message handler\, intended for debugging; requires optional support from
	 * the block manager., a boolean flag; default \c false.}
	 * @config{dump_offsets, Display the contents of specific on-disk blocks\, using the
	 * application's message handler\, intended for debugging., a list of strings; default
	 * empty.}
	 * @config{dump_pages, Display the contents of in-memory pages as they are verified\, using
	 * the application's message handler\, intended for debugging., a boolean flag; default \c
	 * false.}
	 * @config{stable_timestamp, Ensure that no data has a start timestamp after the stable
	 * timestamp\, to be run after rollback_to_stable., a boolean flag; default \c false.}
	 * @config{strict, Treat any verification problem as an error; by default\, verify will
	 * warn\, but not fail\, in the case of errors that won't affect future behavior (for
	 * example\, a leaked block)., a boolean flag; default \c false.}
	 * @configend
	 * @ebusy_errors
	 */
	int __F(verify)(WT_SESSION *session,
	    const char *name, const char *config);
	/*! @} */

	/*!
	 * @name Transactions
	 * @{
	 */
	/*!
	 * Start a transaction in this session.
	 *
	 * The transaction remains active until ended by
	 * WT_SESSION::commit_transaction or WT_SESSION::rollback_transaction.
	 * Operations performed on cursors capable of supporting transactional
	 * operations that are already open in this session, or which are opened
	 * before the transaction ends, will operate in the context of the
	 * transaction.
	 *
	 * @requires_notransaction
	 *
	 * @snippet ex_all.c transaction commit/rollback
	 *
	 * @param session the session handle
	 * @configstart{WT_SESSION.begin_transaction, see dist/api_data.py}
	 * @config{ignore_prepare, whether to ignore the updates by other prepared transactions as
	 * part of read operations of this transaction.  When \c true\, forces the transaction to be
	 * read-only.  Use \c force to ignore prepared updates and permit writes (which can cause
	 * lost updates unless the application knows something about the relationship between
	 * prepared transactions and the updates that are ignoring them)., a string\, chosen from
	 * the following options: \c "false"\, \c "force"\, \c "true"; default \c false.}
	 * @config{isolation, the isolation level for this transaction; defaults to the session's
	 * isolation level., a string\, chosen from the following options: \c "read-uncommitted"\,
	 * \c "read-committed"\, \c "snapshot"; default empty.}
	 * @config{name, name of the transaction for tracing and debugging., a string; default
	 * empty.}
	 * @config{operation_timeout_ms, when non-zero\, a requested limit on the number of elapsed
	 * real time milliseconds taken to complete database operations in this transaction.  Time
	 * is measured from the start of each WiredTiger API call.  There is no guarantee any
	 * operation will not take longer than this amount of time.  If WiredTiger notices the limit
	 * has been exceeded\, an operation may return a WT_ROLLBACK error.  Default is to have no
	 * limit., an integer greater than or equal to 1; default \c 0.}
	 * @config{priority, priority of the transaction for resolving conflicts.  Transactions with
	 * higher values are less likely to abort., an integer between -100 and 100; default \c 0.}
	 * @config{read_timestamp, read using the specified timestamp.  The supplied value must not
	 * be older than the current oldest timestamp.  See @ref transaction_timestamps., a string;
	 * default empty.}
	 * @config{roundup_timestamps = (, round up timestamps of the transaction.  This setting
	 * alters the visibility expected in a transaction.  See @ref transaction_timestamps., a set
	 * of related configuration options defined below.}
	 * @config{&nbsp;&nbsp;&nbsp;&nbsp;
	 * prepared, applicable only for prepared transactions.  Indicates if the prepare timestamp
	 * and the commit timestamp of this transaction can be rounded up.  If the prepare timestamp
	 * is less than the oldest timestamp\, the prepare timestamp will be rounded to the oldest
	 * timestamp.  If the commit timestamp is less than the prepare timestamp\, the commit
	 * timestamp will be rounded up to the prepare timestamp., a boolean flag; default \c
	 * false.}
	 * @config{&nbsp;&nbsp;&nbsp;&nbsp;read, if the read timestamp is less than the
	 * oldest timestamp\, the read timestamp will be rounded up to the oldest timestamp., a
	 * boolean flag; default \c false.}
	 * @config{ ),,}
	 * @config{sync, whether to sync log records when the transaction commits\, inherited from
	 * ::wiredtiger_open \c transaction_sync., a boolean flag; default empty.}
	 * @configend
	 * @errors
	 */
	int __F(begin_transaction)(WT_SESSION *session, const char *config);

	/*!
	 * Commit the current transaction.
	 *
	 * A transaction must be in progress when this method is called.
	 *
	 * If WT_SESSION::commit_transaction returns an error, the transaction
	 * was rolled back, not committed.
	 *
	 * @requires_transaction
	 *
	 * @snippet ex_all.c transaction commit/rollback
	 *
	 * @param session the session handle
	 * @configstart{WT_SESSION.commit_transaction, see dist/api_data.py}
	 * @config{commit_timestamp, set the commit timestamp for the current transaction.  The
	 * supplied value must not be older than the first commit timestamp set for the current
	 * transaction.  The value must also not be older than the current oldest and stable
	 * timestamps.  See @ref transaction_timestamps., a string; default empty.}
	 * @config{durable_timestamp, set the durable timestamp for the current transaction.  The
	 * supplied value must not be older than the commit timestamp set for the current
	 * transaction.  The value must also not be older than the current stable timestamp.  See
	 * @ref transaction_timestamps., a string; default empty.}
	 * @config{sync, override whether to sync log records when the transaction commits\,
	 * inherited from ::wiredtiger_open \c transaction_sync.  The \c background setting
	 * initiates a background synchronization intended to be used with a later call to
	 * WT_SESSION::transaction_sync.  The \c off setting does not wait for record to be written
	 * or synchronized.  The \c on setting forces log records to be written to the storage
	 * device., a string\, chosen from the following options: \c "background"\, \c "off"\, \c
	 * "on"; default empty.}
	 * @configend
	 * @errors
	 */
	int __F(commit_transaction)(WT_SESSION *session, const char *config);

	/*!
	 * Prepare the current transaction.
	 *
	 * A transaction must be in progress when this method is called.
	 *
	 * Preparing a transaction will guarantee a subsequent commit will
	 * succeed. Only commit and rollback are allowed on a transaction after
	 * it has been prepared. The transaction prepare API is designed to
	 * support MongoDB exclusively, and guarantees update conflicts have
	 * been resolved, but does not guarantee durability.
	 *
	 * @requires_transaction
	 *
	 * @snippet ex_all.c transaction prepare
	 *
	 * @param session the session handle
	 * @configstart{WT_SESSION.prepare_transaction, see dist/api_data.py}
	 * @config{prepare_timestamp, set the prepare timestamp for the updates of the current
	 * transaction.  The supplied value must not be older than any active read timestamps.  See
	 * @ref transaction_timestamps., a string; default empty.}
	 * @configend
	 * @errors
	 */
	int __F(prepare_transaction)(WT_SESSION *session, const char *config);

	/*!
	 * Roll back the current transaction.
	 *
	 * A transaction must be in progress when this method is called.
	 *
	 * All cursors are reset.
	 *
	 * @requires_transaction
	 *
	 * @snippet ex_all.c transaction commit/rollback
	 *
	 * @param session the session handle
	 * @configempty{WT_SESSION.rollback_transaction, see dist/api_data.py}
	 * @errors
	 */
	int __F(rollback_transaction)(WT_SESSION *session, const char *config);

	/*!
	 * Set a timestamp on a transaction.
	 *
	 * @snippet ex_all.c transaction timestamp
	 *
	 * @requires_transaction
	 *
	 * @param session the session handle
	 * @configstart{WT_SESSION.timestamp_transaction, see dist/api_data.py}
	 * @config{commit_timestamp, set the commit timestamp for the current transaction.  The
	 * supplied value must not be older than the first commit timestamp set for the current
	 * transaction.  The value must also not be older than the current oldest and stable
	 * timestamps.  See @ref transaction_timestamps., a string; default empty.}
	 * @config{durable_timestamp, set the durable timestamp for the current transaction.  The
	 * supplied value must not be older than the commit timestamp set for the current
	 * transaction.  The value must also not be older than the current stable timestamp.  See
	 * @ref transaction_timestamps., a string; default empty.}
	 * @config{prepare_timestamp, set the prepare timestamp for the updates of the current
	 * transaction.  The supplied value must not be older than any active read timestamps.  See
	 * @ref transaction_timestamps., a string; default empty.}
	 * @config{read_timestamp, read using the specified timestamp.  The supplied value must not
	 * be older than the current oldest timestamp.  This can only be set once for a transaction.
	 * See @ref transaction_timestamps., a string; default empty.}
	 * @configend
	 * @errors
	 */
	int __F(timestamp_transaction)(WT_SESSION *session, const char *config);

	/*!
	 * Query the session's transaction timestamp state.
	 *
	 * @param session the session handle
	 * @param[out] hex_timestamp a buffer that will be set to the
	 * hexadecimal encoding of the timestamp being queried.  Must be large
	 * enough to hold a NUL terminated, hex-encoded 8B timestamp (17 bytes).
	 * @configstart{WT_SESSION.query_timestamp, see dist/api_data.py}
	 * @config{get, specify which timestamp to query: \c commit returns the most recently set
	 * commit_timestamp.  \c first_commit returns the first set commit_timestamp.  \c prepare
	 * returns the timestamp used in preparing a transaction.  \c read returns the timestamp at
	 * which the transaction is reading at.  See @ref transaction_timestamps., a string\, chosen
	 * from the following options: \c "commit"\, \c "first_commit"\, \c "prepare"\, \c "read";
	 * default \c read.}
	 * @configend
	 * @errors
	 * If the session is not in a transaction ::WT_NOTFOUND will be
	 * returned.
	 */
	int __F(query_timestamp)(
	    WT_SESSION *session, char *hex_timestamp, const char *config);

	/*!
	 * Write a transactionally consistent snapshot of a database or set of
	 * objects.  In the absence of transaction timestamps, the checkpoint
	 * includes all transactions committed before the checkpoint starts.
	 *
	 * When timestamps are in use and a \c stable_timestamp has been set
	 * via WT_CONNECTION::set_timestamp and the checkpoint runs with
	 * \c use_timestamp=true (the default), updates committed with a
	 * timestamp larger than the \c stable_timestamp will not be included
	 * in the checkpoint for tables configured with \c log=(enabled=false).
	 * For tables with logging enabled, all committed changes will be
	 * included in the checkpoint (since recovery would roll them forward
	 * anyway).
	 *
	 * Additionally, existing named checkpoints may optionally be
	 * discarded.
	 *
	 * @requires_notransaction
	 *
	 * @snippet ex_all.c Checkpoint examples
	 *
	 * @param session the session handle
	 * @configstart{WT_SESSION.checkpoint, see dist/api_data.py}
	 * @config{drop, specify a list of checkpoints to drop.  The list may additionally contain
	 * one of the following keys: \c "from=all" to drop all checkpoints\, \c "from=<checkpoint>"
	 * to drop all checkpoints after and including the named checkpoint\, or \c
	 * "to=<checkpoint>" to drop all checkpoints before and including the named checkpoint.
	 * Checkpoints cannot be dropped if open in a cursor.  While a hot backup is in progress\,
	 * checkpoints created prior to the start of the backup cannot be dropped., a list of
	 * strings; default empty.}
	 * @config{force, if false (the default)\, checkpoints may be skipped if the underlying
	 * object has not been modified\, if true\, this option forces the checkpoint., a boolean
	 * flag; default \c false.}
	 * @config{name, if set\, specify a name for the checkpoint (note that checkpoints including
	 * LSM trees may not be named)., a string; default empty.}
	 * @config{target, if non-empty\, checkpoint the list of objects., a list of strings;
	 * default empty.}
	 * @config{use_timestamp, if true (the default)\, create the checkpoint as of the last
	 * stable timestamp if timestamps are in use\, or all current updates if there is no stable
	 * timestamp set.  If false\, this option generates a checkpoint with all updates including
	 * those later than the timestamp., a boolean flag; default \c true.}
	 * @configend
	 * @errors
	 */
	int __F(checkpoint)(WT_SESSION *session, const char *config);

	/*!
	 * Return the transaction ID range pinned by the session handle.
	 *
	 * The ID range is approximate and is calculated based on the oldest
	 * ID needed for the active transaction in this session, compared
	 * to the newest transaction in the system.
	 *
	 * @snippet ex_all.c transaction pinned range
	 *
	 * @param session the session handle
	 * @param[out] range the range of IDs pinned by this session. Zero if
	 * there is no active transaction.
	 * @errors
	 */
	int __F(transaction_pinned_range)(WT_SESSION* session, uint64_t *range);

	/*!
	 * Wait for a transaction to become synchronized.  This method is
	 * only useful when ::wiredtiger_open is configured with the
	 * \c transaction_sync setting disabled.
	 *
	 * @requires_notransaction
	 *
	 * @snippet ex_all.c Transaction sync
	 *
	 * @param session the session handle
	 * @configstart{WT_SESSION.transaction_sync, see dist/api_data.py}
	 * @config{timeout_ms, maximum amount of time to wait for background sync to complete in
	 * milliseconds.  A value of zero disables the timeout and returns immediately., an integer;
	 * default \c 1200000.}
	 * @configend
	 * @errors
	 */
	int __F(transaction_sync)(WT_SESSION *session, const char *config);
	/*! @} */

#ifndef DOXYGEN
	/*!
	 * Call into the library.
	 *
	 * This method is used for breakpoints and to set other configuration
	 * when debugging layers not directly supporting those features.
	 *
	 * @param session the session handle
	 * @errors
	 */
	int __F(breakpoint)(WT_SESSION *session);
#endif
};

/*!
 * A connection to a WiredTiger database.  The connection may be opened within
 * the same address space as the caller or accessed over a socket connection.
 *
 * Most applications will open a single connection to a database for each
 * process.  The first process to open a connection to a database will access
 * the database in its own address space.  Subsequent connections (if allowed)
 * will communicate with the first process over a socket connection to perform
 * their operations.
 *
 * <b>Thread safety:</b> A WT_CONNECTION handle may be shared between threads,
 * see @ref threads for more information.
 */
struct __wt_connection {
	/*!
	 * @name Async operation handles
	 * @{
	 */
	/*!
	 * Wait for all outstanding operations to complete.
	 *
	 * @snippet ex_async.c async flush
	 *
	 * @param connection the connection handle
	 * @errors
	 */
	int __F(async_flush)(WT_CONNECTION *connection);

	/*!
	 * Return an async operation handle
	 *
	 * @snippet ex_async.c async handle allocation
	 *
	 * @param connection the connection handle
	 * @param uri the connection handle
	 * @configstart{WT_CONNECTION.async_new_op, see dist/api_data.py}
	 * @config{append, append the value as a new record\, creating a new record number key;
	 * valid only for operations with record number keys., a boolean flag; default \c false.}
	 * @config{overwrite, configures whether the cursor's insert\, update and remove methods
	 * check the existing state of the record.  If \c overwrite is \c false\, WT_CURSOR::insert
	 * fails with ::WT_DUPLICATE_KEY if the record exists\, WT_CURSOR::update and
	 * WT_CURSOR::remove fail with ::WT_NOTFOUND if the record does not exist., a boolean flag;
	 * default \c true.}
	 * @config{raw, ignore the encodings for the key and value\, manage data as if the formats
	 * were \c "u". See @ref cursor_raw for details., a boolean flag; default \c false.}
	 * @config{timeout, maximum amount of time to allow for compact in seconds.  The actual
	 * amount of time spent in compact may exceed the configured value.  A value of zero
	 * disables the timeout., an integer; default \c 1200.}
	 * @configend
	 * @param callback the operation callback
	 * @param[out] asyncopp the new op handle
	 * @errors
	 * If there are no available handles, \c EBUSY is returned.
	 */
	int __F(async_new_op)(WT_CONNECTION *connection,
	    const char *uri, const char *config, WT_ASYNC_CALLBACK *callback,
	    WT_ASYNC_OP **asyncopp);
	/*! @} */

	/*!
	 * Close a connection.
	 *
	 * Any open sessions will be closed. This will release the resources
	 * associated with the session handle, including rolling back any
	 * active transactions and closing any cursors that remain open in the
	 * session.
	 *
	 * @snippet ex_all.c Close a connection
	 *
	 * @param connection the connection handle
	 * @configstart{WT_CONNECTION.close, see dist/api_data.py}
	 * @config{leak_memory, don't free memory during close., a boolean flag; default \c false.}
	 * @config{use_timestamp, by default\, create the close checkpoint as of the last stable
	 * timestamp if timestamps are in use\, or all current updates if there is no stable
	 * timestamp set.  If false\, this option generates a checkpoint with all updates., a
	 * boolean flag; default \c true.}
	 * @configend
	 * @errors
	 */
	int __F(close)(WT_HANDLE_CLOSED(WT_CONNECTION) *connection,
	    const char *config);

#ifndef DOXYGEN
	/*!
	 * Output debug information for various subsystems. The output format
	 * may change over time, gathering the debug information may be
	 * invasive, and the information reported may not provide a point in
	 * time view of the system.
	 *
	 * @param connection the connection handle
	 * @configstart{WT_CONNECTION.debug_info, see dist/api_data.py}
	 * @config{cache, print cache information., a boolean flag; default \c false.}
	 * @config{cursors, print all open cursor information., a boolean flag; default \c false.}
	 * @config{handles, print open handles information., a boolean flag; default \c false.}
	 * @config{log, print log information., a boolean flag; default \c false.}
	 * @config{sessions, print open session information., a boolean flag; default \c false.}
	 * @config{txn, print global txn information., a boolean flag; default \c false.}
	 * @configend
	 * @errors
	 */
	int __F(debug_info)(WT_CONNECTION *connection, const char *config);
#endif

	/*!
	 * Reconfigure a connection handle.
	 *
	 * @snippet ex_all.c Reconfigure a connection
	 *
	 * @param connection the connection handle
	 * @configstart{WT_CONNECTION.reconfigure, see dist/api_data.py}
	 * @config{async = (, asynchronous operations configuration options., a set of related
	 * configuration options defined below.}
	 * @config{&nbsp;&nbsp;&nbsp;&nbsp;enabled, enable
	 * asynchronous operation., a boolean flag; default \c false.}
	 * @config{&nbsp;&nbsp;&nbsp;&nbsp;ops_max, maximum number of expected simultaneous
	 * asynchronous operations., an integer between 1 and 4096; default \c 1024.}
	 * @config{&nbsp;&nbsp;&nbsp;&nbsp;threads, the number of worker threads to service
	 * asynchronous requests.  Each worker thread uses a session from the configured
	 * session_max., an integer between 1 and 20; default \c 2.}
	 * @config{ ),,}
	 * @config{cache_max_wait_ms, the maximum number of milliseconds an application thread will
	 * wait for space to be available in cache before giving up.  Default will wait forever., an
	 * integer greater than or equal to 0; default \c 0.}
	 * @config{cache_overflow = (, cache overflow configuration options., a set of related
	 * configuration options defined below.}
	 * @config{&nbsp;&nbsp;&nbsp;&nbsp;file_max, The
	 * maximum number of bytes that WiredTiger is allowed to use for its cache overflow
	 * mechanism.  If the cache overflow file exceeds this size\, a panic will be triggered.
	 * The default value means that the cache overflow file is unbounded and may use as much
	 * space as the filesystem will accommodate.  The minimum non-zero setting is 100MB., an
	 * integer greater than or equal to 0; default \c 0.}
	 * @config{ ),,}
	 * @config{cache_overhead, assume the heap allocator overhead is the specified percentage\,
	 * and adjust the cache usage by that amount (for example\, if there is 10GB of data in
	 * cache\, a percentage of 10 means WiredTiger treats this as 11GB). This value is
	 * configurable because different heap allocators have different overhead and different
	 * workloads will have different heap allocation sizes and patterns\, therefore applications
	 * may need to adjust this value based on allocator choice and behavior in measured
	 * workloads., an integer between 0 and 30; default \c 8.}
	 * @config{cache_size, maximum heap memory to allocate for the cache.  A database should
	 * configure either \c cache_size or \c shared_cache but not both., an integer between 1MB
	 * and 10TB; default \c 100MB.}
	 * @config{checkpoint = (, periodically checkpoint the database.  Enabling the checkpoint
	 * server uses a session from the configured session_max., a set of related configuration
	 * options defined below.}
	 * @config{&nbsp;&nbsp;&nbsp;&nbsp;log_size, wait for this amount of
	 * log record bytes to be written to the log between each checkpoint.  If non-zero\, this
	 * value will use a minimum of the log file size.  A database can configure both log_size
	 * and wait to set an upper bound for checkpoints; setting this value above 0 configures
	 * periodic checkpoints., an integer between 0 and 2GB; default \c 0.}
	 * @config{&nbsp;&nbsp;&nbsp;&nbsp;wait, seconds to wait between each checkpoint; setting
	 * this value above 0 configures periodic checkpoints., an integer between 0 and 100000;
	 * default \c 0.}
	 * @config{ ),,}
	 * @config{compatibility = (, set compatibility version of database.  Changing the
	 * compatibility version requires that there are no active operations for the duration of
	 * the call., a set of related configuration options defined below.}
	 * @config{&nbsp;&nbsp;&nbsp;&nbsp;release, compatibility release version string., a string;
	 * default empty.}
	 * @config{ ),,}
	 * @config{debug_mode = (, control the settings of various extended debugging features., a
	 * set of related configuration options defined below.}
	 * @config{&nbsp;&nbsp;&nbsp;&nbsp;
	 * checkpoint_retention, adjust log archiving to retain the log records of this number of
	 * checkpoints.  Zero or one means perform normal archiving., an integer between 0 and 1024;
	 * default \c 0.}
	 * @config{&nbsp;&nbsp;&nbsp;&nbsp;cursor_copy, if true\, use the system
	 * allocator to make a copy of any data returned by a cursor operation and return the copy
	 * instead.  The copy is freed on the next cursor operation.  This allows memory sanitizers
	 * to detect inappropriate references to memory owned by cursors., a boolean flag; default
	 * \c false.}
	 * @config{&nbsp;&nbsp;&nbsp;&nbsp;eviction, if true\, modify internal algorithms
	 * to change skew to force history store eviction to happen more aggressively.  This
	 * includes but is not limited to not skewing newest\, not favoring leaf pages\, and
	 * modifying the eviction score mechanism., a boolean flag; default \c false.}
	 * @config{&nbsp;&nbsp;&nbsp;&nbsp;log_retention, adjust log archiving to retain at least
	 * this number of log files\, ignored if set to 0. (Warning: this option can remove log
	 * files required for recovery if no checkpoints have yet been done and the number of log
	 * files exceeds the configured value.  As WiredTiger cannot detect the difference between a
	 * system that has not yet checkpointed and one that will never checkpoint\, it might
	 * discard log files before any checkpoint is done.)., an integer between 0 and 1024;
	 * default \c 0.}
	 * @config{&nbsp;&nbsp;&nbsp;&nbsp;realloc_exact, if true\, reallocation of
	 * memory will only provide the exact amount requested.  This will help with spotting memory
	 * allocation issues more easily., a boolean flag; default \c false.}
	 * @config{&nbsp;&nbsp;&nbsp;&nbsp;rollback_error, return a WT_ROLLBACK error from a
	 * transaction operation about every Nth operation to simulate a collision., an integer
	 * between 0 and 10M; default \c 0.}
	 * @config{&nbsp;&nbsp;&nbsp;&nbsp;slow_checkpoint, if
	 * true\, slow down checkpoint creation by slowing down internal page processing., a boolean
	 * flag; default \c false.}
	 * @config{&nbsp;&nbsp;&nbsp;&nbsp;table_logging, if true\, write
	 * transaction related information to the log for all operations\, even operations for
	 * tables with logging turned off.  This setting introduces a log format change that may
	 * break older versions of WiredTiger.  These operations are informational and skipped in
	 * recovery., a boolean flag; default \c false.}
	 * @config{ ),,}
	 * @config{error_prefix, prefix string for error messages., a string; default empty.}
	 * @config{eviction = (, eviction configuration options., a set of related configuration
	 * options defined below.}
	 * @config{&nbsp;&nbsp;&nbsp;&nbsp;threads_max, maximum number of
	 * threads WiredTiger will start to help evict pages from cache.  The number of threads
	 * started will vary depending on the current eviction load.  Each eviction worker thread
	 * uses a session from the configured session_max., an integer between 1 and 20; default \c
	 * 8.}
	 * @config{&nbsp;&nbsp;&nbsp;&nbsp;threads_min, minimum number of threads WiredTiger
	 * will start to help evict pages from cache.  The number of threads currently running will
	 * vary depending on the current eviction load., an integer between 1 and 20; default \c 1.}
	 * @config{ ),,}
	 * @config{eviction_checkpoint_target, perform eviction at the beginning of checkpoints to
	 * bring the dirty content in cache to this level.  It is a percentage of the cache size if
	 * the value is within the range of 0 to 100 or an absolute size when greater than 100. The
	 * value is not allowed to exceed the \c cache_size.  Ignored if set to zero or \c in_memory
	 * is \c true., an integer between 0 and 10TB; default \c 1.}
	 * @config{eviction_dirty_target, perform eviction in worker threads when the cache contains
	 * at least this much dirty content.  It is a percentage of the cache size if the value is
	 * within the range of 1 to 100 or an absolute size when greater than 100. The value is not
	 * allowed to exceed the \c cache_size., an integer between 1 and 10TB; default \c 5.}
	 * @config{eviction_dirty_trigger, trigger application threads to perform eviction when the
	 * cache contains at least this much dirty content.  It is a percentage of the cache size if
	 * the value is within the range of 1 to 100 or an absolute size when greater than 100. The
	 * value is not allowed to exceed the \c cache_size.  This setting only alters behavior if
	 * it is lower than eviction_trigger., an integer between 1 and 10TB; default \c 20.}
	 * @config{eviction_target, perform eviction in worker threads when the cache contains at
	 * least this much content.  It is a percentage of the cache size if the value is within the
	 * range of 10 to 100 or an absolute size when greater than 100. The value is not allowed to
	 * exceed the \c cache_size., an integer between 10 and 10TB; default \c 80.}
	 * @config{eviction_trigger, trigger application threads to perform eviction when the cache
	 * contains at least this much content.  It is a percentage of the cache size if the value
	 * is within the range of 10 to 100 or an absolute size when greater than 100. The value is
	 * not allowed to exceed the \c cache_size., an integer between 10 and 10TB; default \c 95.}
	 * @config{eviction_updates_target, perform eviction in worker threads when the cache
	 * contains at least this many bytes of updates.  It is a percentage of the cache size if
	 * the value is within the range of 0 to 100 or an absolute size when greater than 100.
	 * Calculated as half of \c eviction_dirty_target by default.  The value is not allowed to
	 * exceed the \c cache_size., an integer between 0 and 10TB; default \c 0.}
	 * @config{eviction_updates_trigger, trigger application threads to perform eviction when
	 * the cache contains at least this many bytes of updates.  It is a percentage of the cache
	 * size if the value is within the range of 1 to 100 or an absolute size when greater than
	 * 100. Calculated as half of \c eviction_dirty_trigger by default.  The value is not
	 * allowed to exceed the \c cache_size.  This setting only alters behavior if it is lower
	 * than eviction_trigger., an integer between 0 and 10TB; default \c 0.}
	 * @config{file_manager = (, control how file handles are managed., a set of related
	 * configuration options defined below.}
	 * @config{&nbsp;&nbsp;&nbsp;&nbsp;
	 * close_handle_minimum, number of handles open before the file manager will look for
	 * handles to close., an integer greater than or equal to 0; default \c 250.}
	 * @config{&nbsp;&nbsp;&nbsp;&nbsp;close_idle_time, amount of time in seconds a file handle
	 * needs to be idle before attempting to close it.  A setting of 0 means that idle handles
	 * are not closed., an integer between 0 and 100000; default \c 30.}
	 * @config{&nbsp;&nbsp;&nbsp;&nbsp;close_scan_interval, interval in seconds at which to
	 * check for files that are inactive and close them., an integer between 1 and 100000;
	 * default \c 10.}
	 * @config{ ),,}
	 * @config{history_store = (, history store configuration options., a set of related
	 * configuration options defined below.}
	 * @config{&nbsp;&nbsp;&nbsp;&nbsp;file_max, The
	 * maximum number of bytes that WiredTiger is allowed to use for its history store
	 * mechanism.  If the history store file exceeds this size\, a panic will be triggered.  The
	 * default value means that the history store file is unbounded and may use as much space as
	 * the filesystem will accommodate.  The minimum non-zero setting is 100MB., an integer
	 * greater than or equal to 0; default \c 0.}
	 * @config{ ),,}
	 * @config{io_capacity = (, control how many bytes per second are written and read.
	 * Exceeding the capacity results in throttling., a set of related configuration options
	 * defined below.}
	 * @config{&nbsp;&nbsp;&nbsp;&nbsp;total, number of bytes per second
	 * available to all subsystems in total.  When set\, decisions about what subsystems are
	 * throttled\, and in what proportion\, are made internally.  The minimum non-zero setting
	 * is 1MB., an integer between 0 and 1TB; default \c 0.}
	 * @config{ ),,}
	 * @config{log = (, enable logging.  Enabling logging uses three sessions from the
	 * configured session_max., a set of related configuration options defined below.}
	 * @config{&nbsp;&nbsp;&nbsp;&nbsp;archive, automatically archive unneeded log files., a
	 * boolean flag; default \c true.}
	 * @config{&nbsp;&nbsp;&nbsp;&nbsp;os_cache_dirty_pct,
	 * maximum dirty system buffer cache usage\, as a percentage of the log's \c file_max.  If
	 * non-zero\, schedule writes for dirty blocks belonging to the log in the system buffer
	 * cache after that percentage of the log has been written into the buffer cache without an
	 * intervening file sync., an integer between 0 and 100; default \c 0.}
	 * @config{&nbsp;&nbsp;&nbsp;&nbsp;prealloc, pre-allocate log files., a boolean flag;
	 * default \c true.}
	 * @config{&nbsp;&nbsp;&nbsp;&nbsp;zero_fill, manually write zeroes into
	 * log files., a boolean flag; default \c false.}
	 * @config{ ),,}
	 * @config{lsm_manager = (, configure database wide options for LSM tree management.  The
	 * LSM manager is started automatically the first time an LSM tree is opened.  The LSM
	 * manager uses a session from the configured session_max., a set of related configuration
	 * options defined below.}
	 * @config{&nbsp;&nbsp;&nbsp;&nbsp;merge, merge LSM chunks where
	 * possible., a boolean flag; default \c true.}
	 * @config{&nbsp;&nbsp;&nbsp;&nbsp;
	 * worker_thread_max, Configure a set of threads to manage merging LSM trees in the
	 * database.  Each worker thread uses a session handle from the configured session_max., an
	 * integer between 3 and 20; default \c 4.}
	 * @config{ ),,}
	 * @config{operation_timeout_ms, when non-zero\, a requested limit on the number of elapsed
	 * real time milliseconds application threads will take to complete database operations.
	 * Time is measured from the start of each WiredTiger API call.  There is no guarantee any
	 * operation will not take longer than this amount of time.  If WiredTiger notices the limit
	 * has been exceeded\, an operation may return a WT_ROLLBACK error.  Default is to have no
	 * limit., an integer greater than or equal to 1; default \c 0.}
	 * @config{operation_tracking = (, enable tracking of performance-critical functions.  See
	 * @ref operation_tracking for more information., a set of related configuration options
	 * defined below.}
	 * @config{&nbsp;&nbsp;&nbsp;&nbsp;enabled, enable operation tracking
	 * subsystem., a boolean flag; default \c false.}
	 * @config{&nbsp;&nbsp;&nbsp;&nbsp;path, the
	 * name of a directory into which operation tracking files are written.  The directory must
	 * already exist.  If the value is not an absolute path\, the path is relative to the
	 * database home (see @ref absolute_path for more information)., a string; default \c ".".}
	 * @config{ ),,}
	 * @config{shared_cache = (, shared cache configuration options.  A database should
	 * configure either a cache_size or a shared_cache not both.  Enabling a shared cache uses a
	 * session from the configured session_max.  A shared cache can not have absolute values
	 * configured for cache eviction settings., a set of related configuration options defined
	 * below.}
	 * @config{&nbsp;&nbsp;&nbsp;&nbsp;chunk, the granularity that a shared cache is
	 * redistributed., an integer between 1MB and 10TB; default \c 10MB.}
	 * @config{&nbsp;&nbsp;&nbsp;&nbsp;name, the name of a cache that is shared between
	 * databases or \c "none" when no shared cache is configured., a string; default \c none.}
	 * @config{&nbsp;&nbsp;&nbsp;&nbsp;quota, maximum size of cache this database can be
	 * allocated from the shared cache.  Defaults to the entire shared cache size., an integer;
	 * default \c 0.}
	 * @config{&nbsp;&nbsp;&nbsp;&nbsp;reserve, amount of cache this database is
	 * guaranteed to have available from the shared cache.  This setting is per database.
	 * Defaults to the chunk size., an integer; default \c 0.}
	 * @config{&nbsp;&nbsp;&nbsp;&nbsp;
	 * size, maximum memory to allocate for the shared cache.  Setting this will update the
	 * value if one is already set., an integer between 1MB and 10TB; default \c 500MB.}
	 * @config{ ),,}
	 * @config{statistics, Maintain database statistics\, which may impact performance.
	 * Choosing "all" maintains all statistics regardless of cost\, "fast" maintains a subset of
	 * statistics that are relatively inexpensive\, "none" turns off all statistics.  The
	 * "clear" configuration resets statistics after they are gathered\, where appropriate (for
	 * example\, a cache size statistic is not cleared\, while the count of cursor insert
	 * operations will be cleared). When "clear" is configured for the database\, gathered
	 * statistics are reset each time a statistics cursor is used to gather statistics\, as well
	 * as each time statistics are logged using the \c statistics_log configuration.  See @ref
	 * statistics for more information., a list\, with values chosen from the following options:
	 * \c "all"\, \c "cache_walk"\, \c "fast"\, \c "none"\, \c "clear"\, \c "tree_walk"; default
	 * \c none.}
	 * @config{statistics_log = (, log any statistics the database is configured to maintain\,
	 * to a file.  See @ref statistics for more information.  Enabling the statistics log server
	 * uses a session from the configured session_max., a set of related configuration options
	 * defined below.}
	 * @config{&nbsp;&nbsp;&nbsp;&nbsp;json, encode statistics in JSON format.,
	 * a boolean flag; default \c false.}
	 * @config{&nbsp;&nbsp;&nbsp;&nbsp;on_close, log
	 * statistics on database close., a boolean flag; default \c false.}
	 * @config{&nbsp;&nbsp;&nbsp;&nbsp;sources, if non-empty\, include statistics for the list
	 * of data source URIs\, if they are open at the time of the statistics logging.  The list
	 * may include URIs matching a single data source ("table:mytable")\, or a URI matching all
	 * data sources of a particular type ("table:")., a list of strings; default empty.}
	 * @config{&nbsp;&nbsp;&nbsp;&nbsp;timestamp, a timestamp prepended to each log record\, may
	 * contain strftime conversion specifications\, when \c json is configured\, defaults to \c
	 * "%FT%Y.000Z"., a string; default \c "%b %d %H:%M:%S".}
	 * @config{&nbsp;&nbsp;&nbsp;&nbsp;
	 * wait, seconds to wait between each write of the log records; setting this value above 0
	 * configures statistics logging., an integer between 0 and 100000; default \c 0.}
	 * @config{
	 * ),,}
	 * @config{verbose, enable messages for various events.  Options are given as a list\, such
	 * as <code>"verbose=[evictserver\,read]"</code>., a list\, with values chosen from the
	 * following options: \c "api"\, \c "backup"\, \c "block"\, \c "checkpoint"\, \c
	 * "checkpoint_cleanup"\, \c "checkpoint_progress"\, \c "compact"\, \c "compact_progress"\,
	 * \c "error_returns"\, \c "evict"\, \c "evict_stuck"\, \c "evictserver"\, \c "fileops"\, \c
	 * "handleops"\, \c "log"\, \c "history_store"\, \c "history_store_activity"\, \c "lsm"\, \c
	 * "lsm_manager"\, \c "metadata"\, \c "mutex"\, \c "overflow"\, \c "read"\, \c "rebalance"\,
	 * \c "reconcile"\, \c "recovery"\, \c "recovery_progress"\, \c "rts"\, \c "salvage"\, \c
	 * "shared_cache"\, \c "split"\, \c "temporary"\, \c "thread_group"\, \c "timestamp"\, \c
	 * "transaction"\, \c "verify"\, \c "version"\, \c "write"; default empty.}
	 * @configend
	 * @errors
	 */
	int __F(reconfigure)(WT_CONNECTION *connection, const char *config);

	/*!
	 * The home directory of the connection.
	 *
	 * @snippet ex_all.c Get the database home directory
	 *
	 * @param connection the connection handle
	 * @returns a pointer to a string naming the home directory
	 */
	const char *__F(get_home)(WT_CONNECTION *connection);

	/*!
	 * Add configuration options for a method.  See
	 * @ref custom_ds_config_add for more information.
	 *
	 * @snippet ex_all.c Configure method configuration
	 *
	 * @param connection the connection handle
	 * @param method the method being configured
	 * @param uri the object type or NULL for all object types
	 * @param config the additional configuration's name and default value
	 * @param type the additional configuration's type (must be one of
	 * \c "boolean"\, \c "int", \c "list" or \c "string")
	 * @param check the additional configuration check string, or NULL if
	 * none
	 * @errors
	 */
	int __F(configure_method)(WT_CONNECTION *connection,
	    const char *method, const char *uri,
	    const char *config, const char *type, const char *check);

	/*!
	 * Return if opening this handle created the database.
	 *
	 * @snippet ex_all.c Check if the database is newly created
	 *
	 * @param connection the connection handle
	 * @returns false (zero) if the connection existed before the call to
	 * ::wiredtiger_open, true (non-zero) if it was created by opening this
	 * handle.
	 */
	int __F(is_new)(WT_CONNECTION *connection);

	/*!
	 * @name Session handles
	 * @{
	 */
	/*!
	 * Open a session.
	 *
	 * @snippet ex_all.c Open a session
	 *
	 * @param connection the connection handle
	 * @param event_handler An event handler. If <code>NULL</code>, the
	 * connection's event handler is used. See @ref event_message_handling
	 * for more information.
	 * @configstart{WT_CONNECTION.open_session, see dist/api_data.py}
	 * @config{cache_cursors, enable caching of cursors for reuse.  Any calls to
	 * WT_CURSOR::close for a cursor created in this session will mark the cursor as cached and
	 * keep it available to be reused for later calls to WT_SESSION::open_cursor.  Cached
	 * cursors may be eventually closed.  This value is inherited from ::wiredtiger_open \c
	 * cache_cursors., a boolean flag; default \c true.}
	 * @config{ignore_cache_size, when set\, operations performed by this session ignore the
	 * cache size and are not blocked when the cache is full.  Note that use of this option for
	 * operations that create cache pressure can starve ordinary sessions that obey the cache
	 * size., a boolean flag; default \c false.}
	 * @config{isolation, the default isolation level for operations in this session., a
	 * string\, chosen from the following options: \c "read-uncommitted"\, \c "read-committed"\,
	 * \c "snapshot"; default \c read-committed.}
	 * @configend
	 * @param[out] sessionp the new session handle
	 * @errors
	 */
	int __F(open_session)(WT_CONNECTION *connection,
	    WT_EVENT_HANDLER *event_handler, const char *config,
	    WT_SESSION **sessionp);
	/*! @} */

	/*!
	 * @name Transactions
	 * @{
	 */
	/*!
	 * Query the global transaction timestamp state.
	 *
	 * @snippet ex_all.c query timestamp
	 *
	 * @param connection the connection handle
	 * @param[out] hex_timestamp a buffer that will be set to the
	 * hexadecimal encoding of the timestamp being queried.  Must be large
	 * enough to hold a NUL terminated, hex-encoded 8B timestamp (17 bytes).
	 * @configstart{WT_CONNECTION.query_timestamp, see dist/api_data.py}
	 * @config{get, specify which timestamp to query: \c all_durable returns the largest
	 * timestamp such that all timestamps up to that value have been made durable\, \c
	 * last_checkpoint returns the timestamp of the most recent stable checkpoint\, \c oldest
	 * returns the most recent \c oldest_timestamp set with WT_CONNECTION::set_timestamp\, \c
	 * oldest_reader returns the minimum of the read timestamps of all active readers \c pinned
	 * returns the minimum of the \c oldest_timestamp and the read timestamps of all active
	 * readers\, \c recovery returns the timestamp of the most recent stable checkpoint taken
	 * prior to a shutdown and \c stable returns the most recent \c stable_timestamp set with
	 * WT_CONNECTION::set_timestamp.  See @ref transaction_timestamps., a string\, chosen from
	 * the following options: \c "all_durable"\, \c "last_checkpoint"\, \c "oldest"\, \c
	 * "oldest_reader"\, \c "pinned"\, \c "recovery"\, \c "stable"; default \c all_durable.}
	 * @configend
	 * @errors
	 * If there is no matching timestamp (e.g., if this method is called
	 * before timestamps are used) ::WT_NOTFOUND will be returned.
	 */
	int __F(query_timestamp)(
	    WT_CONNECTION *connection, char *hex_timestamp, const char *config);

	/*!
	 * Set a global transaction timestamp.
	 *
	 * @snippet ex_all.c set commit timestamp
	 *
	 * @snippet ex_all.c set oldest timestamp
	 *
	 * @snippet ex_all.c set stable timestamp
	 *
	 * @param connection the connection handle
	 * @configstart{WT_CONNECTION.set_timestamp, see dist/api_data.py}
	 * @config{commit_timestamp, (deprecated) reset the maximum commit timestamp tracked by
	 * WiredTiger.  This will cause future calls to WT_CONNECTION::query_timestamp to ignore
	 * commit timestamps greater than the specified value until the next commit moves the
	 * tracked commit timestamp forwards.  This is only intended for use where the application
	 * is rolling back locally committed transactions.  The supplied value must not be older
	 * than the current oldest and stable timestamps.  See @ref transaction_timestamps., a
	 * string; default empty.}
	 * @config{durable_timestamp, reset the maximum durable timestamp tracked by WiredTiger.
	 * This will cause future calls to WT_CONNECTION::query_timestamp to ignore durable
	 * timestamps greater than the specified value until the next durable timestamp moves the
	 * tracked durable timestamp forwards.  This is only intended for use where the application
	 * is rolling back locally committed transactions.  The supplied value must not be older
	 * than the current oldest and stable timestamps.  See @ref transaction_timestamps., a
	 * string; default empty.}
	 * @config{force, set timestamps even if they violate normal ordering requirements.  For
	 * example allow the \c oldest_timestamp to move backwards., a boolean flag; default \c
	 * false.}
	 * @config{oldest_timestamp, future commits and queries will be no earlier than the
	 * specified timestamp.  Supplied values must be monotonically increasing\, any attempt to
	 * set the value to older than the current is silently ignored.  The supplied value must not
	 * be newer than the current stable timestamp.  See @ref transaction_timestamps., a string;
	 * default empty.}
	 * @config{stable_timestamp, checkpoints will not include commits that are newer than the
	 * specified timestamp in tables configured with \c log=(enabled=false). Supplied values
	 * must be monotonically increasing\, any attempt to set the value to older than the current
	 * is silently ignored.  The supplied value must not be older than the current oldest
	 * timestamp.  See @ref transaction_timestamps., a string; default empty.}
	 * @configend
	 * @errors
	 */
	int __F(set_timestamp)(
	    WT_CONNECTION *connection, const char *config);

	/*!
	 * Rollback in-memory non-logged state to an earlier point in time.
	 *
	 * This method uses a timestamp to define the rollback point, and requires the application
	 * use timestamps, the stable_timestamp have been set via a call to
	 * WT_CONNECTION::set_timestamp, and a checkpoint operating on the last stable timestamp
	 * to have completed. Any updates to checkpoint durable tables that are more recent than
	 * the stable timestamp are removed.
	 *
	 * This method requires that there are no active operations for the duration of the call.
	 *
	 * Any updates made to logged tables will not be rolled back. Any updates made without an
	 * associated timestamp will not be rolled back. See @ref transaction_timestamps.
	 *
	 * @snippet ex_all.c rollback to stable
	 *
	 * @param connection the connection handle
	 * @configempty{WT_CONNECTION.rollback_to_stable, see dist/api_data.py}
	 * @errors
	 */
	int __F(rollback_to_stable)(
	    WT_CONNECTION *connection, const char *config);

	/*! @} */

	/*!
	 * @name Extensions
	 * @{
	 */
	/*!
	 * Load an extension.
	 *
	 * @snippet ex_all.c Load an extension
	 *
	 * @param connection the connection handle
	 * @param path the filename of the extension module, or \c "local" to
	 * search the current application binary for the initialization
	 * function, see @ref extensions for more details.
	 * @configstart{WT_CONNECTION.load_extension, see dist/api_data.py}
	 * @config{config, configuration string passed to the entry point of the extension as its
	 * WT_CONFIG_ARG argument., a string; default empty.}
	 * @config{early_load, whether this extension should be loaded at the beginning of
	 * ::wiredtiger_open.  Only applicable to extensions loaded via the wiredtiger_open
	 * configurations string., a boolean flag; default \c false.}
	 * @config{entry, the entry point of the extension\, called to initialize the extension when
	 * it is loaded.  The signature of the function must match ::wiredtiger_extension_init., a
	 * string; default \c wiredtiger_extension_init.}
	 * @config{terminate, an optional function in the extension that is called before the
	 * extension is unloaded during WT_CONNECTION::close.  The signature of the function must
	 * match ::wiredtiger_extension_terminate., a string; default \c
	 * wiredtiger_extension_terminate.}
	 * @configend
	 * @errors
	 */
	int __F(load_extension)(WT_CONNECTION *connection,
	    const char *path, const char *config);

	/*!
	 * Add a custom data source.  See @ref custom_data_sources for more
	 * information.
	 *
	 * The application must first implement the WT_DATA_SOURCE interface
	 * and then register the implementation with WiredTiger:
	 *
	 * @snippet ex_data_source.c WT_DATA_SOURCE register
	 *
	 * @param connection the connection handle
	 * @param prefix the URI prefix for this data source, e.g., "file:"
	 * @param data_source the application-supplied implementation of
	 *	WT_DATA_SOURCE to manage this data source.
	 * @configempty{WT_CONNECTION.add_data_source, see dist/api_data.py}
	 * @errors
	 */
	int __F(add_data_source)(WT_CONNECTION *connection, const char *prefix,
	    WT_DATA_SOURCE *data_source, const char *config);

	/*!
	 * Add a custom collation function.
	 *
	 * The application must first implement the WT_COLLATOR interface and
	 * then register the implementation with WiredTiger:
	 *
	 * @snippet ex_all.c WT_COLLATOR register
	 *
	 * @param connection the connection handle
	 * @param name the name of the collation to be used in calls to
	 * 	WT_SESSION::create, may not be \c "none"
	 * @param collator the application-supplied collation handler
	 * @configempty{WT_CONNECTION.add_collator, see dist/api_data.py}
	 * @errors
	 */
	int __F(add_collator)(WT_CONNECTION *connection,
	    const char *name, WT_COLLATOR *collator, const char *config);

	/*!
	 * Add a compression function.
	 *
	 * The application must first implement the WT_COMPRESSOR interface
	 * and then register the implementation with WiredTiger:
	 *
	 * @snippet nop_compress.c WT_COMPRESSOR initialization structure
	 *
	 * @snippet nop_compress.c WT_COMPRESSOR initialization function
	 *
	 * @param connection the connection handle
	 * @param name the name of the compression function to be used in calls
	 *	to WT_SESSION::create, may not be \c "none"
	 * @param compressor the application-supplied compression handler
	 * @configempty{WT_CONNECTION.add_compressor, see dist/api_data.py}
	 * @errors
	 */
	int __F(add_compressor)(WT_CONNECTION *connection,
	    const char *name, WT_COMPRESSOR *compressor, const char *config);

	/*!
	 * Add an encryption function.
	 *
	 * The application must first implement the WT_ENCRYPTOR interface
	 * and then register the implementation with WiredTiger:
	 *
	 * @snippet nop_encrypt.c WT_ENCRYPTOR initialization structure
	 *
	 * @snippet nop_encrypt.c WT_ENCRYPTOR initialization function
	 *
	 * @param connection the connection handle
	 * @param name the name of the encryption function to be used in calls
	 *	to WT_SESSION::create, may not be \c "none"
	 * @param encryptor the application-supplied encryption handler
	 * @configempty{WT_CONNECTION.add_encryptor, see dist/api_data.py}
	 * @errors
	 */
	int __F(add_encryptor)(WT_CONNECTION *connection,
	    const char *name, WT_ENCRYPTOR *encryptor, const char *config);

	/*!
	 * Add a custom extractor for index keys or column groups.
	 *
	 * The application must first implement the WT_EXTRACTOR interface and
	 * then register the implementation with WiredTiger:
	 *
	 * @snippet ex_all.c WT_EXTRACTOR register
	 *
	 * @param connection the connection handle
	 * @param name the name of the extractor to be used in calls to
	 * 	WT_SESSION::create, may not be \c "none"
	 * @param extractor the application-supplied extractor
	 * @configempty{WT_CONNECTION.add_extractor, see dist/api_data.py}
	 * @errors
	 */
	int __F(add_extractor)(WT_CONNECTION *connection, const char *name,
	    WT_EXTRACTOR *extractor, const char *config);

	/*!
	 * Configure a custom file system.
	 *
	 * This method can only be called from an early loaded extension
	 * module. The application must first implement the WT_FILE_SYSTEM
	 * interface and then register the implementation with WiredTiger:
	 *
	 * @snippet ex_file_system.c WT_FILE_SYSTEM register
	 *
	 * @param connection the connection handle
	 * @param fs the populated file system structure
	 * @configempty{WT_CONNECTION.set_file_system, see dist/api_data.py}
	 * @errors
	 */
	int __F(set_file_system)(
	    WT_CONNECTION *connection, WT_FILE_SYSTEM *fs, const char *config);

	/*!
	 * Return a reference to the WiredTiger extension functions.
	 *
	 * @snippet ex_data_source.c WT_EXTENSION_API declaration
	 *
	 * @param wt_conn the WT_CONNECTION handle
	 * @returns a reference to a WT_EXTENSION_API structure.
	 */
	WT_EXTENSION_API *__F(get_extension_api)(WT_CONNECTION *wt_conn);
	/*! @} */
};

/*!
 * Open a connection to a database.
 *
 * @snippet ex_all.c Open a connection
 *
 * @param home The path to the database home directory.  See @ref home
 * for more information.
 * @param event_handler An event handler. If <code>NULL</code>, a default
 * event handler is installed that writes error messages to stderr. See
 * @ref event_message_handling for more information.
 * @configstart{wiredtiger_open, see dist/api_data.py}
 * @config{async = (, asynchronous operations configuration options., a set of related configuration
 * options defined below.}
 * @config{&nbsp;&nbsp;&nbsp;&nbsp;enabled, enable asynchronous operation.,
 * a boolean flag; default \c false.}
 * @config{&nbsp;&nbsp;&nbsp;&nbsp;ops_max, maximum number of
 * expected simultaneous asynchronous operations., an integer between 1 and 4096; default \c 1024.}
 * @config{&nbsp;&nbsp;&nbsp;&nbsp;threads, the number of worker threads to service asynchronous
 * requests.  Each worker thread uses a session from the configured session_max., an integer between
 * 1 and 20; default \c 2.}
 * @config{ ),,}
 * @config{big_hash_array_size, size of several connection-level arrays which are considered big.,
 * an integer between 512 and 1048576; default \c 512.}
 * @config{buffer_alignment, in-memory alignment (in bytes) for buffers used for I/O. The default
 * value of -1 indicates a platform-specific alignment value should be used (4KB on Linux systems
 * when direct I/O is configured\, zero elsewhere)., an integer between -1 and 1MB; default \c -1.}
 * @config{builtin_extension_config, A structure where the keys are the names of builtin extensions
 * and the values are passed to WT_CONNECTION::load_extension as the \c config parameter (for
 * example\, <code>builtin_extension_config={zlib={compression_level=3}}</code>)., a string; default
 * empty.}
 * @config{cache_cursors, enable caching of cursors for reuse.  This is the default value for any
 * sessions created\, and can be overridden in configuring \c cache_cursors in
 * WT_CONNECTION.open_session., a boolean flag; default \c true.}
 * @config{cache_max_wait_ms, the maximum number of milliseconds an application thread will wait for
 * space to be available in cache before giving up.  Default will wait forever., an integer greater
 * than or equal to 0; default \c 0.}
 * @config{cache_overflow = (, cache overflow configuration options., a set of related configuration
 * options defined below.}
 * @config{&nbsp;&nbsp;&nbsp;&nbsp;file_max, The maximum number of bytes
 * that WiredTiger is allowed to use for its cache overflow mechanism.  If the cache overflow file
 * exceeds this size\, a panic will be triggered.  The default value means that the cache overflow
 * file is unbounded and may use as much space as the filesystem will accommodate.  The minimum
 * non-zero setting is 100MB., an integer greater than or equal to 0; default \c 0.}
 * @config{ ),,}
 * @config{cache_overhead, assume the heap allocator overhead is the specified percentage\, and
 * adjust the cache usage by that amount (for example\, if there is 10GB of data in cache\, a
 * percentage of 10 means WiredTiger treats this as 11GB). This value is configurable because
 * different heap allocators have different overhead and different workloads will have different
 * heap allocation sizes and patterns\, therefore applications may need to adjust this value based
 * on allocator choice and behavior in measured workloads., an integer between 0 and 30; default \c
 * 8.}
 * @config{cache_size, maximum heap memory to allocate for the cache.  A database should configure
 * either \c cache_size or \c shared_cache but not both., an integer between 1MB and 10TB; default
 * \c 100MB.}
 * @config{checkpoint = (, periodically checkpoint the database.  Enabling the checkpoint server
 * uses a session from the configured session_max., a set of related configuration options defined
 * below.}
 * @config{&nbsp;&nbsp;&nbsp;&nbsp;log_size, wait for this amount of log record bytes to be
 * written to the log between each checkpoint.  If non-zero\, this value will use a minimum of the
 * log file size.  A database can configure both log_size and wait to set an upper bound for
 * checkpoints; setting this value above 0 configures periodic checkpoints., an integer between 0
 * and 2GB; default \c 0.}
 * @config{&nbsp;&nbsp;&nbsp;&nbsp;wait, seconds to wait between each
 * checkpoint; setting this value above 0 configures periodic checkpoints., an integer between 0 and
 * 100000; default \c 0.}
 * @config{ ),,}
 * @config{checkpoint_sync, flush files to stable storage when closing or writing checkpoints., a
 * boolean flag; default \c true.}
 * @config{compatibility = (, set compatibility version of database.  Changing the compatibility
 * version requires that there are no active operations for the duration of the call., a set of
 * related configuration options defined below.}
 * @config{&nbsp;&nbsp;&nbsp;&nbsp;release,
 * compatibility release version string., a string; default empty.}
 * @config{&nbsp;&nbsp;&nbsp;&nbsp;
 * require_max, required maximum compatibility version of existing data files.  Must be greater than
 * or equal to any release version set in the \c release setting.  Has no effect if creating the
 * database., a string; default empty.}
 * @config{&nbsp;&nbsp;&nbsp;&nbsp;require_min, required
 * minimum compatibility version of existing data files.  Must be less than or equal to any release
 * version set in the \c release setting.  Has no effect if creating the database., a string;
 * default empty.}
 * @config{ ),,}
 * @config{config_base, write the base configuration file if creating the database.  If \c false in
 * the config passed directly to ::wiredtiger_open\, will ignore any existing base configuration
 * file in addition to not creating one.  See @ref config_base for more information., a boolean
 * flag; default \c true.}
 * @config{create, create the database if it does not exist., a boolean flag; default \c false.}
 * @config{debug_mode = (, control the settings of various extended debugging features., a set of
 * related configuration options defined below.}
 * @config{&nbsp;&nbsp;&nbsp;&nbsp;
 * checkpoint_retention, adjust log archiving to retain the log records of this number of
 * checkpoints.  Zero or one means perform normal archiving., an integer between 0 and 1024; default
 * \c 0.}
 * @config{&nbsp;&nbsp;&nbsp;&nbsp;cursor_copy, if true\, use the system allocator to make a
 * copy of any data returned by a cursor operation and return the copy instead.  The copy is freed
 * on the next cursor operation.  This allows memory sanitizers to detect inappropriate references
 * to memory owned by cursors., a boolean flag; default \c false.}
 * @config{&nbsp;&nbsp;&nbsp;&nbsp;
 * eviction, if true\, modify internal algorithms to change skew to force history store eviction to
 * happen more aggressively.  This includes but is not limited to not skewing newest\, not favoring
 * leaf pages\, and modifying the eviction score mechanism., a boolean flag; default \c false.}
 * @config{&nbsp;&nbsp;&nbsp;&nbsp;log_retention, adjust log archiving to retain at least this
 * number of log files\, ignored if set to 0. (Warning: this option can remove log files required
 * for recovery if no checkpoints have yet been done and the number of log files exceeds the
 * configured value.  As WiredTiger cannot detect the difference between a system that has not yet
 * checkpointed and one that will never checkpoint\, it might discard log files before any
 * checkpoint is done.)., an integer between 0 and 1024; default \c 0.}
 * @config{&nbsp;&nbsp;&nbsp;&nbsp;realloc_exact, if true\, reallocation of memory will only provide
 * the exact amount requested.  This will help with spotting memory allocation issues more easily.,
 * a boolean flag; default \c false.}
 * @config{&nbsp;&nbsp;&nbsp;&nbsp;rollback_error, return a
 * WT_ROLLBACK error from a transaction operation about every Nth operation to simulate a
 * collision., an integer between 0 and 10M; default \c 0.}
 * @config{&nbsp;&nbsp;&nbsp;&nbsp;
 * slow_checkpoint, if true\, slow down checkpoint creation by slowing down internal page
 * processing., a boolean flag; default \c false.}
 * @config{&nbsp;&nbsp;&nbsp;&nbsp;table_logging, if
 * true\, write transaction related information to the log for all operations\, even operations for
 * tables with logging turned off.  This setting introduces a log format change that may break older
 * versions of WiredTiger.  These operations are informational and skipped in recovery., a boolean
 * flag; default \c false.}
 * @config{ ),,}
 * @config{direct_io, Use \c O_DIRECT on POSIX systems\, and \c FILE_FLAG_NO_BUFFERING on Windows to
 * access files.  Options are given as a list\, such as <code>"direct_io=[data]"</code>. Configuring
 * \c direct_io requires care\, see @ref tuning_system_buffer_cache_direct_io for important
 * warnings.  Including \c "data" will cause WiredTiger data files to use direct I/O\, including \c
 * "log" will cause WiredTiger log files to use direct I/O\, and including \c "checkpoint" will
 * cause WiredTiger data files opened at a checkpoint (i.e: read-only) to use direct I/O. \c
 * direct_io should be combined with \c write_through to get the equivalent of \c O_DIRECT on
 * Windows., a list\, with values chosen from the following options: \c "checkpoint"\, \c "data"\,
 * \c "log"; default empty.}
 * @config{encryption = (, configure an encryptor for system wide metadata and logs.  If a system
 * wide encryptor is set\, it is also used for encrypting data files and tables\, unless encryption
 * configuration is explicitly set for them when they are created with WT_SESSION::create., a set of
 * related configuration options defined below.}
 * @config{&nbsp;&nbsp;&nbsp;&nbsp;keyid, An
 * identifier that identifies a unique instance of the encryptor.  It is stored in clear text\, and
 * thus is available when the wiredtiger database is reopened.  On the first use of a (name\, keyid)
 * combination\, the WT_ENCRYPTOR::customize function is called with the keyid as an argument., a
 * string; default empty.}
 * @config{&nbsp;&nbsp;&nbsp;&nbsp;name, Permitted values are \c "none" or
 * custom encryption engine name created with WT_CONNECTION::add_encryptor.  See @ref encryption for
 * more information., a string; default \c none.}
 * @config{&nbsp;&nbsp;&nbsp;&nbsp;secretkey, A
 * string that is passed to the WT_ENCRYPTOR::customize function.  It is never stored in clear
 * text\, so must be given to any subsequent ::wiredtiger_open calls to reopen the database.  It
 * must also be provided to any "wt" commands used with this database., a string; default empty.}
 * @config{ ),,}
 * @config{error_prefix, prefix string for error messages., a string; default empty.}
 * @config{eviction = (, eviction configuration options., a set of related configuration options
 * defined below.}
 * @config{&nbsp;&nbsp;&nbsp;&nbsp;threads_max, maximum number of threads WiredTiger
 * will start to help evict pages from cache.  The number of threads started will vary depending on
 * the current eviction load.  Each eviction worker thread uses a session from the configured
 * session_max., an integer between 1 and 20; default \c 8.}
 * @config{&nbsp;&nbsp;&nbsp;&nbsp;
 * threads_min, minimum number of threads WiredTiger will start to help evict pages from cache.  The
 * number of threads currently running will vary depending on the current eviction load., an integer
 * between 1 and 20; default \c 1.}
 * @config{ ),,}
 * @config{eviction_checkpoint_target, perform eviction at the beginning of checkpoints to bring the
 * dirty content in cache to this level.  It is a percentage of the cache size if the value is
 * within the range of 0 to 100 or an absolute size when greater than 100. The value is not allowed
 * to exceed the \c cache_size.  Ignored if set to zero or \c in_memory is \c true., an integer
 * between 0 and 10TB; default \c 1.}
 * @config{eviction_dirty_target, perform eviction in worker threads when the cache contains at
 * least this much dirty content.  It is a percentage of the cache size if the value is within the
 * range of 1 to 100 or an absolute size when greater than 100. The value is not allowed to exceed
 * the \c cache_size., an integer between 1 and 10TB; default \c 5.}
 * @config{eviction_dirty_trigger, trigger application threads to perform eviction when the cache
 * contains at least this much dirty content.  It is a percentage of the cache size if the value is
 * within the range of 1 to 100 or an absolute size when greater than 100. The value is not allowed
 * to exceed the \c cache_size.  This setting only alters behavior if it is lower than
 * eviction_trigger., an integer between 1 and 10TB; default \c 20.}
 * @config{eviction_target, perform eviction in worker threads when the cache contains at least this
 * much content.  It is a percentage of the cache size if the value is within the range of 10 to 100
 * or an absolute size when greater than 100. The value is not allowed to exceed the \c cache_size.,
 * an integer between 10 and 10TB; default \c 80.}
 * @config{eviction_trigger, trigger application threads to perform eviction when the cache contains
 * at least this much content.  It is a percentage of the cache size if the value is within the
 * range of 10 to 100 or an absolute size when greater than 100. The value is not allowed to exceed
 * the \c cache_size., an integer between 10 and 10TB; default \c 95.}
 * @config{eviction_updates_target, perform eviction in worker threads when the cache contains at
 * least this many bytes of updates.  It is a percentage of the cache size if the value is within
 * the range of 0 to 100 or an absolute size when greater than 100. Calculated as half of \c
 * eviction_dirty_target by default.  The value is not allowed to exceed the \c cache_size., an
 * integer between 0 and 10TB; default \c 0.}
 * @config{eviction_updates_trigger, trigger application threads to perform eviction when the cache
 * contains at least this many bytes of updates.  It is a percentage of the cache size if the value
 * is within the range of 1 to 100 or an absolute size when greater than 100. Calculated as half of
 * \c eviction_dirty_trigger by default.  The value is not allowed to exceed the \c cache_size.
 * This setting only alters behavior if it is lower than eviction_trigger., an integer between 0 and
 * 10TB; default \c 0.}
 * @config{exclusive, fail if the database already exists\, generally used with the \c create
 * option., a boolean flag; default \c false.}
 * @config{extensions, list of shared library extensions to load (using dlopen). Any values
 * specified to a library extension are passed to WT_CONNECTION::load_extension as the \c config
 * parameter (for example\, <code>extensions=(/path/ext.so={entry=my_entry})</code>)., a list of
 * strings; default empty.}
 * @config{file_close_sync, control whether to flush modified files to storage independent of a
 * global checkpoint when closing file handles to acquire exclusive access to a table.  If set to
 * false\, and logging is disabled\, API calls that require exclusive access to tables will return
 * EBUSY if there have been changes made to the table since the last global checkpoint.  When
 * logging is enabled\, the value for <code>file_close_sync</code> has no effect\, and\, modified
 * file is always flushed to storage when closing file handles to acquire exclusive access to the
 * table., a boolean flag; default \c true.}
 * @config{file_extend, file extension configuration.  If set\, extend files of the set type in
 * allocations of the set size\, instead of a block at a time as each new block is written.  For
 * example\, <code>file_extend=(data=16MB)</code>. If set to 0\, disable the file extension for the
 * set type.  For log files\, the allowed range is between 100KB and 2GB; values larger than the
 * configured maximum log size and the default config would extend log files in allocations of the
 * maximum log file size., a list\, with values chosen from the following options: \c "data"\, \c
 * "log"; default empty.}
 * @config{file_manager = (, control how file handles are managed., a set of related configuration
 * options defined below.}
 * @config{&nbsp;&nbsp;&nbsp;&nbsp;close_handle_minimum, number of handles
 * open before the file manager will look for handles to close., an integer greater than or equal to
 * 0; default \c 250.}
 * @config{&nbsp;&nbsp;&nbsp;&nbsp;close_idle_time, amount of time in seconds a
 * file handle needs to be idle before attempting to close it.  A setting of 0 means that idle
 * handles are not closed., an integer between 0 and 100000; default \c 30.}
 * @config{&nbsp;&nbsp;&nbsp;&nbsp;close_scan_interval, interval in seconds at which to check for
 * files that are inactive and close them., an integer between 1 and 100000; default \c 10.}
 * @config{ ),,}
 * @config{history_store = (, history store configuration options., a set of related configuration
 * options defined below.}
 * @config{&nbsp;&nbsp;&nbsp;&nbsp;file_max, The maximum number of bytes
 * that WiredTiger is allowed to use for its history store mechanism.  If the history store file
 * exceeds this size\, a panic will be triggered.  The default value means that the history store
 * file is unbounded and may use as much space as the filesystem will accommodate.  The minimum
 * non-zero setting is 100MB., an integer greater than or equal to 0; default \c 0.}
 * @config{ ),,}
 * @config{in_memory, keep data in-memory only.  See @ref in_memory for more information., a boolean
 * flag; default \c false.}
 * @config{io_capacity = (, control how many bytes per second are written and read.  Exceeding the
 * capacity results in throttling., a set of related configuration options defined below.}
 * @config{&nbsp;&nbsp;&nbsp;&nbsp;total, number of bytes per second available to all subsystems in
 * total.  When set\, decisions about what subsystems are throttled\, and in what proportion\, are
 * made internally.  The minimum non-zero setting is 1MB., an integer between 0 and 1TB; default \c
 * 0.}
 * @config{ ),,}
 * @config{log = (, enable logging.  Enabling logging uses three sessions from the configured
 * session_max., a set of related configuration options defined below.}
 * @config{&nbsp;&nbsp;&nbsp;&nbsp;archive, automatically archive unneeded log files., a boolean
 * flag; default \c true.}
 * @config{&nbsp;&nbsp;&nbsp;&nbsp;compressor, configure a compressor for
 * log records.  Permitted values are \c "none" or custom compression engine name created with
 * WT_CONNECTION::add_compressor.  If WiredTiger has builtin support for \c "lz4"\, \c "snappy"\, \c
 * "zlib" or \c "zstd" compression\, these names are also available.  See @ref compression for more
 * information., a string; default \c none.}
 * @config{&nbsp;&nbsp;&nbsp;&nbsp;enabled, enable logging
 * subsystem., a boolean flag; default \c false.}
 * @config{&nbsp;&nbsp;&nbsp;&nbsp;file_max, the
 * maximum size of log files., an integer between 100KB and 2GB; default \c 100MB.}
 * @config{&nbsp;&nbsp;&nbsp;&nbsp;os_cache_dirty_pct, maximum dirty system buffer cache usage\, as
 * a percentage of the log's \c file_max.  If non-zero\, schedule writes for dirty blocks belonging
 * to the log in the system buffer cache after that percentage of the log has been written into the
 * buffer cache without an intervening file sync., an integer between 0 and 100; default \c 0.}
 * @config{&nbsp;&nbsp;&nbsp;&nbsp;path, the name of a directory into which log files are written.
 * The directory must already exist.  If the value is not an absolute path\, the path is relative to
 * the database home (see @ref absolute_path for more information)., a string; default \c ".".}
 * @config{&nbsp;&nbsp;&nbsp;&nbsp;prealloc, pre-allocate log files., a boolean flag; default \c
 * true.}
 * @config{&nbsp;&nbsp;&nbsp;&nbsp;recover, run recovery or error if recovery needs to run
 * after an unclean shutdown., a string\, chosen from the following options: \c "error"\, \c "on";
 * default \c on.}
 * @config{&nbsp;&nbsp;&nbsp;&nbsp;zero_fill, manually write zeroes into log files.,
 * a boolean flag; default \c false.}
 * @config{ ),,}
 * @config{lsm_manager = (, configure database wide options for LSM tree management.  The LSM
 * manager is started automatically the first time an LSM tree is opened.  The LSM manager uses a
 * session from the configured session_max., a set of related configuration options defined below.}
 * @config{&nbsp;&nbsp;&nbsp;&nbsp;merge, merge LSM chunks where possible., a boolean flag; default
 * \c true.}
 * @config{&nbsp;&nbsp;&nbsp;&nbsp;worker_thread_max, Configure a set of threads to manage
 * merging LSM trees in the database.  Each worker thread uses a session handle from the configured
 * session_max., an integer between 3 and 20; default \c 4.}
 * @config{ ),,}
 * @config{mmap, Use memory mapping when accessing files in a read-only mode., a boolean flag;
 * default \c true.}
 * @config{mmap_all, Use memory mapping to read and write all data files\, may not be configured
 * with direct I/O., a boolean flag; default \c false.}
 * @config{multiprocess, permit sharing between processes (will automatically start an RPC server
 * for primary processes and use RPC for secondary processes). <b>Not yet supported in
 * WiredTiger</b>., a boolean flag; default \c false.}
 * @config{operation_timeout_ms, when non-zero\, a requested limit on the number of elapsed real
 * time milliseconds application threads will take to complete database operations.  Time is
 * measured from the start of each WiredTiger API call.  There is no guarantee any operation will
 * not take longer than this amount of time.  If WiredTiger notices the limit has been exceeded\, an
 * operation may return a WT_ROLLBACK error.  Default is to have no limit., an integer greater than
 * or equal to 1; default \c 0.}
 * @config{operation_tracking = (, enable tracking of performance-critical functions.  See @ref
 * operation_tracking for more information., a set of related configuration options defined below.}
 * @config{&nbsp;&nbsp;&nbsp;&nbsp;enabled, enable operation tracking subsystem., a boolean flag;
 * default \c false.}
 * @config{&nbsp;&nbsp;&nbsp;&nbsp;path, the name of a directory into which
 * operation tracking files are written.  The directory must already exist.  If the value is not an
 * absolute path\, the path is relative to the database home (see @ref absolute_path for more
 * information)., a string; default \c ".".}
 * @config{ ),,}
 * @config{readonly, open connection in read-only mode.  The database must exist.  All methods that
 * may modify a database are disabled.  See @ref readonly for more information., a boolean flag;
 * default \c false.}
 * @config{salvage, open connection and salvage any WiredTiger-owned database and log files that it
 * detects as corrupted.  This API should only be used after getting an error return of
 * WT_TRY_SALVAGE. Salvage rebuilds files in place\, overwriting existing files.  We recommend
 * making a backup copy of all files with the WiredTiger prefix prior to passing this flag., a
 * boolean flag; default \c false.}
 * @config{session_cursor_cache_size, size of hash array that holds cached session cursors., an
 * integer greater than or equal to 512; default \c 512.}
 * @config{session_dhhash_size, size of hash array that holds cached session dhandles., an integer
 * greater than or equal to 512; default \c 512.}
 * @config{session_max, maximum expected number of sessions (including server threads)., an integer
 * greater than or equal to 1; default \c 100.}
 * @config{shared_cache = (, shared cache configuration options.  A database should configure either
 * a cache_size or a shared_cache not both.  Enabling a shared cache uses a session from the
 * configured session_max.  A shared cache can not have absolute values configured for cache
 * eviction settings., a set of related configuration options defined below.}
 * @config{&nbsp;&nbsp;&nbsp;&nbsp;chunk, the granularity that a shared cache is redistributed., an
 * integer between 1MB and 10TB; default \c 10MB.}
 * @config{&nbsp;&nbsp;&nbsp;&nbsp;name, the name of
 * a cache that is shared between databases or \c "none" when no shared cache is configured., a
 * string; default \c none.}
 * @config{&nbsp;&nbsp;&nbsp;&nbsp;quota, maximum size of cache this
 * database can be allocated from the shared cache.  Defaults to the entire shared cache size., an
 * integer; default \c 0.}
 * @config{&nbsp;&nbsp;&nbsp;&nbsp;reserve, amount of cache this database is
 * guaranteed to have available from the shared cache.  This setting is per database.  Defaults to
 * the chunk size., an integer; default \c 0.}
 * @config{&nbsp;&nbsp;&nbsp;&nbsp;size, maximum memory
 * to allocate for the shared cache.  Setting this will update the value if one is already set., an
 * integer between 1MB and 10TB; default \c 500MB.}
 * @config{ ),,}
 * @config{statistics, Maintain database statistics\, which may impact performance.  Choosing "all"
 * maintains all statistics regardless of cost\, "fast" maintains a subset of statistics that are
 * relatively inexpensive\, "none" turns off all statistics.  The "clear" configuration resets
 * statistics after they are gathered\, where appropriate (for example\, a cache size statistic is
 * not cleared\, while the count of cursor insert operations will be cleared). When "clear" is
 * configured for the database\, gathered statistics are reset each time a statistics cursor is used
 * to gather statistics\, as well as each time statistics are logged using the \c statistics_log
 * configuration.  See @ref statistics for more information., a list\, with values chosen from the
 * following options: \c "all"\, \c "cache_walk"\, \c "fast"\, \c "none"\, \c "clear"\, \c
 * "tree_walk"; default \c none.}
 * @config{statistics_log = (, log any statistics the database is configured to maintain\, to a
 * file.  See @ref statistics for more information.  Enabling the statistics log server uses a
 * session from the configured session_max., a set of related configuration options defined below.}
 * @config{&nbsp;&nbsp;&nbsp;&nbsp;json, encode statistics in JSON format., a boolean flag; default
 * \c false.}
 * @config{&nbsp;&nbsp;&nbsp;&nbsp;on_close, log statistics on database close., a boolean
 * flag; default \c false.}
 * @config{&nbsp;&nbsp;&nbsp;&nbsp;path, the name of a directory into which
 * statistics files are written.  The directory must already exist.  If the value is not an absolute
 * path\, the path is relative to the database home (see @ref absolute_path for more information).,
 * a string; default \c ".".}
 * @config{&nbsp;&nbsp;&nbsp;&nbsp;sources, if non-empty\, include
 * statistics for the list of data source URIs\, if they are open at the time of the statistics
 * logging.  The list may include URIs matching a single data source ("table:mytable")\, or a URI
 * matching all data sources of a particular type ("table:")., a list of strings; default empty.}
 * @config{&nbsp;&nbsp;&nbsp;&nbsp;timestamp, a timestamp prepended to each log record\, may contain
 * strftime conversion specifications\, when \c json is configured\, defaults to \c "%FT%Y.000Z"., a
 * string; default \c "%b %d %H:%M:%S".}
 * @config{&nbsp;&nbsp;&nbsp;&nbsp;wait, seconds to wait
 * between each write of the log records; setting this value above 0 configures statistics logging.,
 * an integer between 0 and 100000; default \c 0.}
 * @config{ ),,}
 * @config{transaction_sync = (, how to sync log records when the transaction commits., a set of
 * related configuration options defined below.}
 * @config{&nbsp;&nbsp;&nbsp;&nbsp;enabled, whether to
 * sync the log on every commit by default\, can be overridden by the \c sync setting to
 * WT_SESSION::commit_transaction., a boolean flag; default \c false.}
 * @config{&nbsp;&nbsp;&nbsp;&nbsp;method, the method used to ensure log records are stable on
 * disk\, see @ref tune_durability for more information., a string\, chosen from the following
 * options: \c "dsync"\, \c "fsync"\, \c "none"; default \c fsync.}
 * @config{ ),,}
 * @config{use_environment, use the \c WIREDTIGER_CONFIG and \c WIREDTIGER_HOME environment
 * variables if the process is not running with special privileges.  See @ref home for more
 * information., a boolean flag; default \c true.}
 * @config{use_environment_priv, use the \c WIREDTIGER_CONFIG and \c WIREDTIGER_HOME environment
 * variables even if the process is running with special privileges.  See @ref home for more
 * information., a boolean flag; default \c false.}
 * @config{verbose, enable messages for various events.  Options are given as a list\, such as
 * <code>"verbose=[evictserver\,read]"</code>., a list\, with values chosen from the following
 * options: \c "api"\, \c "backup"\, \c "block"\, \c "checkpoint"\, \c "checkpoint_cleanup"\, \c
 * "checkpoint_progress"\, \c "compact"\, \c "compact_progress"\, \c "error_returns"\, \c "evict"\,
 * \c "evict_stuck"\, \c "evictserver"\, \c "fileops"\, \c "handleops"\, \c "log"\, \c
 * "history_store"\, \c "history_store_activity"\, \c "lsm"\, \c "lsm_manager"\, \c "metadata"\, \c
 * "mutex"\, \c "overflow"\, \c "read"\, \c "rebalance"\, \c "reconcile"\, \c "recovery"\, \c
 * "recovery_progress"\, \c "rts"\, \c "salvage"\, \c "shared_cache"\, \c "split"\, \c "temporary"\,
 * \c "thread_group"\, \c "timestamp"\, \c "transaction"\, \c "verify"\, \c "version"\, \c "write";
 * default empty.}
 * @config{verify_metadata, open connection and verify any WiredTiger metadata.  This API allows
 * verification and detection of corruption in WiredTiger metadata., a boolean flag; default \c
 * false.}
 * @config{write_through, Use \c FILE_FLAG_WRITE_THROUGH on Windows to write to files.  Ignored on
 * non-Windows systems.  Options are given as a list\, such as <code>"write_through=[data]"</code>.
 * Configuring \c write_through requires care\, see @ref tuning_system_buffer_cache_direct_io for
 * important warnings.  Including \c "data" will cause WiredTiger data files to write through
 * cache\, including \c "log" will cause WiredTiger log files to write through cache.  \c
 * write_through should be combined with \c direct_io to get the equivalent of POSIX \c O_DIRECT on
 * Windows., a list\, with values chosen from the following options: \c "data"\, \c "log"; default
 * empty.}
 * @configend
 * Additionally, if files named \c WiredTiger.config or \c WiredTiger.basecfg
 * appear in the WiredTiger home directory, they are read for configuration
 * values (see @ref config_file and @ref config_base for details).
 * See @ref config_order for ordering of the configuration mechanisms.
 * @param[out] connectionp A pointer to the newly opened connection handle
 * @errors
 */
int wiredtiger_open(const char *home,
    WT_EVENT_HANDLER *event_handler, const char *config,
    WT_CONNECTION **connectionp) WT_ATTRIBUTE_LIBRARY_VISIBLE;

/*!
 * Return information about a WiredTiger error as a string (see
 * WT_SESSION::strerror for a thread-safe API).
 *
 * @snippet ex_all.c Display an error
 *
 * @param error a return value from a WiredTiger, ISO C, or POSIX standard API
 * @returns a string representation of the error
 */
const char *wiredtiger_strerror(int error) WT_ATTRIBUTE_LIBRARY_VISIBLE;

#if !defined(SWIG)
/*!
 * The interface implemented by applications to accept notifications
 * of the completion of asynchronous operations.
 *
 * Applications register their implementation with WiredTiger by calling
 * WT_CONNECTION::async_new_op.
 *
 * @snippet ex_async.c async handle allocation
 */
struct __wt_async_callback {
	/*!
	 * Callback to receive completion notification.
	 *
	 * @param[in] op the operation handle
	 * @param[in] op_ret the result of the async operation
	 * @param[in] flags currently unused
	 * @returns zero for success, non-zero to indicate an error.
	 *
	 * @snippet ex_async.c async example callback implementation
	 */
	int (*notify)(WT_ASYNC_CALLBACK *cb, WT_ASYNC_OP *op,
	    int op_ret, uint32_t flags);
};
#endif

/*!
 * The interface implemented by applications to handle error, informational and
 * progress messages.  Entries set to NULL are ignored and the default handlers
 * will continue to be used.
 */
struct __wt_event_handler {
	/*!
	 * Callback to handle error messages; by default, error messages are
	 * written to the stderr stream. See @ref event_message_handling for
	 * more information.
	 *
	 * Errors that require the application to exit and restart will have
	 * their \c error value set to \c WT_PANIC. The application can exit
	 * immediately when \c WT_PANIC is passed to an event handler, there
	 * is no reason to return into WiredTiger.
	 *
	 * Event handler returns are not ignored: if the handler returns
	 * non-zero, the error may cause the WiredTiger function posting the
	 * event to fail, and may even cause operation or library failure.
	 *
	 * @param session the WiredTiger session handle in use when the error
	 * was generated. The handle may have been created by the application
	 * or automatically by WiredTiger.
	 * @param error a return value from a WiredTiger, ISO C, or
	 * POSIX standard API, which can be converted to a string using
	 * WT_SESSION::strerror
	 * @param message an error string
	 */
	int (*handle_error)(WT_EVENT_HANDLER *handler,
	    WT_SESSION *session, int error, const char *message);

	/*!
	 * Callback to handle informational messages; by default, informational
	 * messages are written to the stdout stream. See
	 * @ref event_message_handling for more information.
	 *
	 * Message handler returns are not ignored: if the handler returns
	 * non-zero, the error may cause the WiredTiger function posting the
	 * event to fail, and may even cause operation or library failure.
	 *
	 * @param session the WiredTiger session handle in use when the message
	 * was generated. The handle may have been created by the application
	 * or automatically by WiredTiger.
	 * @param message an informational string
	 */
	int (*handle_message)(WT_EVENT_HANDLER *handler,
	    WT_SESSION *session, const char *message);

	/*!
	 * Callback to handle progress messages; by default, progress messages
	 * are not written. See @ref event_message_handling for more
	 * information.
	 *
	 * Progress handler returns are not ignored: if the handler returns
	 * non-zero, the error may cause the WiredTiger function posting the
	 * event to fail, and may even cause operation or library failure.
	 *
	 * @param session the WiredTiger session handle in use when the
	 * progress message was generated. The handle may have been created by
	 * the application or automatically by WiredTiger.
	 * @param operation a string representation of the operation
	 * @param progress a counter
	 */
	int (*handle_progress)(WT_EVENT_HANDLER *handler,
	    WT_SESSION *session, const char *operation, uint64_t progress);

	/*!
	 * Callback to handle automatic close of a WiredTiger handle.
	 *
	 * Close handler returns are not ignored: if the handler returns
	 * non-zero, the error may cause the WiredTiger function posting the
	 * event to fail, and may even cause operation or library failure.
	 *
	 * @param session The session handle that is being closed if the
	 * cursor parameter is NULL.
	 * @param cursor The cursor handle that is being closed, or NULL if
	 * it is a session handle being closed.
	 */
	int (*handle_close)(WT_EVENT_HANDLER *handler,
	    WT_SESSION *session, WT_CURSOR *cursor);
};

/*!
 * @name Data packing and unpacking
 * @{
 */

/*!
 * Pack a structure into a buffer.
 *
 * See @ref packing for a description of the permitted format strings.
 *
 * @section pack_examples Packing Examples
 *
 * For example, the string <code>"iSh"</code> will pack a 32-bit integer
 * followed by a NUL-terminated string, followed by a 16-bit integer.  The
 * default, big-endian encoding will be used, with no alignment.  This could be
 * used in C as follows:
 *
 * @snippet ex_all.c Pack fields into a buffer
 *
 * Then later, the values can be unpacked as follows:
 *
 * @snippet ex_all.c Unpack fields from a buffer
 *
 * @param session the session handle
 * @param buffer a pointer to a packed byte array
 * @param len the number of valid bytes in the buffer
 * @param format the data format, see @ref packing
 * @errors
 */
int wiredtiger_struct_pack(WT_SESSION *session,
    void *buffer, size_t len, const char *format, ...)
    WT_ATTRIBUTE_LIBRARY_VISIBLE;

/*!
 * Calculate the size required to pack a structure.
 *
 * Note that for variable-sized fields including variable-sized strings and
 * integers, the calculated sized merely reflects the expected sizes specified
 * in the format string itself.
 *
 * @snippet ex_all.c Get the packed size
 *
 * @param session the session handle
 * @param lenp a location where the number of bytes needed for the
 * matching call to ::wiredtiger_struct_pack is returned
 * @param format the data format, see @ref packing
 * @errors
 */
int wiredtiger_struct_size(WT_SESSION *session,
    size_t *lenp, const char *format, ...) WT_ATTRIBUTE_LIBRARY_VISIBLE;

/*!
 * Unpack a structure from a buffer.
 *
 * Reverse of ::wiredtiger_struct_pack: gets values out of a
 * packed byte string.
 *
 * @snippet ex_all.c Unpack fields from a buffer
 *
 * @param session the session handle
 * @param buffer a pointer to a packed byte array
 * @param len the number of valid bytes in the buffer
 * @param format the data format, see @ref packing
 * @errors
 */
int wiredtiger_struct_unpack(WT_SESSION *session,
    const void *buffer, size_t len, const char *format, ...)
    WT_ATTRIBUTE_LIBRARY_VISIBLE;

#if !defined(SWIG)

/*!
 * Streaming interface to packing.
 *
 * This allows applications to pack or unpack records one field at a time.
 * This is an opaque handle returned by ::wiredtiger_pack_start or
 * ::wiredtiger_unpack_start.  It must be closed with ::wiredtiger_pack_close.
 */
typedef struct __wt_pack_stream WT_PACK_STREAM;

/*!
 * Start a packing operation into a buffer with the given format string.  This
 * should be followed by a series of calls to ::wiredtiger_pack_item,
 * ::wiredtiger_pack_int, ::wiredtiger_pack_str or ::wiredtiger_pack_uint
 * to fill in the values.
 *
 * @param session the session handle
 * @param format the data format, see @ref packing
 * @param buffer a pointer to memory to hold the packed data
 * @param size the size of the buffer
 * @param[out] psp the new packing stream handle
 * @errors
 */
int wiredtiger_pack_start(WT_SESSION *session,
    const char *format, void *buffer, size_t size, WT_PACK_STREAM **psp)
    WT_ATTRIBUTE_LIBRARY_VISIBLE;

/*!
 * Start an unpacking operation from a buffer with the given format string.
 * This should be followed by a series of calls to ::wiredtiger_unpack_item,
 * ::wiredtiger_unpack_int, ::wiredtiger_unpack_str or ::wiredtiger_unpack_uint
 * to retrieve the packed values.
 *
 * @param session the session handle
 * @param format the data format, see @ref packing
 * @param buffer a pointer to memory holding the packed data
 * @param size the size of the buffer
 * @param[out] psp the new packing stream handle
 * @errors
 */
int wiredtiger_unpack_start(WT_SESSION *session,
    const char *format, const void *buffer, size_t size, WT_PACK_STREAM **psp)
    WT_ATTRIBUTE_LIBRARY_VISIBLE;

/*!
 * Close a packing stream.
 *
 * @param ps the packing stream handle
 * @param[out] usedp the number of bytes in the buffer used by the stream
 * @errors
 */
int wiredtiger_pack_close(WT_PACK_STREAM *ps, size_t *usedp)
    WT_ATTRIBUTE_LIBRARY_VISIBLE;

/*!
 * Pack an item into a packing stream.
 *
 * @param ps the packing stream handle
 * @param item an item to pack
 * @errors
 */
int wiredtiger_pack_item(WT_PACK_STREAM *ps, WT_ITEM *item)
    WT_ATTRIBUTE_LIBRARY_VISIBLE;

/*!
 * Pack a signed integer into a packing stream.
 *
 * @param ps the packing stream handle
 * @param i a signed integer to pack
 * @errors
 */
int wiredtiger_pack_int(WT_PACK_STREAM *ps, int64_t i)
    WT_ATTRIBUTE_LIBRARY_VISIBLE;

/*!
 * Pack a string into a packing stream.
 *
 * @param ps the packing stream handle
 * @param s a string to pack
 * @errors
 */
int wiredtiger_pack_str(WT_PACK_STREAM *ps, const char *s)
    WT_ATTRIBUTE_LIBRARY_VISIBLE;

/*!
 * Pack an unsigned integer into a packing stream.
 *
 * @param ps the packing stream handle
 * @param u an unsigned integer to pack
 * @errors
 */
int wiredtiger_pack_uint(WT_PACK_STREAM *ps, uint64_t u)
    WT_ATTRIBUTE_LIBRARY_VISIBLE;

/*!
 * Unpack an item from a packing stream.
 *
 * @param ps the packing stream handle
 * @param item an item to unpack
 * @errors
 */
int wiredtiger_unpack_item(WT_PACK_STREAM *ps, WT_ITEM *item)
    WT_ATTRIBUTE_LIBRARY_VISIBLE;

/*!
 * Unpack a signed integer from a packing stream.
 *
 * @param ps the packing stream handle
 * @param[out] ip the unpacked signed integer
 * @errors
 */
int wiredtiger_unpack_int(WT_PACK_STREAM *ps, int64_t *ip)
    WT_ATTRIBUTE_LIBRARY_VISIBLE;

/*!
 * Unpack a string from a packing stream.
 *
 * @param ps the packing stream handle
 * @param[out] sp the unpacked string
 * @errors
 */
int wiredtiger_unpack_str(WT_PACK_STREAM *ps, const char **sp)
    WT_ATTRIBUTE_LIBRARY_VISIBLE;

/*!
 * Unpack an unsigned integer from a packing stream.
 *
 * @param ps the packing stream handle
 * @param[out] up the unpacked unsigned integer
 * @errors
 */
int wiredtiger_unpack_uint(WT_PACK_STREAM *ps, uint64_t *up)
    WT_ATTRIBUTE_LIBRARY_VISIBLE;
/*! @} */

/*!
 * @name Configuration strings
 * @{
 */

/*!
 * The configuration information returned by the WiredTiger configuration
 * parsing functions in the WT_EXTENSION_API and the public API.
 */
struct __wt_config_item {
	/*!
	 * The value of a configuration string.
	 *
	 * Regardless of the type of the configuration string (boolean, int,
	 * list or string), the \c str field will reference the value of the
	 * configuration string.
	 *
	 * The bytes referenced by \c str are <b>not</b> nul-terminated,
	 * use the \c len field instead of a terminating nul byte.
	 */
	const char *str;

	/*! The number of bytes in the value referenced by \c str. */
	size_t len;

	/*!
	 * The numeric value of a configuration boolean or integer.
	 *
	 * If the configuration string's value is "true" or "false", the
	 * \c val field will be set to 1 (true), or 0 (false).
	 *
	 * If the configuration string can be legally interpreted as an integer,
	 * using the strtoll function rules as specified in ISO/IEC 9899:1990
	 * ("ISO C90"), that integer will be stored in the \c val field.
	 */
	int64_t val;

	/*! Permitted values of the \c type field. */
	enum {
		/*! A string value with quotes stripped. */
		WT_CONFIG_ITEM_STRING,
		/*! A boolean literal ("true" or "false"). */
		WT_CONFIG_ITEM_BOOL,
		/*! An unquoted identifier: a string value without quotes. */
		WT_CONFIG_ITEM_ID,
		/*! A numeric value. */
		WT_CONFIG_ITEM_NUM,
		/*! A nested structure or list, including brackets. */
		WT_CONFIG_ITEM_STRUCT
	}
	/*!
	 * The type of value determined by the parser.  In all cases,
	 * the \c str and \c len fields are set.
	 */
	type;
};

#if !defined(SWIG) && !defined(DOXYGEN)
/*!
 * Validate a configuration string for a WiredTiger API.
 * This API is outside the scope of a WiredTiger connection handle, since
 * applications may need to validate configuration strings prior to calling
 * ::wiredtiger_open.
 * @param session the session handle (may be \c NULL if the database not yet
 * opened).
 * @param event_handler An event handler (used if \c session is \c NULL; if both
 * \c session and \c event_handler are \c NULL, error messages will be written
 * to stderr).
 * @param name the WiredTiger function or method to validate.
 * @param config the configuration string being parsed.
 * @returns zero for success, non-zero to indicate an error.
 *
 * @snippet ex_all.c Validate a configuration string
 */
int wiredtiger_config_validate(WT_SESSION *session,
    WT_EVENT_HANDLER *event_handler, const char *name, const char *config)
    WT_ATTRIBUTE_LIBRARY_VISIBLE;
#endif

/*!
 * Create a handle that can be used to parse or create configuration strings
 * compatible with WiredTiger APIs.
 * This API is outside the scope of a WiredTiger connection handle, since
 * applications may need to generate configuration strings prior to calling
 * ::wiredtiger_open.
 * @param session the session handle to be used for error reporting (if NULL,
 *	error messages will be written to stderr).
 * @param config the configuration string being parsed. The string must
 *	remain valid for the lifetime of the parser handle.
 * @param len the number of valid bytes in \c config
 * @param[out] config_parserp A pointer to the newly opened handle
 * @errors
 *
 * @snippet ex_config_parse.c Create a configuration parser
 */
int wiredtiger_config_parser_open(WT_SESSION *session,
    const char *config, size_t len, WT_CONFIG_PARSER **config_parserp)
    WT_ATTRIBUTE_LIBRARY_VISIBLE;

/*!
 * A handle that can be used to search and traverse configuration strings
 * compatible with WiredTiger APIs.
 * To parse the contents of a list or nested configuration string use a new
 * configuration parser handle based on the content of the ::WT_CONFIG_ITEM
 * retrieved from the parent configuration string.
 *
 * @section config_parse_examples Configuration String Parsing examples
 *
 * This could be used in C to create a configuration parser as follows:
 *
 * @snippet ex_config_parse.c Create a configuration parser
 *
 * Once the parser has been created the content can be queried directly:
 *
 * @snippet ex_config_parse.c get
 *
 * Or the content can be traversed linearly:
 *
 * @snippet ex_config_parse.c next
 *
 * Nested configuration values can be queried using a shorthand notation:
 *
 * @snippet ex_config_parse.c nested get
 *
 * Nested configuration values can be traversed using multiple
 * ::WT_CONFIG_PARSER handles:
 *
 * @snippet ex_config_parse.c nested traverse
 */
struct __wt_config_parser {

	/*!
	 * Close the configuration scanner releasing any resources.
	 *
	 * @param config_parser the configuration parser handle
	 * @errors
	 *
	 */
	int __F(close)(WT_CONFIG_PARSER *config_parser);

	/*!
	 * Return the next key/value pair.
	 *
	 * If an item has no explicitly assigned value, the item will be
	 * returned in \c key and the \c value will be set to the boolean
	 * \c "true" value.
	 *
	 * @param config_parser the configuration parser handle
	 * @param key the returned key
	 * @param value the returned value
	 * @errors
	 * When iteration would pass the end of the configuration string
	 * ::WT_NOTFOUND will be returned.
	 */
	int __F(next)(WT_CONFIG_PARSER *config_parser,
	    WT_CONFIG_ITEM *key, WT_CONFIG_ITEM *value);

	/*!
	 * Return the value of an item in the configuration string.
	 *
	 * @param config_parser the configuration parser handle
	 * @param key configuration key string
	 * @param value the returned value
	 * @errors
	 *
	 */
	int __F(get)(WT_CONFIG_PARSER *config_parser,
	    const char *key, WT_CONFIG_ITEM *value);
};

/*! @} */

/*!
 * @name Support functions
 * @anchor support_functions
 * @{
 */

/*!
 * Return a pointer to a function that calculates a CRC32C checksum.
 *
 * The WiredTiger library CRC32C checksum function uses hardware support where
 * available, else it falls back to a software implementation.
 *
 * @snippet ex_all.c Checksum a buffer
 *
 * @returns a pointer to a function that takes a buffer and length and returns
 * the CRC32C checksum
 */
uint32_t (*wiredtiger_crc32c_func(void))(const void *, size_t)
    WT_ATTRIBUTE_LIBRARY_VISIBLE;

#endif /* !defined(SWIG) */

/*!
 * Calculate a set of WT_MODIFY operations to represent an update.
 * This call will calculate a set of modifications to an old value that produce
 * the new value.  If more modifications are required than fit in the array
 * passed in by the caller, or if more bytes have changed than the \c maxdiff
 * parameter, the call will fail.  The matching algorithm is approximate, so it
 * may fail and return WT_NOTFOUND if a matching set of WT_MODIFY operations
 * is not found.
 *
 * The \c maxdiff parameter bounds how much work will be done searching for a
 * match: to ensure a match is found, it may need to be set larger than actual
 * number of bytes that differ between the old and new values.  In particular,
 * repeated patterns of bytes in the values can lead to suboptimal matching,
 * and matching ranges less than 64 bytes long will not be detected.
 *
 * If the call succeeds, the WT_MODIFY operations will point into \c newv,
 * which must remain valid until WT_CURSOR::modify is called.
 *
 * @snippet ex_all.c Calculate a modify operation
 *
 * @param session the current WiredTiger session (may be NULL)
 * @param oldv old value
 * @param newv new value
 * @param maxdiff maximum bytes difference
 * @param[out] entries array of modifications producing the new value
 * @param[in,out] nentriesp size of \c entries array passed in,
 *	set to the number of entries used
 * @errors
 */
int wiredtiger_calc_modify(WT_SESSION *session,
    const WT_ITEM *oldv, const WT_ITEM *newv,
    size_t maxdiff, WT_MODIFY *entries, int *nentriesp)
    WT_ATTRIBUTE_LIBRARY_VISIBLE;

/*!
 * Get version information.
 *
 * @snippet ex_all.c Get the WiredTiger library version #1
 * @snippet ex_all.c Get the WiredTiger library version #2
 *
 * @param majorp a location where the major version number is returned
 * @param minorp a location where the minor version number is returned
 * @param patchp a location where the patch version number is returned
 * @returns a string representation of the version
 */
const char *wiredtiger_version(int *majorp, int *minorp, int *patchp)
    WT_ATTRIBUTE_LIBRARY_VISIBLE;

/*! @} */

/*******************************************
 * Error returns
 *******************************************/
/*!
 * @name Error returns
 * Most functions and methods in WiredTiger return an integer code indicating
 * whether the operation succeeded or failed.  A return of zero indicates
 * success, all non-zero return values indicate some kind of failure.
 *
 * WiredTiger reserves all values from -31,800 to -31,999 as possible error
 * return values.  WiredTiger may also return C99/POSIX error codes such as
 * \c ENOMEM, \c EINVAL and \c ENOTSUP, with the usual meanings.
 *
 * The following are all of the WiredTiger-specific error returns:
 * @{
 */
/*
 * DO NOT EDIT: automatically built by dist/api_err.py.
 * Error return section: BEGIN
 */
/*!
 * Conflict between concurrent operations.
 * This error is generated when an operation cannot be completed due to a
 * conflict with concurrent operations.  The operation may be retried; if a
 * transaction is in progress, it should be rolled back and the operation
 * retried in a new transaction.
 */
#define	WT_ROLLBACK	(-31800)
/*!
 * Attempt to insert an existing key.
 * This error is generated when the application attempts to insert a record with
 * the same key as an existing record without the 'overwrite' configuration to
 * WT_SESSION::open_cursor.
 */
#define	WT_DUPLICATE_KEY	(-31801)
/*!
 * Non-specific WiredTiger error.
 * This error is returned when an error is not covered by a specific error
 * return.
 */
#define	WT_ERROR	(-31802)
/*!
 * Item not found.
 * This error indicates an operation did not find a value to return.  This
 * includes cursor search and other operations where no record matched the
 * cursor's search key such as WT_CURSOR::update or WT_CURSOR::remove.
 */
#define	WT_NOTFOUND	(-31803)
/*!
 * WiredTiger library panic.
 * This error indicates an underlying problem that requires a database restart.
 * The application may exit immediately, no further WiredTiger calls are
 * required (and further calls will themselves immediately fail).
 */
#define	WT_PANIC	(-31804)
/*! @cond internal */
/*! Restart the operation (internal). */
#define	WT_RESTART	(-31805)
/*! @endcond */
/*!
 * Recovery must be run to continue.
 * This error is generated when wiredtiger_open is configured to return an error
 * if recovery is required to use the database.
 */
#define	WT_RUN_RECOVERY	(-31806)
/*!
 * Operation would overflow cache.
 * This error is only generated when wiredtiger_open is configured to run in-
 * memory, and an insert or update operation requires more than the configured
 * cache size to complete. The operation may be retried; if a transaction is in
 * progress, it should be rolled back and the operation retried in a new
 * transaction.
 */
#define	WT_CACHE_FULL	(-31807)
/*!
 * Conflict with a prepared update.
 * This error is generated when the application attempts to update an already
 * updated record which is in prepared state. An updated record will be in
 * prepared state, when the transaction that performed the update is in prepared
 * state.
 */
#define	WT_PREPARE_CONFLICT	(-31808)
/*!
 * Database corruption detected.
 * This error is generated when corruption is detected in an on-disk file.
 * During normal operations, this may occur in rare circumstances as a result of
 * a system crash. The application may choose to salvage the file or retry
 * wiredtiger_open with the 'salvage=true' configuration setting.
 */
#define	WT_TRY_SALVAGE	(-31809)
/*
 * Error return section: END
 * DO NOT EDIT: automatically built by dist/api_err.py.
 */
/*! @} */

#ifndef DOXYGEN
#define	WT_DEADLOCK	WT_ROLLBACK		/* Backward compatibility */
#endif

/*! @} */

/*!
 * @defgroup wt_ext WiredTiger Extension API
 * The functions and interfaces applications use to customize and extend the
 * behavior of WiredTiger.
 * @{
 */

/*******************************************
 * Forward structure declarations for the extension API
 *******************************************/
struct __wt_config_arg;	typedef struct __wt_config_arg WT_CONFIG_ARG;

/*!
 * The interface implemented by applications to provide custom ordering of
 * records.
 *
 * Applications register their implementation with WiredTiger by calling
 * WT_CONNECTION::add_collator.  See @ref custom_collators for more
 * information.
 *
 * @snippet ex_extending.c add collator nocase
 *
 * @snippet ex_extending.c add collator prefix10
 */
struct __wt_collator {
	/*!
	 * Callback to compare keys.
	 *
	 * @param[out] cmp set to -1 if <code>key1 < key2</code>,
	 * 	0 if <code>key1 == key2</code>,
	 * 	1 if <code>key1 > key2</code>.
	 * @returns zero for success, non-zero to indicate an error.
	 *
	 * @snippet ex_all.c Implement WT_COLLATOR
	 *
	 * @snippet ex_extending.c case insensitive comparator
	 *
	 * @snippet ex_extending.c n character comparator
	 */
	int (*compare)(WT_COLLATOR *collator, WT_SESSION *session,
	    const WT_ITEM *key1, const WT_ITEM *key2, int *cmp);

	/*!
	 * If non-NULL, this callback is called to customize the collator
	 * for each data source.  If the callback returns a non-NULL
	 * collator, that instance is used instead of this one for all
	 * comparisons.
	 */
	int (*customize)(WT_COLLATOR *collator, WT_SESSION *session,
	    const char *uri, WT_CONFIG_ITEM *passcfg, WT_COLLATOR **customp);

	/*!
	 * If non-NULL a callback performed when the data source is closed
	 * for customized extractors otherwise when the database is closed.
	 *
	 * The WT_COLLATOR::terminate callback is intended to allow cleanup,
	 * the handle will not be subsequently accessed by WiredTiger.
	 */
	int (*terminate)(WT_COLLATOR *collator, WT_SESSION *session);
};

/*!
 * The interface implemented by applications to provide custom compression.
 *
 * Compressors must implement the WT_COMPRESSOR interface: the
 * WT_COMPRESSOR::compress and WT_COMPRESSOR::decompress callbacks must be
 * specified, and WT_COMPRESSOR::pre_size is optional.  To build your own
 * compressor, use one of the compressors in \c ext/compressors as a template:
 * \c ext/nop_compress is a simple compressor that passes through data
 * unchanged, and is a reasonable starting point.
 *
 * Applications register their implementation with WiredTiger by calling
 * WT_CONNECTION::add_compressor.
 *
 * @snippet nop_compress.c WT_COMPRESSOR initialization structure
 * @snippet nop_compress.c WT_COMPRESSOR initialization function
 */
struct __wt_compressor {
	/*!
	 * Callback to compress a chunk of data.
	 *
	 * WT_COMPRESSOR::compress takes a source buffer and a destination
	 * buffer, by default of the same size.  If the callback can compress
	 * the buffer to a smaller size in the destination, it does so, sets
	 * the \c compression_failed return to 0 and returns 0.  If compression
	 * does not produce a smaller result, the callback sets the
	 * \c compression_failed return to 1 and returns 0. If another
	 * error occurs, it returns an errno or WiredTiger error code.
	 *
	 * On entry, \c src will point to memory, with the length of the memory
	 * in \c src_len.  After successful completion, the callback should
	 * return \c 0 and set \c result_lenp to the number of bytes required
	 * for the compressed representation.
	 *
	 * On entry, \c dst points to the destination buffer with a length
	 * of \c dst_len.  If the WT_COMPRESSOR::pre_size method is specified,
	 * the destination buffer will be at least the size returned by that
	 * method; otherwise, the destination buffer will be at least as large
	 * as the length of the data to compress.
	 *
	 * If compression would not shrink the data or the \c dst buffer is not
	 * large enough to hold the compressed data, the callback should set
	 * \c compression_failed to a non-zero value and return 0.
	 *
	 * @param[in] src the data to compress
	 * @param[in] src_len the length of the data to compress
	 * @param[in] dst the destination buffer
	 * @param[in] dst_len the length of the destination buffer
	 * @param[out] result_lenp the length of the compressed data
	 * @param[out] compression_failed non-zero if compression did not
	 * decrease the length of the data (compression may not have completed)
	 * @returns zero for success, non-zero to indicate an error.
	 *
	 * @snippet nop_compress.c WT_COMPRESSOR compress
	 */
	int (*compress)(WT_COMPRESSOR *compressor, WT_SESSION *session,
	    uint8_t *src, size_t src_len,
	    uint8_t *dst, size_t dst_len,
	    size_t *result_lenp, int *compression_failed);

	/*!
	 * Callback to decompress a chunk of data.
	 *
	 * WT_COMPRESSOR::decompress takes a source buffer and a destination
	 * buffer.  The contents are switched from \c compress: the
	 * source buffer is the compressed value, and the destination buffer is
	 * sized to be the original size.  If the callback successfully
	 * decompresses the source buffer to the destination buffer, it returns
	 * 0.  If an error occurs, it returns an errno or WiredTiger error code.
	 * The source buffer that WT_COMPRESSOR::decompress takes may have a
	 * size that is rounded up from the size originally produced by
	 * WT_COMPRESSOR::compress, with the remainder of the buffer set to
	 * zeroes. Most compressors do not care about this difference if the
	 * size to be decompressed can be implicitly discovered from the
	 * compressed data.  If your compressor cares, you may need to allocate
	 * space for, and store, the actual size in the compressed buffer.  See
	 * the source code for the included snappy compressor for an example.
	 *
	 * On entry, \c src will point to memory, with the length of the memory
	 * in \c src_len.  After successful completion, the callback should
	 * return \c 0 and set \c result_lenp to the number of bytes required
	 * for the decompressed representation.
	 *
	 * If the \c dst buffer is not big enough to hold the decompressed
	 * data, the callback should return an error.
	 *
	 * @param[in] src the data to decompress
	 * @param[in] src_len the length of the data to decompress
	 * @param[in] dst the destination buffer
	 * @param[in] dst_len the length of the destination buffer
	 * @param[out] result_lenp the length of the decompressed data
	 * @returns zero for success, non-zero to indicate an error.
	 *
	 * @snippet nop_compress.c WT_COMPRESSOR decompress
	 */
	int (*decompress)(WT_COMPRESSOR *compressor, WT_SESSION *session,
	    uint8_t *src, size_t src_len,
	    uint8_t *dst, size_t dst_len,
	    size_t *result_lenp);

	/*!
	 * Callback to size a destination buffer for compression
	 *
	 * WT_COMPRESSOR::pre_size is an optional callback that, given the
	 * source buffer and size, produces the size of the destination buffer
	 * to be given to WT_COMPRESSOR::compress.  This is useful for
	 * compressors that assume that the output buffer is sized for the
	 * worst case and thus no overrun checks are made.  If your compressor
	 * works like this, WT_COMPRESSOR::pre_size will need to be defined.
	 * See the source code for the snappy compressor for an example.
	 * However, if your compressor detects and avoids overruns against its
	 * target buffer, you will not need to define WT_COMPRESSOR::pre_size.
	 * When WT_COMPRESSOR::pre_size is set to NULL, the destination buffer
	 * is sized the same as the source buffer.  This is always sufficient,
	 * since a compression result that is larger than the source buffer is
	 * discarded by WiredTiger.
	 *
	 * If not NULL, this callback is called before each call to
	 * WT_COMPRESSOR::compress to determine the size of the destination
	 * buffer to provide.  If the callback is NULL, the destination
	 * buffer will be the same size as the source buffer.
	 *
	 * The callback should set \c result_lenp to a suitable buffer size
	 * for compression, typically the maximum length required by
	 * WT_COMPRESSOR::compress.
	 *
	 * This callback function is for compressors that require an output
	 * buffer larger than the source buffer (for example, that do not
	 * check for buffer overflow during compression).
	 *
	 * @param[in] src the data to compress
	 * @param[in] src_len the length of the data to compress
	 * @param[out] result_lenp the required destination buffer size
	 * @returns zero for success, non-zero to indicate an error.
	 *
	 * @snippet nop_compress.c WT_COMPRESSOR presize
	 */
	int (*pre_size)(WT_COMPRESSOR *compressor, WT_SESSION *session,
	    uint8_t *src, size_t src_len, size_t *result_lenp);

	/*!
	 * If non-NULL, a callback performed when the database is closed.
	 *
	 * The WT_COMPRESSOR::terminate callback is intended to allow cleanup,
	 * the handle will not be subsequently accessed by WiredTiger.
	 *
	 * @snippet nop_compress.c WT_COMPRESSOR terminate
	 */
	int (*terminate)(WT_COMPRESSOR *compressor, WT_SESSION *session);
};

/*!
 * Applications can extend WiredTiger by providing new implementations of the
 * WT_DATA_SOURCE class.  Each data source supports a different URI scheme for
 * data sources to WT_SESSION::create, WT_SESSION::open_cursor and related
 * methods.  See @ref custom_data_sources for more information.
 *
 * <b>Thread safety:</b> WiredTiger may invoke methods on the WT_DATA_SOURCE
 * interface from multiple threads concurrently.  It is the responsibility of
 * the implementation to protect any shared data.
 *
 * Applications register their implementation with WiredTiger by calling
 * WT_CONNECTION::add_data_source.
 *
 * @snippet ex_data_source.c WT_DATA_SOURCE register
 */
struct __wt_data_source {
	/*!
	 * Callback to alter an object.
	 *
	 * @snippet ex_data_source.c WT_DATA_SOURCE alter
	 */
	int (*alter)(WT_DATA_SOURCE *dsrc, WT_SESSION *session,
	    const char *uri, WT_CONFIG_ARG *config);

	/*!
	 * Callback to create a new object.
	 *
	 * @snippet ex_data_source.c WT_DATA_SOURCE create
	 */
	int (*create)(WT_DATA_SOURCE *dsrc, WT_SESSION *session,
	    const char *uri, WT_CONFIG_ARG *config);

	/*!
	 * Callback to compact an object.
	 *
	 * @snippet ex_data_source.c WT_DATA_SOURCE compact
	 */
	int (*compact)(WT_DATA_SOURCE *dsrc, WT_SESSION *session,
	    const char *uri, WT_CONFIG_ARG *config);

	/*!
	 * Callback to drop an object.
	 *
	 * @snippet ex_data_source.c WT_DATA_SOURCE drop
	 */
	int (*drop)(WT_DATA_SOURCE *dsrc, WT_SESSION *session,
	    const char *uri, WT_CONFIG_ARG *config);

	/*!
	 * Callback to initialize a cursor.
	 *
	 * @snippet ex_data_source.c WT_DATA_SOURCE open_cursor
	 */
	int (*open_cursor)(WT_DATA_SOURCE *dsrc, WT_SESSION *session,
	    const char *uri, WT_CONFIG_ARG *config, WT_CURSOR **new_cursor);

	/*!
	 * Callback to rename an object.
	 *
	 * @snippet ex_data_source.c WT_DATA_SOURCE rename
	 */
	int (*rename)(WT_DATA_SOURCE *dsrc, WT_SESSION *session,
	    const char *uri, const char *newuri, WT_CONFIG_ARG *config);

	/*!
	 * Callback to salvage an object.
	 *
	 * @snippet ex_data_source.c WT_DATA_SOURCE salvage
	 */
	int (*salvage)(WT_DATA_SOURCE *dsrc, WT_SESSION *session,
	    const char *uri, WT_CONFIG_ARG *config);

	/*!
	 * Callback to get the size of an object.
	 *
	 * @snippet ex_data_source.c WT_DATA_SOURCE size
	 */
	int (*size)(WT_DATA_SOURCE *dsrc, WT_SESSION *session,
	    const char *uri, wt_off_t *size);

	/*!
	 * Callback to truncate an object.
	 *
	 * @snippet ex_data_source.c WT_DATA_SOURCE truncate
	 */
	int (*truncate)(WT_DATA_SOURCE *dsrc, WT_SESSION *session,
	    const char *uri, WT_CONFIG_ARG *config);

	/*!
	 * Callback to truncate a range of an object.
	 *
	 * @snippet ex_data_source.c WT_DATA_SOURCE range truncate
	 */
	int (*range_truncate)(WT_DATA_SOURCE *dsrc, WT_SESSION *session,
	    WT_CURSOR *start, WT_CURSOR *stop);

	/*!
	 * Callback to verify an object.
	 *
	 * @snippet ex_data_source.c WT_DATA_SOURCE verify
	 */
	int (*verify)(WT_DATA_SOURCE *dsrc, WT_SESSION *session,
	    const char *uri, WT_CONFIG_ARG *config);

	/*!
	 * Callback to checkpoint the database.
	 *
	 * @snippet ex_data_source.c WT_DATA_SOURCE checkpoint
	 */
	int (*checkpoint)(
	    WT_DATA_SOURCE *dsrc, WT_SESSION *session, WT_CONFIG_ARG *config);

	/*!
	 * If non-NULL, a callback performed when the database is closed.
	 *
	 * The WT_DATA_SOURCE::terminate callback is intended to allow cleanup,
	 * the handle will not be subsequently accessed by WiredTiger.
	 *
	 * @snippet ex_data_source.c WT_DATA_SOURCE terminate
	 */
	int (*terminate)(WT_DATA_SOURCE *dsrc, WT_SESSION *session);

	/*!
	 * If non-NULL, a callback performed before an LSM merge.
	 *
	 * @param[in] source a cursor configured with the data being merged
	 * @param[in] dest a cursor on the new object being filled by the merge
	 *
	 * @snippet ex_data_source.c WT_DATA_SOURCE lsm_pre_merge
	 */
	int (*lsm_pre_merge)(
	    WT_DATA_SOURCE *dsrc, WT_CURSOR *source, WT_CURSOR *dest);
};

/*!
 * The interface implemented by applications to provide custom encryption.
 *
 * Encryptors must implement the WT_ENCRYPTOR interface: the
 * WT_ENCRYPTOR::encrypt, WT_ENCRYPTOR::decrypt and WT_ENCRYPTOR::sizing
 * callbacks must be specified, WT_ENCRYPTOR::customize and
 * WT_ENCRYPTOR::terminate are optional.  To build your own encryptor, use
 * one of the encryptors in \c ext/encryptors as a template:
 * \c ext/encryptors/nop_encrypt is a simple encryptor that passes through
 * data unchanged, and is a reasonable starting point;
 * \c ext/encryptors/rotn_encrypt is an encryptor implementing
 * a simple rotation cipher, it shows the use of \c keyid, \c secretkey,
 * and implements the WT_ENCRYPTOR::customize and
 * WT_ENCRYPTOR::terminate callbacks.
 *
 * Applications register their implementation with WiredTiger by calling
 * WT_CONNECTION::add_encryptor.
 *
 * @snippet nop_encrypt.c WT_ENCRYPTOR initialization structure
 * @snippet nop_encrypt.c WT_ENCRYPTOR initialization function
 */
struct __wt_encryptor {
	/*!
	 * Callback to encrypt a chunk of data.
	 *
	 * WT_ENCRYPTOR::encrypt takes a source buffer and a destination
	 * buffer.  The callback encrypts the source buffer (plain text)
	 * into the destination buffer.
	 *
	 * On entry, \c src will point to memory, with the length of the memory
	 * in \c src_len.  After successful completion, the callback should
	 * return \c 0 and set \c result_lenp to the number of bytes required
	 * for the encrypted representation.
	 *
	 * On entry, \c dst points to the destination buffer with a length
	 * of \c dst_len.  The destination buffer will be at least src_len
	 * plus the size returned by that WT_ENCRYPT::sizing.
	 *
	 * This callback cannot be NULL.
	 *
	 * @param[in] src the data to encrypt
	 * @param[in] src_len the length of the data to encrypt
	 * @param[in] dst the destination buffer
	 * @param[in] dst_len the length of the destination buffer
	 * @param[out] result_lenp the length of the encrypted data
	 * @returns zero for success, non-zero to indicate an error.
	 *
	 * @snippet nop_encrypt.c WT_ENCRYPTOR encrypt
	 */
	int (*encrypt)(WT_ENCRYPTOR *encryptor, WT_SESSION *session,
	    uint8_t *src, size_t src_len,
	    uint8_t *dst, size_t dst_len,
	    size_t *result_lenp);

	/*!
	 * Callback to decrypt a chunk of data.
	 *
	 * WT_ENCRYPTOR::decrypt takes a source buffer and a destination
	 * buffer.  The contents are switched from \c encrypt: the
	 * source buffer is the encrypted value, and the destination buffer is
	 * sized to be the original size.  If the callback successfully
	 * decrypts the source buffer to the destination buffer, it returns
	 * 0.  If an error occurs, it returns an errno or WiredTiger error code.
	 *
	 * On entry, \c src will point to memory, with the length of the memory
	 * in \c src_len.  After successful completion, the callback should
	 * return \c 0 and set \c result_lenp to the number of bytes required
	 * for the decrypted representation.
	 *
	 * If the \c dst buffer is not big enough to hold the decrypted
	 * data, the callback should return an error.
	 *
	 * This callback cannot be NULL.
	 *
	 * @param[in] src the data to decrypt
	 * @param[in] src_len the length of the data to decrypt
	 * @param[in] dst the destination buffer
	 * @param[in] dst_len the length of the destination buffer
	 * @param[out] result_lenp the length of the decrypted data
	 * @returns zero for success, non-zero to indicate an error.
	 *
	 * @snippet nop_encrypt.c WT_ENCRYPTOR decrypt
	 */
	int (*decrypt)(WT_ENCRYPTOR *encryptor, WT_SESSION *session,
	    uint8_t *src, size_t src_len,
	    uint8_t *dst, size_t dst_len,
	    size_t *result_lenp);

	/*!
	 * Callback to size a destination buffer for encryption.
	 *
	 * WT_ENCRYPTOR::sizing is an callback that returns the number
	 * of additional bytes that is needed when encrypting a
	 * text buffer.  This is always necessary, since encryptors
	 * typically generate encrypted text that is larger than the
	 * plain text input. Without such a call, WiredTiger would
	 * have no way to know the worst case for the encrypted buffer size.
	 * The WiredTiger encryption infrastructure assumes that
	 * buffer sizing is not dependent on the number of bytes
	 * of input, that there is a one to one relationship in number
	 * of bytes needed between input and output.
	 *
	 * This callback cannot be NULL.
	 *
	 * The callback should set \c expansion_constantp to the additional
	 * number of bytes needed.
	 *
	 * @param[out] expansion_constantp the additional number of bytes needed
	 *    when encrypting.
	 * @returns zero for success, non-zero to indicate an error.
	 *
	 * @snippet nop_encrypt.c WT_ENCRYPTOR sizing
	 */
	int (*sizing)(WT_ENCRYPTOR *encryptor, WT_SESSION *session,
	    size_t *expansion_constantp);

	/*!
	 * If non-NULL, this callback is called to customize the encryptor.
	 * The customize function is called whenever a keyid is used for the
	 * first time with this encryptor, whether it be in
	 * the ::wiredtiger_open call or the WT_SESSION::create
	 * call. This gives the algorithm an
	 * opportunity to retrieve and save keys in a customized encryptor.
	 * If the callback returns a non-NULL encryptor, that instance
	 * is used instead of this one for any callbacks.
	 *
	 * @param[in] encrypt_config the "encryption" portion of the
	 *    configuration from the wiredtiger_open or WT_SESSION::create call
	 * @param[out] customp the new modified encryptor, or NULL.
	 * @returns zero for success, non-zero to indicate an error.
	 */
	int (*customize)(WT_ENCRYPTOR *encryptor, WT_SESSION *session,
	    WT_CONFIG_ARG *encrypt_config, WT_ENCRYPTOR **customp);

	/*!
	 * If non-NULL, a callback performed when the database is closed.
	 * It is called for each encryptor that was added using
	 * WT_CONNECTION::add_encryptor or returned by the
	 * WT_ENCRYPTOR::customize callback.
	 *
	 * The WT_ENCRYPTOR::terminate callback is intended to allow cleanup,
	 * the handle will not be subsequently accessed by WiredTiger.
	 *
	 * @snippet nop_encrypt.c WT_ENCRYPTOR terminate
	 */
	int (*terminate)(WT_ENCRYPTOR *encryptor, WT_SESSION *session);

	/*!
	 * If non-NULL, this callback is called when new session is created
	 * on existing encryptor. It is used to allow encryptor to generate
	 * or load new encryption key if the old key was dropped but keyid
	 * is reused.
	 * In current implementation it is not called for the very first session,
	 * that is for the session for which customize and sizing are called.
	 * This can be fixed if necessary.
	 *
	 * @param[in] encrypt_config the "encryption" portion of the
	 *    configuration from the wiredtiger_open or WT_SESSION::create call
	 * @returns zero for success, non-zero to indicate an error.
	 */
	int (*sessioncreate)(WT_ENCRYPTOR *encryptor, WT_SESSION *session,
	    WT_CONFIG_ARG *encrypt_config);
};

/*!
 * The interface implemented by applications to provide custom extraction of
 * index keys or column group values.
 *
 * Applications register implementations with WiredTiger by calling
 * WT_CONNECTION::add_extractor.  See @ref custom_extractors for more
 * information.
 *
 * @snippet ex_all.c WT_EXTRACTOR register
 */
struct __wt_extractor {
	/*!
	 * Callback to extract a value for an index or column group.
	 *
	 * @errors
	 *
	 * @snippet ex_all.c WT_EXTRACTOR
	 *
	 * @param extractor the WT_EXTRACTOR implementation
	 * @param session the current WiredTiger session
	 * @param key the table key in raw format, see @ref cursor_raw for
	 *	details
	 * @param value the table value in raw format, see @ref cursor_raw for
	 *	details
	 * @param[out] result_cursor the method should call WT_CURSOR::set_key
	 *	and WT_CURSOR::insert on this cursor to return a key.  The \c
	 *	key_format of the cursor will match that passed to
	 *	WT_SESSION::create for the index.  Multiple index keys can be
	 *	created for each record by calling WT_CURSOR::insert multiple
	 *	times.
	 */
	int (*extract)(WT_EXTRACTOR *extractor, WT_SESSION *session,
	    const WT_ITEM *key, const WT_ITEM *value,
	    WT_CURSOR *result_cursor);

	/*!
	 * If non-NULL, this callback is called to customize the extractor for
	 * each index.  If the callback returns a non-NULL extractor, that
	 * instance is used instead of this one for all comparisons.
	 */
	int (*customize)(WT_EXTRACTOR *extractor, WT_SESSION *session,
	    const char *uri, WT_CONFIG_ITEM *appcfg, WT_EXTRACTOR **customp);

	/*!
	 * If non-NULL a callback performed when the index or column group
	 * is closed for customized extractors otherwise when the database
	 * is closed.
	 *
	 * The WT_EXTRACTOR::terminate callback is intended to allow cleanup,
	 * the handle will not be subsequently accessed by WiredTiger.
	 */
	int (*terminate)(WT_EXTRACTOR *extractor, WT_SESSION *session);
};

#if !defined(SWIG)
/*! WT_FILE_SYSTEM::open_file file types */
typedef enum {
	WT_FS_OPEN_FILE_TYPE_CHECKPOINT,/*!< open a data file checkpoint */
	WT_FS_OPEN_FILE_TYPE_DATA,	/*!< open a data file */
	WT_FS_OPEN_FILE_TYPE_DIRECTORY,	/*!< open a directory */
	WT_FS_OPEN_FILE_TYPE_LOG,	/*!< open a log file */
	WT_FS_OPEN_FILE_TYPE_REGULAR	/*!< open a regular file */
} WT_FS_OPEN_FILE_TYPE;

#ifdef DOXYGEN
/*! WT_FILE_SYSTEM::open_file flags: random access pattern */
#define	WT_FS_OPEN_ACCESS_RAND	0x0
/*! WT_FILE_SYSTEM::open_file flags: sequential access pattern */
#define	WT_FS_OPEN_ACCESS_SEQ	0x0
/*! WT_FILE_SYSTEM::open_file flags: create if does not exist */
#define	WT_FS_OPEN_CREATE	0x0
/*! WT_FILE_SYSTEM::open_file flags: direct I/O requested */
#define	WT_FS_OPEN_DIRECTIO	0x0
/*! WT_FILE_SYSTEM::open_file flags: file creation must be durable */
#define	WT_FS_OPEN_DURABLE	0x0
/*!
 * WT_FILE_SYSTEM::open_file flags: return EBUSY if exclusive use not available
 */
#define	WT_FS_OPEN_EXCLUSIVE	0x0
/*! WT_FILE_SYSTEM::open_file flags: open is read-only */
#define	WT_FS_OPEN_READONLY	0x0

/*!
 * WT_FILE_SYSTEM::remove or WT_FILE_SYSTEM::rename flags: the remove or rename
 * operation must be durable
 */
#define	WT_FS_DURABLE		0x0
#else
/* AUTOMATIC FLAG VALUE GENERATION START */
#define	WT_FS_OPEN_ACCESS_RAND	0x01u
#define	WT_FS_OPEN_ACCESS_SEQ	0x02u
#define	WT_FS_OPEN_CREATE	0x04u
#define	WT_FS_OPEN_DIRECTIO	0x08u
#define	WT_FS_OPEN_DURABLE	0x10u
#define	WT_FS_OPEN_EXCLUSIVE	0x20u
#define	WT_FS_OPEN_FIXED	0x40u	/* Path not home relative (internal) */
#define	WT_FS_OPEN_READONLY	0x80u
/* AUTOMATIC FLAG VALUE GENERATION STOP */

/* AUTOMATIC FLAG VALUE GENERATION START */
#define	WT_FS_DURABLE		0x1u
/* AUTOMATIC FLAG VALUE GENERATION STOP */
#endif

/*!
 * The interface implemented by applications to provide a custom file system
 * implementation.
 *
 * <b>Thread safety:</b> WiredTiger may invoke methods on the WT_FILE_SYSTEM
 * interface from multiple threads concurrently. It is the responsibility of
 * the implementation to protect any shared data.
 *
 * Applications register implementations with WiredTiger by calling
 * WT_CONNECTION::add_file_system.  See @ref custom_file_systems for more
 * information.
 *
 * @snippet ex_file_system.c WT_FILE_SYSTEM register
 */
struct __wt_file_system {
	/*!
	 * Return a list of file names for the named directory.
	 *
	 * @errors
	 *
	 * @param file_system the WT_FILE_SYSTEM
	 * @param session the current WiredTiger session
	 * @param directory the name of the directory
	 * @param prefix if not NULL, only files with names matching the prefix
	 *    are returned
	 * @param[out] dirlist the method returns an allocated array of
	 *    individually allocated strings, one for each entry in the
	 *    directory.
	 * @param[out] countp the number of entries returned
	 */
	int (*fs_directory_list)(WT_FILE_SYSTEM *file_system,
	    WT_SESSION *session, const char *directory, const char *prefix,
	    char ***dirlist, uint32_t *countp);

#if !defined(DOXYGEN)
	/*
	 * Return a single file name for the named directory.
	 */
	int (*fs_directory_list_single)(WT_FILE_SYSTEM *file_system,
	    WT_SESSION *session, const char *directory, const char *prefix,
	    char ***dirlist, uint32_t *countp);
#endif

	/*!
	 * Free memory allocated by WT_FILE_SYSTEM::directory_list.
	 *
	 * @errors
	 *
	 * @param file_system the WT_FILE_SYSTEM
	 * @param session the current WiredTiger session
	 * @param dirlist array returned by WT_FILE_SYSTEM::directory_list
	 * @param count count returned by WT_FILE_SYSTEM::directory_list
	 */
	int (*fs_directory_list_free)(WT_FILE_SYSTEM *file_system,
	    WT_SESSION *session, char **dirlist, uint32_t count);

	/*!
	 * Return if the named file system object exists.
	 *
	 * @errors
	 *
	 * @param file_system the WT_FILE_SYSTEM
	 * @param session the current WiredTiger session
	 * @param name the name of the file
	 * @param[out] existp If the named file system object exists
	 */
	int (*fs_exist)(WT_FILE_SYSTEM *file_system,
	    WT_SESSION *session, const char *name, bool *existp);

	/*!
	 * Open a handle for a named file system object
	 *
	 * The method should return ENOENT if the file is not being created and
	 * does not exist.
	 *
	 * The method should return EACCES if the file cannot be opened in the
	 * requested mode (for example, a file opened for writing in a readonly
	 * file system).
	 *
	 * The method should return EBUSY if ::WT_FS_OPEN_EXCLUSIVE is set and
	 * the file is in use.
	 *
	 * @errors
	 *
	 * @param file_system the WT_FILE_SYSTEM
	 * @param session the current WiredTiger session
	 * @param name the name of the file system object
	 * @param file_type the type of the file
	 *    The file type is provided to allow optimization for different file
	 *    access patterns.
	 * @param flags flags indicating how to open the file, one or more of
	 *    ::WT_FS_OPEN_CREATE, ::WT_FS_OPEN_DIRECTIO, ::WT_FS_OPEN_DURABLE,
	 *    ::WT_FS_OPEN_EXCLUSIVE or ::WT_FS_OPEN_READONLY.
	 * @param[out] file_handlep the handle to the newly opened file. File
	 *    system implementations must allocate memory for the handle and
	 *    the WT_FILE_HANDLE::name field, and fill in the WT_FILE_HANDLE::
	 *    fields. Applications wanting to associate private information
	 *    with the WT_FILE_HANDLE:: structure should declare and allocate
	 *    their own structure as a superset of a WT_FILE_HANDLE:: structure.
	 */
	int (*fs_open_file)(WT_FILE_SYSTEM *file_system, WT_SESSION *session,
	    const char *name, WT_FS_OPEN_FILE_TYPE file_type, uint32_t flags,
	    WT_FILE_HANDLE **file_handlep);

	/*!
	 * Remove a named file system object
	 *
	 * This method is not required for readonly file systems and should be
	 * set to NULL when not required by the file system.
	 *
	 * @errors
	 *
	 * @param file_system the WT_FILE_SYSTEM
	 * @param session the current WiredTiger session
	 * @param name the name of the file system object
	 * @param durable if the operation requires durability
	 * @param flags 0 or ::WT_FS_DURABLE
	 */
	int (*fs_remove)(WT_FILE_SYSTEM *file_system,
	    WT_SESSION *session, const char *name, uint32_t flags);

	/*!
	 * Rename a named file system object
	 *
	 * This method is not required for readonly file systems and should be
	 * set to NULL when not required by the file system.
	 *
	 * @errors
	 *
	 * @param file_system the WT_FILE_SYSTEM
	 * @param session the current WiredTiger session
	 * @param from the original name of the object
	 * @param to the new name for the object
	 * @param flags 0 or ::WT_FS_DURABLE
	 */
	int (*fs_rename)(WT_FILE_SYSTEM *file_system, WT_SESSION *session,
	    const char *from, const char *to, uint32_t flags);

	/*!
	 * Return the size of a named file system object
	 *
	 * @errors
	 *
	 * @param file_system the WT_FILE_SYSTEM
	 * @param session the current WiredTiger session
	 * @param name the name of the file system object
	 * @param[out] sizep the size of the file system entry
	 */
	int (*fs_size)(WT_FILE_SYSTEM *file_system,
	    WT_SESSION *session, const char *name, wt_off_t *sizep);

	/*!
	 * A callback performed when the file system is closed and will no
	 * longer be accessed by the WiredTiger database.
	 *
	 * This method is not required and should be set to NULL when not
	 * required by the file system.
	 *
	 * The WT_FILE_SYSTEM::terminate callback is intended to allow cleanup,
	 * the handle will not be subsequently accessed by WiredTiger.
	 */
	int (*terminate)(WT_FILE_SYSTEM *file_system, WT_SESSION *session);
};

/*! WT_FILE_HANDLE::fadvise flags: no longer need */
#define	WT_FILE_HANDLE_DONTNEED	1
/*! WT_FILE_HANDLE::fadvise flags: will need */
#define	WT_FILE_HANDLE_WILLNEED	2

/*!
 * A file handle implementation returned by WT_FILE_SYSTEM::open_file.
 *
 * <b>Thread safety:</b> Unless explicitly stated otherwise, WiredTiger may
 * invoke methods on the WT_FILE_HANDLE interface from multiple threads
 * concurrently. It is the responsibility of the implementation to protect
 * any shared data.
 *
 * See @ref custom_file_systems for more information.
 */
struct __wt_file_handle {
	/*!
	 * The enclosing file system, set by WT_FILE_SYSTEM::open_file.
	 */
	WT_FILE_SYSTEM *file_system;

	/*!
	 * The name of the file, set by WT_FILE_SYSTEM::open_file.
	 */
	char *name;

	/*!
	 * Close a file handle, the handle will not be further accessed by
	 * WiredTiger.
	 *
	 * @errors
	 *
	 * @param file_handle the WT_FILE_HANDLE
	 * @param session the current WiredTiger session
	 */
	int (*close)(WT_FILE_HANDLE *file_handle, WT_SESSION *session);

	/*!
	 * Indicate expected future use of file ranges, based on the POSIX
	 * 1003.1 standard fadvise.
	 *
	 * This method is not required, and should be set to NULL when not
	 * supported by the file.
	 *
	 * @errors
	 *
	 * @param file_handle the WT_FILE_HANDLE
	 * @param session the current WiredTiger session
	 * @param offset the file offset
	 * @param len the size of the advisory
	 * @param advice one of ::WT_FILE_HANDLE_WILLNEED or
	 *    ::WT_FILE_HANDLE_DONTNEED.
	 */
	int (*fh_advise)(WT_FILE_HANDLE *file_handle,
	    WT_SESSION *session, wt_off_t offset, wt_off_t len, int advice);

	/*!
	 * Extend the file.
	 *
	 * This method is not required, and should be set to NULL when not
	 * supported by the file.
	 *
	 * Any allocated disk space must read as 0 bytes, and no existing file
	 * data may change. Allocating all necessary underlying storage (not
	 * changing just the file's metadata), is likely to result in increased
	 * performance.
	 *
	 * This method is not called by multiple threads concurrently (on the
	 * same file handle). If the file handle's extension method supports
	 * concurrent calls, set the WT_FILE_HANDLE::fh_extend_nolock method
	 * instead. See @ref custom_file_systems for more information.
	 *
	 * @errors
	 *
	 * @param file_handle the WT_FILE_HANDLE
	 * @param session the current WiredTiger session
	 * @param offset desired file size after extension
	 */
	int (*fh_extend)(
	    WT_FILE_HANDLE *file_handle, WT_SESSION *session, wt_off_t offset);

	/*!
	 * Extend the file.
	 *
	 * This method is not required, and should be set to NULL when not
	 * supported by the file.
	 *
	 * Any allocated disk space must read as 0 bytes, and no existing file
	 * data may change. Allocating all necessary underlying storage (not
	 * only changing the file's metadata), is likely to result in increased
	 * performance.
	 *
	 * This method may be called by multiple threads concurrently (on the
	 * same file handle). If the file handle's extension method does not
	 * support concurrent calls, set the WT_FILE_HANDLE::fh_extend method
	 * instead. See @ref custom_file_systems for more information.
	 *
	 * @errors
	 *
	 * @param file_handle the WT_FILE_HANDLE
	 * @param session the current WiredTiger session
	 * @param offset desired file size after extension
	 */
	int (*fh_extend_nolock)(
	    WT_FILE_HANDLE *file_handle, WT_SESSION *session, wt_off_t offset);

	/*!
	 * Lock/unlock a file from the perspective of other processes running
	 * in the system, where necessary.
	 *
	 * @errors
	 *
	 * @param file_handle the WT_FILE_HANDLE
	 * @param session the current WiredTiger session
	 * @param lock whether to lock or unlock
	 */
	int (*fh_lock)(
	    WT_FILE_HANDLE *file_handle, WT_SESSION *session, bool lock);

	/*!
	 * Map a file into memory, based on the POSIX 1003.1 standard mmap.
	 *
	 * This method is not required, and should be set to NULL when not
	 * supported by the file.
	 *
	 * @errors
	 *
	 * @param file_handle the WT_FILE_HANDLE
	 * @param session the current WiredTiger session
	 * @param[out] mapped_regionp a reference to a memory location into
	 *    which should be stored a pointer to the start of the mapped region
	 * @param[out] lengthp a reference to a memory location into which
	 *    should be stored the length of the region
	 * @param[out] mapped_cookiep a reference to a memory location into
	 *    which can be optionally stored a pointer to an opaque cookie
	 *    which is subsequently passed to WT_FILE_HANDLE::unmap.
	 */
	int (*fh_map)(WT_FILE_HANDLE *file_handle, WT_SESSION *session,
	    void *mapped_regionp, size_t *lengthp, void *mapped_cookiep);

	/*!
	 * Unmap part of a memory mapped file, based on the POSIX 1003.1
	 * standard madvise.
	 *
	 * This method is not required, and should be set to NULL when not
	 * supported by the file.
	 *
	 * @errors
	 *
	 * @param file_handle the WT_FILE_HANDLE
	 * @param session the current WiredTiger session
	 * @param map a location in the mapped region unlikely to be used in the
	 *    near future
	 * @param length the length of the mapped region to discard
	 * @param mapped_cookie any cookie set by the WT_FILE_HANDLE::map method
	 */
	int (*fh_map_discard)(WT_FILE_HANDLE *file_handle,
	    WT_SESSION *session, void *map, size_t length, void *mapped_cookie);

	/*!
	 * Preload part of a memory mapped file, based on the POSIX 1003.1
	 * standard madvise.
	 *
	 * This method is not required, and should be set to NULL when not
	 * supported by the file.
	 *
	 * @errors
	 *
	 * @param file_handle the WT_FILE_HANDLE
	 * @param session the current WiredTiger session
	 * @param map a location in the mapped region likely to be used in the
	 *    near future
	 * @param length the size of the mapped region to preload
	 * @param mapped_cookie any cookie set by the WT_FILE_HANDLE::map method
	 */
	int (*fh_map_preload)(WT_FILE_HANDLE *file_handle, WT_SESSION *session,
	    const void *map, size_t length, void *mapped_cookie);

	/*!
	 * Unmap a memory mapped file, based on the POSIX 1003.1 standard
	 * munmap.
	 *
	 * This method is only required if a valid implementation of map is
	 * provided by the file, and should be set to NULL otherwise.
	 *
	 * @errors
	 *
	 * @param file_handle the WT_FILE_HANDLE
	 * @param session the current WiredTiger session
	 * @param mapped_region a pointer to the start of the mapped region
	 * @param length the length of the mapped region
	 * @param mapped_cookie any cookie set by the WT_FILE_HANDLE::map method
	 */
	int (*fh_unmap)(WT_FILE_HANDLE *file_handle, WT_SESSION *session,
	    void *mapped_region, size_t length, void *mapped_cookie);

	/*!
	 * Read from a file, based on the POSIX 1003.1 standard pread.
	 *
	 * @errors
	 *
	 * @param file_handle the WT_FILE_HANDLE
	 * @param session the current WiredTiger session
	 * @param offset the offset in the file to start reading from
	 * @param len the amount to read
	 * @param[out] buf buffer to hold the content read from file
	 */
	int (*fh_read)(WT_FILE_HANDLE *file_handle,
	    WT_SESSION *session, wt_off_t offset, size_t len, void *buf);

	/*!
	 * Return the size of a file.
	 *
	 * @errors
	 *
	 * @param file_handle the WT_FILE_HANDLE
	 * @param session the current WiredTiger session
	 * @param sizep the size of the file
	 */
	int (*fh_size)(
	    WT_FILE_HANDLE *file_handle, WT_SESSION *session, wt_off_t *sizep);

	/*!
	 * Make outstanding file writes durable and do not return until writes
	 * are complete.
	 *
	 * This method is not required for read-only files, and should be set
	 * to NULL when not supported by the file.
	 *
	 * @errors
	 *
	 * @param file_handle the WT_FILE_HANDLE
	 * @param session the current WiredTiger session
	 */
	int (*fh_sync)(WT_FILE_HANDLE *file_handle, WT_SESSION *session);

	/*!
	 * Schedule the outstanding file writes required for durability and
	 * return immediately.
	 *
	 * This method is not required, and should be set to NULL when not
	 * supported by the file.
	 *
	 * @errors
	 *
	 * @param file_handle the WT_FILE_HANDLE
	 * @param session the current WiredTiger session
	 */
	int (*fh_sync_nowait)(WT_FILE_HANDLE *file_handle, WT_SESSION *session);

	/*!
	 * Truncate the file.
	 *
	 * This method is not required, and should be set to NULL when not
	 * supported by the file.
	 *
	 * This method is not called by multiple threads concurrently (on the
	 * same file handle).
	 *
	 * @errors
	 *
	 * @param file_handle the WT_FILE_HANDLE
	 * @param session the current WiredTiger session
	 * @param offset desired file size after truncate
	 */
	int (*fh_truncate)(
	    WT_FILE_HANDLE *file_handle, WT_SESSION *session, wt_off_t offset);

	/*!
	 * Write to a file, based on the POSIX 1003.1 standard pwrite.
	 *
	 * This method is not required for read-only files, and should be set
	 * to NULL when not supported by the file.
	 *
	 * @errors
	 *
	 * @param file_handle the WT_FILE_HANDLE
	 * @param session the current WiredTiger session
	 * @param offset offset at which to start writing
	 * @param length amount of data to write
	 * @param buf content to be written to the file
	 */
	int (*fh_write)(WT_FILE_HANDLE *file_handle, WT_SESSION *session,
	    wt_off_t offset, size_t length, const void *buf);
};
#endif /* !defined(SWIG) */

/*!
 * Entry point to an extension, called when the extension is loaded.
 *
 * @param connection the connection handle
 * @param config the config information passed to WT_CONNECTION::load_extension
 * @errors
 */
extern int wiredtiger_extension_init(
    WT_CONNECTION *connection, WT_CONFIG_ARG *config);

/*!
 * Optional cleanup function for an extension, called during
 * WT_CONNECTION::close.
 *
 * @param connection the connection handle
 * @errors
 */
extern int wiredtiger_extension_terminate(WT_CONNECTION *connection);

/*! @} */

/*!
 * @addtogroup wt
 * @{
 */
/*!
 * @name Incremental backup types
 * @anchor backup_types
 * @{
 */
/*! invalid type */
#define WT_BACKUP_INVALID	0
/*! whole file */
#define WT_BACKUP_FILE		1
/*! file range */
#define WT_BACKUP_RANGE		2
/*! @} */

/*!
 * @name Log record and operation types
 * @anchor log_types
 * @{
 */
/*
 * NOTE:  The values of these record types and operations must
 * never change because they're written into the log.  Append
 * any new records or operations to the appropriate set.
 */
/*! checkpoint */
#define	WT_LOGREC_CHECKPOINT	0
/*! transaction commit */
#define	WT_LOGREC_COMMIT	1
/*! file sync */
#define	WT_LOGREC_FILE_SYNC	2
/*! message */
#define	WT_LOGREC_MESSAGE	3
/*! system/internal record */
#define	WT_LOGREC_SYSTEM	4
/*! invalid operation */
#define	WT_LOGOP_INVALID	0
/*! column-store put */
#define	WT_LOGOP_COL_PUT	1
/*! column-store remove */
#define	WT_LOGOP_COL_REMOVE	2
/*! column-store truncate */
#define	WT_LOGOP_COL_TRUNCATE	3
/*! row-store put */
#define	WT_LOGOP_ROW_PUT	4
/*! row-store remove */
#define	WT_LOGOP_ROW_REMOVE	5
/*! row-store truncate */
#define	WT_LOGOP_ROW_TRUNCATE	6
/*! checkpoint start */
#define	WT_LOGOP_CHECKPOINT_START	7
/*! previous LSN */
#define	WT_LOGOP_PREV_LSN	8
/*! column-store modify */
#define	WT_LOGOP_COL_MODIFY	9
/*! row-store modify */
#define	WT_LOGOP_ROW_MODIFY	10
/*
 * NOTE: Diagnostic-only log operations should have values in
 * the ignore range.
 */
/*! Diagnostic: transaction timestamps */
#define	WT_LOGOP_TXN_TIMESTAMP	(WT_LOGOP_IGNORE | 11)
/*! @} */

/*******************************************
 * Statistic reference.
 *******************************************/
/*
 * DO NOT EDIT: automatically built by dist/stat.py.
 * Statistics section: BEGIN
 */

/*!
 * @name Connection statistics
 * @anchor statistics_keys
 * @anchor statistics_conn
 * Statistics are accessed through cursors with \c "statistics:" URIs.
 * Individual statistics can be queried through the cursor using the following
 * keys.  See @ref data_statistics for more information.
 * @{
 */
/*! LSM: application work units currently queued */
#define	WT_STAT_CONN_LSM_WORK_QUEUE_APP			1000
/*! LSM: merge work units currently queued */
#define	WT_STAT_CONN_LSM_WORK_QUEUE_MANAGER		1001
/*! LSM: rows merged in an LSM tree */
#define	WT_STAT_CONN_LSM_ROWS_MERGED			1002
/*! LSM: sleep for LSM checkpoint throttle */
#define	WT_STAT_CONN_LSM_CHECKPOINT_THROTTLE		1003
/*! LSM: sleep for LSM merge throttle */
#define	WT_STAT_CONN_LSM_MERGE_THROTTLE			1004
/*! LSM: switch work units currently queued */
#define	WT_STAT_CONN_LSM_WORK_QUEUE_SWITCH		1005
/*! LSM: tree maintenance operations discarded */
#define	WT_STAT_CONN_LSM_WORK_UNITS_DISCARDED		1006
/*! LSM: tree maintenance operations executed */
#define	WT_STAT_CONN_LSM_WORK_UNITS_DONE		1007
/*! LSM: tree maintenance operations scheduled */
#define	WT_STAT_CONN_LSM_WORK_UNITS_CREATED		1008
/*! LSM: tree queue hit maximum */
#define	WT_STAT_CONN_LSM_WORK_QUEUE_MAX			1009
/*! async: current work queue length */
#define	WT_STAT_CONN_ASYNC_CUR_QUEUE			1010
/*! async: maximum work queue length */
#define	WT_STAT_CONN_ASYNC_MAX_QUEUE			1011
/*! async: number of allocation state races */
#define	WT_STAT_CONN_ASYNC_ALLOC_RACE			1012
/*! async: number of flush calls */
#define	WT_STAT_CONN_ASYNC_FLUSH			1013
/*! async: number of operation slots viewed for allocation */
#define	WT_STAT_CONN_ASYNC_ALLOC_VIEW			1014
/*! async: number of times operation allocation failed */
#define	WT_STAT_CONN_ASYNC_FULL				1015
/*! async: number of times worker found no work */
#define	WT_STAT_CONN_ASYNC_NOWORK			1016
/*! async: total allocations */
#define	WT_STAT_CONN_ASYNC_OP_ALLOC			1017
/*! async: total compact calls */
#define	WT_STAT_CONN_ASYNC_OP_COMPACT			1018
/*! async: total insert calls */
#define	WT_STAT_CONN_ASYNC_OP_INSERT			1019
/*! async: total remove calls */
#define	WT_STAT_CONN_ASYNC_OP_REMOVE			1020
/*! async: total search calls */
#define	WT_STAT_CONN_ASYNC_OP_SEARCH			1021
/*! async: total update calls */
#define	WT_STAT_CONN_ASYNC_OP_UPDATE			1022
/*! block-manager: blocks pre-loaded */
#define	WT_STAT_CONN_BLOCK_PRELOAD			1023
/*! block-manager: blocks read */
#define	WT_STAT_CONN_BLOCK_READ				1024
/*! block-manager: blocks written */
#define	WT_STAT_CONN_BLOCK_WRITE			1025
/*! block-manager: bytes read */
#define	WT_STAT_CONN_BLOCK_BYTE_READ			1026
/*! block-manager: bytes read via memory map API */
#define	WT_STAT_CONN_BLOCK_BYTE_READ_MMAP		1027
/*! block-manager: bytes read via system call API */
#define	WT_STAT_CONN_BLOCK_BYTE_READ_SYSCALL		1028
/*! block-manager: bytes written */
#define	WT_STAT_CONN_BLOCK_BYTE_WRITE			1029
/*! block-manager: bytes written for checkpoint */
#define	WT_STAT_CONN_BLOCK_BYTE_WRITE_CHECKPOINT	1030
/*! block-manager: bytes written via memory map API */
#define	WT_STAT_CONN_BLOCK_BYTE_WRITE_MMAP		1031
/*! block-manager: bytes written via system call API */
#define	WT_STAT_CONN_BLOCK_BYTE_WRITE_SYSCALL		1032
/*! block-manager: mapped blocks read */
#define	WT_STAT_CONN_BLOCK_MAP_READ			1033
/*! block-manager: mapped bytes read */
#define	WT_STAT_CONN_BLOCK_BYTE_MAP_READ		1034
/*!
 * block-manager: number of times the file was remapped because it
 * changed size via fallocate or truncate
 */
#define	WT_STAT_CONN_BLOCK_REMAP_FILE_RESIZE		1035
/*! block-manager: number of times the region was remapped via write */
#define	WT_STAT_CONN_BLOCK_REMAP_FILE_WRITE		1036
/*! cache: application threads page read from disk to cache count */
#define	WT_STAT_CONN_CACHE_READ_APP_COUNT		1037
/*! cache: application threads page read from disk to cache time (usecs) */
#define	WT_STAT_CONN_CACHE_READ_APP_TIME		1038
/*! cache: application threads page write from cache to disk count */
#define	WT_STAT_CONN_CACHE_WRITE_APP_COUNT		1039
/*! cache: application threads page write from cache to disk time (usecs) */
#define	WT_STAT_CONN_CACHE_WRITE_APP_TIME		1040
/*! cache: bytes allocated for updates */
#define	WT_STAT_CONN_CACHE_BYTES_UPDATES		1041
/*! cache: bytes belonging to page images in the cache */
#define	WT_STAT_CONN_CACHE_BYTES_IMAGE			1042
/*! cache: bytes belonging to the history store table in the cache */
#define	WT_STAT_CONN_CACHE_BYTES_HS			1043
/*! cache: bytes currently in the cache */
#define	WT_STAT_CONN_CACHE_BYTES_INUSE			1044
/*! cache: bytes dirty in the cache cumulative */
#define	WT_STAT_CONN_CACHE_BYTES_DIRTY_TOTAL		1045
/*! cache: bytes not belonging to page images in the cache */
#define	WT_STAT_CONN_CACHE_BYTES_OTHER			1046
/*! cache: bytes read into cache */
#define	WT_STAT_CONN_CACHE_BYTES_READ			1047
/*! cache: bytes written from cache */
#define	WT_STAT_CONN_CACHE_BYTES_WRITE			1048
/*! cache: cache overflow score */
#define	WT_STAT_CONN_CACHE_LOOKASIDE_SCORE		1049
/*! cache: checkpoint blocked page eviction */
#define	WT_STAT_CONN_CACHE_EVICTION_CHECKPOINT		1050
/*! cache: eviction calls to get a page */
#define	WT_STAT_CONN_CACHE_EVICTION_GET_REF		1051
/*! cache: eviction calls to get a page found queue empty */
#define	WT_STAT_CONN_CACHE_EVICTION_GET_REF_EMPTY	1052
/*! cache: eviction calls to get a page found queue empty after locking */
#define	WT_STAT_CONN_CACHE_EVICTION_GET_REF_EMPTY2	1053
/*! cache: eviction currently operating in aggressive mode */
#define	WT_STAT_CONN_CACHE_EVICTION_AGGRESSIVE_SET	1054
/*! cache: eviction empty score */
#define	WT_STAT_CONN_CACHE_EVICTION_EMPTY_SCORE		1055
/*! cache: eviction passes of a file */
#define	WT_STAT_CONN_CACHE_EVICTION_WALK_PASSES		1056
/*! cache: eviction server candidate queue empty when topping up */
#define	WT_STAT_CONN_CACHE_EVICTION_QUEUE_EMPTY		1057
/*! cache: eviction server candidate queue not empty when topping up */
#define	WT_STAT_CONN_CACHE_EVICTION_QUEUE_NOT_EMPTY	1058
/*! cache: eviction server evicting pages */
#define	WT_STAT_CONN_CACHE_EVICTION_SERVER_EVICTING	1059
/*!
 * cache: eviction server slept, because we did not make progress with
 * eviction
 */
#define	WT_STAT_CONN_CACHE_EVICTION_SERVER_SLEPT	1060
/*! cache: eviction server unable to reach eviction goal */
#define	WT_STAT_CONN_CACHE_EVICTION_SLOW		1061
/*! cache: eviction server waiting for a leaf page */
#define	WT_STAT_CONN_CACHE_EVICTION_WALK_LEAF_NOTFOUND	1062
/*! cache: eviction state */
#define	WT_STAT_CONN_CACHE_EVICTION_STATE		1063
/*! cache: eviction walk target pages histogram - 0-9 */
#define	WT_STAT_CONN_CACHE_EVICTION_TARGET_PAGE_LT10	1064
/*! cache: eviction walk target pages histogram - 10-31 */
#define	WT_STAT_CONN_CACHE_EVICTION_TARGET_PAGE_LT32	1065
/*! cache: eviction walk target pages histogram - 128 and higher */
#define	WT_STAT_CONN_CACHE_EVICTION_TARGET_PAGE_GE128	1066
/*! cache: eviction walk target pages histogram - 32-63 */
#define	WT_STAT_CONN_CACHE_EVICTION_TARGET_PAGE_LT64	1067
/*! cache: eviction walk target pages histogram - 64-128 */
#define	WT_STAT_CONN_CACHE_EVICTION_TARGET_PAGE_LT128	1068
/*! cache: eviction walk target strategy both clean and dirty pages */
#define	WT_STAT_CONN_CACHE_EVICTION_TARGET_STRATEGY_BOTH_CLEAN_AND_DIRTY	1069
/*! cache: eviction walk target strategy only clean pages */
#define	WT_STAT_CONN_CACHE_EVICTION_TARGET_STRATEGY_CLEAN	1070
/*! cache: eviction walk target strategy only dirty pages */
#define	WT_STAT_CONN_CACHE_EVICTION_TARGET_STRATEGY_DIRTY	1071
/*! cache: eviction walks abandoned */
#define	WT_STAT_CONN_CACHE_EVICTION_WALKS_ABANDONED	1072
/*! cache: eviction walks gave up because they restarted their walk twice */
#define	WT_STAT_CONN_CACHE_EVICTION_WALKS_STOPPED	1073
/*!
 * cache: eviction walks gave up because they saw too many pages and
 * found no candidates
 */
#define	WT_STAT_CONN_CACHE_EVICTION_WALKS_GAVE_UP_NO_TARGETS	1074
/*!
 * cache: eviction walks gave up because they saw too many pages and
 * found too few candidates
 */
#define	WT_STAT_CONN_CACHE_EVICTION_WALKS_GAVE_UP_RATIO	1075
/*! cache: eviction walks reached end of tree */
#define	WT_STAT_CONN_CACHE_EVICTION_WALKS_ENDED		1076
/*! cache: eviction walks started from root of tree */
#define	WT_STAT_CONN_CACHE_EVICTION_WALK_FROM_ROOT	1077
/*! cache: eviction walks started from saved location in tree */
#define	WT_STAT_CONN_CACHE_EVICTION_WALK_SAVED_POS	1078
/*! cache: eviction worker thread active */
#define	WT_STAT_CONN_CACHE_EVICTION_ACTIVE_WORKERS	1079
/*! cache: eviction worker thread created */
#define	WT_STAT_CONN_CACHE_EVICTION_WORKER_CREATED	1080
/*! cache: eviction worker thread evicting pages */
#define	WT_STAT_CONN_CACHE_EVICTION_WORKER_EVICTING	1081
/*! cache: eviction worker thread removed */
#define	WT_STAT_CONN_CACHE_EVICTION_WORKER_REMOVED	1082
/*! cache: eviction worker thread stable number */
#define	WT_STAT_CONN_CACHE_EVICTION_STABLE_STATE_WORKERS	1083
/*! cache: files with active eviction walks */
#define	WT_STAT_CONN_CACHE_EVICTION_WALKS_ACTIVE	1084
/*! cache: files with new eviction walks started */
#define	WT_STAT_CONN_CACHE_EVICTION_WALKS_STARTED	1085
/*! cache: force re-tuning of eviction workers once in a while */
#define	WT_STAT_CONN_CACHE_EVICTION_FORCE_RETUNE	1086
/*!
 * cache: forced eviction - history store pages failed to evict while
 * session has history store cursor open
 */
#define	WT_STAT_CONN_CACHE_EVICTION_FORCE_HS_FAIL	1087
/*!
 * cache: forced eviction - history store pages selected while session
 * has history store cursor open
 */
#define	WT_STAT_CONN_CACHE_EVICTION_FORCE_HS		1088
/*!
 * cache: forced eviction - history store pages successfully evicted
 * while session has history store cursor open
 */
#define	WT_STAT_CONN_CACHE_EVICTION_FORCE_HS_SUCCESS	1089
/*! cache: forced eviction - pages evicted that were clean count */
#define	WT_STAT_CONN_CACHE_EVICTION_FORCE_CLEAN		1090
/*! cache: forced eviction - pages evicted that were clean time (usecs) */
#define	WT_STAT_CONN_CACHE_EVICTION_FORCE_CLEAN_TIME	1091
/*! cache: forced eviction - pages evicted that were dirty count */
#define	WT_STAT_CONN_CACHE_EVICTION_FORCE_DIRTY		1092
/*! cache: forced eviction - pages evicted that were dirty time (usecs) */
#define	WT_STAT_CONN_CACHE_EVICTION_FORCE_DIRTY_TIME	1093
/*!
 * cache: forced eviction - pages selected because of too many deleted
 * items count
 */
#define	WT_STAT_CONN_CACHE_EVICTION_FORCE_DELETE	1094
/*! cache: forced eviction - pages selected count */
#define	WT_STAT_CONN_CACHE_EVICTION_FORCE		1095
/*! cache: forced eviction - pages selected unable to be evicted count */
#define	WT_STAT_CONN_CACHE_EVICTION_FORCE_FAIL		1096
/*! cache: forced eviction - pages selected unable to be evicted time */
#define	WT_STAT_CONN_CACHE_EVICTION_FORCE_FAIL_TIME	1097
/*!
 * cache: forced eviction - session returned rollback error while force
 * evicting due to being oldest
 */
#define	WT_STAT_CONN_CACHE_EVICTION_FORCE_ROLLBACK	1098
/*! cache: hazard pointer blocked page eviction */
#define	WT_STAT_CONN_CACHE_EVICTION_HAZARD		1099
/*! cache: hazard pointer check calls */
#define	WT_STAT_CONN_CACHE_HAZARD_CHECKS		1100
/*! cache: hazard pointer check entries walked */
#define	WT_STAT_CONN_CACHE_HAZARD_WALKS			1101
/*! cache: hazard pointer maximum array length */
#define	WT_STAT_CONN_CACHE_HAZARD_MAX			1102
/*! cache: history store key truncation calls that returned restart */
#define	WT_STAT_CONN_CACHE_HS_KEY_TRUNCATE_MIX_TS_RESTART	1103
/*! cache: history store key truncation due to mixed timestamps */
#define	WT_STAT_CONN_CACHE_HS_KEY_TRUNCATE_MIX_TS	1104
/*!
 * cache: history store key truncation due to the key being removed from
 * the data page
 */
#define	WT_STAT_CONN_CACHE_HS_KEY_TRUNCATE_ONPAGE_REMOVAL	1105
/*! cache: history store score */
#define	WT_STAT_CONN_CACHE_HS_SCORE			1106
/*! cache: history store table insert calls */
#define	WT_STAT_CONN_CACHE_HS_INSERT			1107
/*! cache: history store table insert calls that returned restart */
#define	WT_STAT_CONN_CACHE_HS_INSERT_RESTART		1108
/*! cache: history store table max on-disk size */
#define	WT_STAT_CONN_CACHE_HS_ONDISK_MAX		1109
/*! cache: history store table on-disk size */
#define	WT_STAT_CONN_CACHE_HS_ONDISK			1110
/*!
 * cache: history store table out-of-order resolved updates that lose
 * their durable timestamp
 */
#define	WT_STAT_CONN_CACHE_HS_ORDER_LOSE_DURABLE_TIMESTAMP	1111
/*!
 * cache: history store table out-of-order updates that were fixed up by
 * moving existing records
 */
#define	WT_STAT_CONN_CACHE_HS_ORDER_FIXUP_MOVE		1112
/*!
 * cache: history store table out-of-order updates that were fixed up
 * during insertion
 */
#define	WT_STAT_CONN_CACHE_HS_ORDER_FIXUP_INSERT	1113
/*! cache: history store table reads */
#define	WT_STAT_CONN_CACHE_HS_READ			1114
/*! cache: history store table reads missed */
#define	WT_STAT_CONN_CACHE_HS_READ_MISS			1115
/*! cache: history store table reads requiring squashed modifies */
#define	WT_STAT_CONN_CACHE_HS_READ_SQUASH		1116
/*! cache: history store table remove calls due to key truncation */
#define	WT_STAT_CONN_CACHE_HS_REMOVE_KEY_TRUNCATE	1117
/*! cache: history store table writes requiring squashed modifies */
#define	WT_STAT_CONN_CACHE_HS_WRITE_SQUASH		1118
/*! cache: in-memory page passed criteria to be split */
#define	WT_STAT_CONN_CACHE_INMEM_SPLITTABLE		1119
/*! cache: in-memory page splits */
#define	WT_STAT_CONN_CACHE_INMEM_SPLIT			1120
/*! cache: internal pages evicted */
#define	WT_STAT_CONN_CACHE_EVICTION_INTERNAL		1121
/*! cache: internal pages queued for eviction */
#define	WT_STAT_CONN_CACHE_EVICTION_INTERNAL_PAGES_QUEUED	1122
/*! cache: internal pages seen by eviction walk */
#define	WT_STAT_CONN_CACHE_EVICTION_INTERNAL_PAGES_SEEN	1123
/*! cache: internal pages seen by eviction walk that are already queued */
#define	WT_STAT_CONN_CACHE_EVICTION_INTERNAL_PAGES_ALREADY_QUEUED	1124
/*! cache: internal pages split during eviction */
#define	WT_STAT_CONN_CACHE_EVICTION_SPLIT_INTERNAL	1125
/*! cache: leaf pages split during eviction */
#define	WT_STAT_CONN_CACHE_EVICTION_SPLIT_LEAF		1126
/*! cache: maximum bytes configured */
#define	WT_STAT_CONN_CACHE_BYTES_MAX			1127
/*! cache: maximum page size at eviction */
#define	WT_STAT_CONN_CACHE_EVICTION_MAXIMUM_PAGE_SIZE	1128
/*! cache: modified pages evicted */
#define	WT_STAT_CONN_CACHE_EVICTION_DIRTY		1129
/*! cache: modified pages evicted by application threads */
#define	WT_STAT_CONN_CACHE_EVICTION_APP_DIRTY		1130
/*! cache: operations timed out waiting for space in cache */
#define	WT_STAT_CONN_CACHE_TIMED_OUT_OPS		1131
/*! cache: overflow pages read into cache */
#define	WT_STAT_CONN_CACHE_READ_OVERFLOW		1132
/*! cache: page split during eviction deepened the tree */
#define	WT_STAT_CONN_CACHE_EVICTION_DEEPEN		1133
/*! cache: page written requiring history store records */
#define	WT_STAT_CONN_CACHE_WRITE_HS			1134
/*! cache: pages currently held in the cache */
#define	WT_STAT_CONN_CACHE_PAGES_INUSE			1135
/*! cache: pages evicted by application threads */
#define	WT_STAT_CONN_CACHE_EVICTION_APP			1136
/*! cache: pages queued for eviction */
#define	WT_STAT_CONN_CACHE_EVICTION_PAGES_QUEUED	1137
/*! cache: pages queued for eviction post lru sorting */
#define	WT_STAT_CONN_CACHE_EVICTION_PAGES_QUEUED_POST_LRU	1138
/*! cache: pages queued for urgent eviction */
#define	WT_STAT_CONN_CACHE_EVICTION_PAGES_QUEUED_URGENT	1139
/*! cache: pages queued for urgent eviction during walk */
#define	WT_STAT_CONN_CACHE_EVICTION_PAGES_QUEUED_OLDEST	1140
/*! cache: pages read into cache */
#define	WT_STAT_CONN_CACHE_READ				1141
/*! cache: pages read into cache after truncate */
#define	WT_STAT_CONN_CACHE_READ_DELETED			1142
/*! cache: pages read into cache after truncate in prepare state */
#define	WT_STAT_CONN_CACHE_READ_DELETED_PREPARED	1143
/*! cache: pages requested from the cache */
#define	WT_STAT_CONN_CACHE_PAGES_REQUESTED		1144
/*! cache: pages seen by eviction walk */
#define	WT_STAT_CONN_CACHE_EVICTION_PAGES_SEEN		1145
/*! cache: pages seen by eviction walk that are already queued */
#define	WT_STAT_CONN_CACHE_EVICTION_PAGES_ALREADY_QUEUED	1146
/*! cache: pages selected for eviction unable to be evicted */
#define	WT_STAT_CONN_CACHE_EVICTION_FAIL		1147
/*!
 * cache: pages selected for eviction unable to be evicted as the parent
 * page has overflow items
 */
#define	WT_STAT_CONN_CACHE_EVICTION_FAIL_PARENT_HAS_OVERFLOW_ITEMS	1148
/*!
 * cache: pages selected for eviction unable to be evicted because of
 * active children on an internal page
 */
#define	WT_STAT_CONN_CACHE_EVICTION_FAIL_ACTIVE_CHILDREN_ON_AN_INTERNAL_PAGE	1149
/*!
 * cache: pages selected for eviction unable to be evicted because of
 * failure in reconciliation
 */
#define	WT_STAT_CONN_CACHE_EVICTION_FAIL_IN_RECONCILIATION	1150
/*! cache: pages walked for eviction */
#define	WT_STAT_CONN_CACHE_EVICTION_WALK		1151
/*! cache: pages written from cache */
#define	WT_STAT_CONN_CACHE_WRITE			1152
/*! cache: pages written requiring in-memory restoration */
#define	WT_STAT_CONN_CACHE_WRITE_RESTORE		1153
/*! cache: percentage overhead */
#define	WT_STAT_CONN_CACHE_OVERHEAD			1154
/*! cache: tracked bytes belonging to internal pages in the cache */
#define	WT_STAT_CONN_CACHE_BYTES_INTERNAL		1155
/*! cache: tracked bytes belonging to leaf pages in the cache */
#define	WT_STAT_CONN_CACHE_BYTES_LEAF			1156
/*! cache: tracked dirty bytes in the cache */
#define	WT_STAT_CONN_CACHE_BYTES_DIRTY			1157
/*! cache: tracked dirty pages in the cache */
#define	WT_STAT_CONN_CACHE_PAGES_DIRTY			1158
/*! cache: unmodified pages evicted */
#define	WT_STAT_CONN_CACHE_EVICTION_CLEAN		1159
/*! capacity: background fsync file handles considered */
#define	WT_STAT_CONN_FSYNC_ALL_FH_TOTAL			1160
/*! capacity: background fsync file handles synced */
#define	WT_STAT_CONN_FSYNC_ALL_FH			1161
/*! capacity: background fsync time (msecs) */
#define	WT_STAT_CONN_FSYNC_ALL_TIME			1162
/*! capacity: bytes read */
#define	WT_STAT_CONN_CAPACITY_BYTES_READ		1163
/*! capacity: bytes written for checkpoint */
#define	WT_STAT_CONN_CAPACITY_BYTES_CKPT		1164
/*! capacity: bytes written for eviction */
#define	WT_STAT_CONN_CAPACITY_BYTES_EVICT		1165
/*! capacity: bytes written for log */
#define	WT_STAT_CONN_CAPACITY_BYTES_LOG			1166
/*! capacity: bytes written total */
#define	WT_STAT_CONN_CAPACITY_BYTES_WRITTEN		1167
/*! capacity: threshold to call fsync */
#define	WT_STAT_CONN_CAPACITY_THRESHOLD			1168
/*! capacity: time waiting due to total capacity (usecs) */
#define	WT_STAT_CONN_CAPACITY_TIME_TOTAL		1169
/*! capacity: time waiting during checkpoint (usecs) */
#define	WT_STAT_CONN_CAPACITY_TIME_CKPT			1170
/*! capacity: time waiting during eviction (usecs) */
#define	WT_STAT_CONN_CAPACITY_TIME_EVICT		1171
/*! capacity: time waiting during logging (usecs) */
#define	WT_STAT_CONN_CAPACITY_TIME_LOG			1172
/*! capacity: time waiting during read (usecs) */
#define	WT_STAT_CONN_CAPACITY_TIME_READ			1173
/*! checkpoint-cleanup: pages added for eviction */
#define	WT_STAT_CONN_CC_PAGES_EVICT			1174
/*! checkpoint-cleanup: pages removed */
#define	WT_STAT_CONN_CC_PAGES_REMOVED			1175
/*! checkpoint-cleanup: pages skipped during tree walk */
#define	WT_STAT_CONN_CC_PAGES_WALK_SKIPPED		1176
/*! checkpoint-cleanup: pages visited */
#define	WT_STAT_CONN_CC_PAGES_VISITED			1177
/*! connection: auto adjusting condition resets */
#define	WT_STAT_CONN_COND_AUTO_WAIT_RESET		1178
/*! connection: auto adjusting condition wait calls */
#define	WT_STAT_CONN_COND_AUTO_WAIT			1179
/*!
 * connection: auto adjusting condition wait raced to update timeout and
 * skipped updating
 */
#define	WT_STAT_CONN_COND_AUTO_WAIT_SKIPPED		1180
/*! connection: detected system time went backwards */
#define	WT_STAT_CONN_TIME_TRAVEL			1181
/*! connection: files currently open */
#define	WT_STAT_CONN_FILE_OPEN				1182
/*! connection: memory allocations */
#define	WT_STAT_CONN_MEMORY_ALLOCATION			1183
/*! connection: memory frees */
#define	WT_STAT_CONN_MEMORY_FREE			1184
/*! connection: memory re-allocations */
#define	WT_STAT_CONN_MEMORY_GROW			1185
/*! connection: pthread mutex condition wait calls */
#define	WT_STAT_CONN_COND_WAIT				1186
/*! connection: pthread mutex shared lock read-lock calls */
#define	WT_STAT_CONN_RWLOCK_READ			1187
/*! connection: pthread mutex shared lock write-lock calls */
#define	WT_STAT_CONN_RWLOCK_WRITE			1188
/*! connection: total fsync I/Os */
#define	WT_STAT_CONN_FSYNC_IO				1189
/*! connection: total read I/Os */
#define	WT_STAT_CONN_READ_IO				1190
/*! connection: total write I/Os */
#define	WT_STAT_CONN_WRITE_IO				1191
/*! cursor: Total number of entries skipped by cursor next calls */
#define	WT_STAT_CONN_CURSOR_NEXT_SKIP_TOTAL		1192
/*! cursor: Total number of entries skipped by cursor prev calls */
#define	WT_STAT_CONN_CURSOR_PREV_SKIP_TOTAL		1193
/*!
 * cursor: Total number of entries skipped to position the history store
 * cursor
 */
#define	WT_STAT_CONN_CURSOR_SKIP_HS_CUR_POSITION	1194
/*! cursor: cached cursor count */
#define	WT_STAT_CONN_CURSOR_CACHED_COUNT		1195
/*! cursor: cursor bulk loaded cursor insert calls */
#define	WT_STAT_CONN_CURSOR_INSERT_BULK			1196
/*! cursor: cursor close calls that result in cache */
#define	WT_STAT_CONN_CURSOR_CACHE			1197
/*! cursor: cursor create calls */
#define	WT_STAT_CONN_CURSOR_CREATE			1198
/*! cursor: cursor insert calls */
#define	WT_STAT_CONN_CURSOR_INSERT			1199
/*! cursor: cursor insert key and value bytes */
#define	WT_STAT_CONN_CURSOR_INSERT_BYTES		1200
/*! cursor: cursor modify calls */
#define	WT_STAT_CONN_CURSOR_MODIFY			1201
/*! cursor: cursor modify key and value bytes affected */
#define	WT_STAT_CONN_CURSOR_MODIFY_BYTES		1202
/*! cursor: cursor modify value bytes modified */
#define	WT_STAT_CONN_CURSOR_MODIFY_BYTES_TOUCH		1203
/*! cursor: cursor next calls */
#define	WT_STAT_CONN_CURSOR_NEXT			1204
/*!
 * cursor: cursor next calls that skip greater than or equal to 100
 * entries
 */
#define	WT_STAT_CONN_CURSOR_NEXT_SKIP_GE_100		1205
/*! cursor: cursor next calls that skip less than 100 entries */
#define	WT_STAT_CONN_CURSOR_NEXT_SKIP_LT_100		1206
/*! cursor: cursor operation restarted */
#define	WT_STAT_CONN_CURSOR_RESTART			1207
/*! cursor: cursor prev calls */
#define	WT_STAT_CONN_CURSOR_PREV			1208
/*!
 * cursor: cursor prev calls that skip due to a globally visible history
 * store tombstone
 */
#define	WT_STAT_CONN_CURSOR_PREV_HS_TOMBSTONE		1209
/*!
 * cursor: cursor prev calls that skip due to a globally visible history
 * store tombstone in rollback to stable
 */
#define	WT_STAT_CONN_CURSOR_PREV_HS_TOMBSTONE_RTS	1210
/*!
 * cursor: cursor prev calls that skip greater than or equal to 100
 * entries
 */
#define	WT_STAT_CONN_CURSOR_PREV_SKIP_GE_100		1211
/*! cursor: cursor prev calls that skip less than 100 entries */
#define	WT_STAT_CONN_CURSOR_PREV_SKIP_LT_100		1212
/*! cursor: cursor remove calls */
#define	WT_STAT_CONN_CURSOR_REMOVE			1213
/*! cursor: cursor remove key bytes removed */
#define	WT_STAT_CONN_CURSOR_REMOVE_BYTES		1214
/*! cursor: cursor reserve calls */
#define	WT_STAT_CONN_CURSOR_RESERVE			1215
/*! cursor: cursor reset calls */
#define	WT_STAT_CONN_CURSOR_RESET			1216
/*! cursor: cursor search calls */
#define	WT_STAT_CONN_CURSOR_SEARCH			1217
/*! cursor: cursor search history store calls */
#define	WT_STAT_CONN_CURSOR_SEARCH_HS			1218
/*! cursor: cursor search near calls */
#define	WT_STAT_CONN_CURSOR_SEARCH_NEAR			1219
/*! cursor: cursor sweep buckets */
#define	WT_STAT_CONN_CURSOR_SWEEP_BUCKETS		1220
/*! cursor: cursor sweep cursors closed */
#define	WT_STAT_CONN_CURSOR_SWEEP_CLOSED		1221
/*! cursor: cursor sweep cursors examined */
#define	WT_STAT_CONN_CURSOR_SWEEP_EXAMINED		1222
/*! cursor: cursor sweeps */
#define	WT_STAT_CONN_CURSOR_SWEEP			1223
/*! cursor: cursor truncate calls */
#define	WT_STAT_CONN_CURSOR_TRUNCATE			1224
/*! cursor: cursor update calls */
#define	WT_STAT_CONN_CURSOR_UPDATE			1225
/*! cursor: cursor update key and value bytes */
#define	WT_STAT_CONN_CURSOR_UPDATE_BYTES		1226
/*! cursor: cursor update value size change */
#define	WT_STAT_CONN_CURSOR_UPDATE_BYTES_CHANGED	1227
/*! cursor: cursors reused from cache */
#define	WT_STAT_CONN_CURSOR_REOPEN			1228
/*! cursor: open cursor count */
#define	WT_STAT_CONN_CURSOR_OPEN_COUNT			1229
/*! data-handle: connection data handle size */
#define	WT_STAT_CONN_DH_CONN_HANDLE_SIZE		1230
/*! data-handle: connection data handles currently active */
#define	WT_STAT_CONN_DH_CONN_HANDLE_COUNT		1231
/*! data-handle: connection sweep candidate became referenced */
#define	WT_STAT_CONN_DH_SWEEP_REF			1232
/*! data-handle: connection sweep dhandles closed */
#define	WT_STAT_CONN_DH_SWEEP_CLOSE			1233
/*! data-handle: connection sweep dhandles removed from hash list */
#define	WT_STAT_CONN_DH_SWEEP_REMOVE			1234
/*! data-handle: connection sweep time-of-death sets */
#define	WT_STAT_CONN_DH_SWEEP_TOD			1235
/*! data-handle: connection sweeps */
#define	WT_STAT_CONN_DH_SWEEPS				1236
/*! data-handle: session dhandles swept */
#define	WT_STAT_CONN_DH_SESSION_HANDLES			1237
/*! data-handle: session sweep attempts */
#define	WT_STAT_CONN_DH_SESSION_SWEEPS			1238
/*! lock: checkpoint lock acquisitions */
#define	WT_STAT_CONN_LOCK_CHECKPOINT_COUNT		1239
/*! lock: checkpoint lock application thread wait time (usecs) */
#define	WT_STAT_CONN_LOCK_CHECKPOINT_WAIT_APPLICATION	1240
/*! lock: checkpoint lock internal thread wait time (usecs) */
#define	WT_STAT_CONN_LOCK_CHECKPOINT_WAIT_INTERNAL	1241
/*! lock: dhandle lock application thread time waiting (usecs) */
#define	WT_STAT_CONN_LOCK_DHANDLE_WAIT_APPLICATION	1242
/*! lock: dhandle lock internal thread time waiting (usecs) */
#define	WT_STAT_CONN_LOCK_DHANDLE_WAIT_INTERNAL		1243
/*! lock: dhandle read lock acquisitions */
#define	WT_STAT_CONN_LOCK_DHANDLE_READ_COUNT		1244
/*! lock: dhandle write lock acquisitions */
#define	WT_STAT_CONN_LOCK_DHANDLE_WRITE_COUNT		1245
/*!
 * lock: durable timestamp queue lock application thread time waiting
 * (usecs)
 */
#define	WT_STAT_CONN_LOCK_DURABLE_TIMESTAMP_WAIT_APPLICATION	1246
/*!
 * lock: durable timestamp queue lock internal thread time waiting
 * (usecs)
 */
#define	WT_STAT_CONN_LOCK_DURABLE_TIMESTAMP_WAIT_INTERNAL	1247
/*! lock: durable timestamp queue read lock acquisitions */
#define	WT_STAT_CONN_LOCK_DURABLE_TIMESTAMP_READ_COUNT	1248
/*! lock: durable timestamp queue write lock acquisitions */
#define	WT_STAT_CONN_LOCK_DURABLE_TIMESTAMP_WRITE_COUNT	1249
/*! lock: metadata lock acquisitions */
#define	WT_STAT_CONN_LOCK_METADATA_COUNT		1250
/*! lock: metadata lock application thread wait time (usecs) */
#define	WT_STAT_CONN_LOCK_METADATA_WAIT_APPLICATION	1251
/*! lock: metadata lock internal thread wait time (usecs) */
#define	WT_STAT_CONN_LOCK_METADATA_WAIT_INTERNAL	1252
/*!
 * lock: read timestamp queue lock application thread time waiting
 * (usecs)
 */
#define	WT_STAT_CONN_LOCK_READ_TIMESTAMP_WAIT_APPLICATION	1253
/*! lock: read timestamp queue lock internal thread time waiting (usecs) */
#define	WT_STAT_CONN_LOCK_READ_TIMESTAMP_WAIT_INTERNAL	1254
/*! lock: read timestamp queue read lock acquisitions */
#define	WT_STAT_CONN_LOCK_READ_TIMESTAMP_READ_COUNT	1255
/*! lock: read timestamp queue write lock acquisitions */
#define	WT_STAT_CONN_LOCK_READ_TIMESTAMP_WRITE_COUNT	1256
/*! lock: schema lock acquisitions */
#define	WT_STAT_CONN_LOCK_SCHEMA_COUNT			1257
/*! lock: schema lock application thread wait time (usecs) */
#define	WT_STAT_CONN_LOCK_SCHEMA_WAIT_APPLICATION	1258
/*! lock: schema lock internal thread wait time (usecs) */
#define	WT_STAT_CONN_LOCK_SCHEMA_WAIT_INTERNAL		1259
/*!
 * lock: table lock application thread time waiting for the table lock
 * (usecs)
 */
#define	WT_STAT_CONN_LOCK_TABLE_WAIT_APPLICATION	1260
/*!
 * lock: table lock internal thread time waiting for the table lock
 * (usecs)
 */
#define	WT_STAT_CONN_LOCK_TABLE_WAIT_INTERNAL		1261
/*! lock: table read lock acquisitions */
#define	WT_STAT_CONN_LOCK_TABLE_READ_COUNT		1262
/*! lock: table write lock acquisitions */
#define	WT_STAT_CONN_LOCK_TABLE_WRITE_COUNT		1263
/*! lock: txn global lock application thread time waiting (usecs) */
#define	WT_STAT_CONN_LOCK_TXN_GLOBAL_WAIT_APPLICATION	1264
/*! lock: txn global lock internal thread time waiting (usecs) */
#define	WT_STAT_CONN_LOCK_TXN_GLOBAL_WAIT_INTERNAL	1265
/*! lock: txn global read lock acquisitions */
#define	WT_STAT_CONN_LOCK_TXN_GLOBAL_READ_COUNT		1266
/*! lock: txn global write lock acquisitions */
#define	WT_STAT_CONN_LOCK_TXN_GLOBAL_WRITE_COUNT	1267
/*! log: busy returns attempting to switch slots */
#define	WT_STAT_CONN_LOG_SLOT_SWITCH_BUSY		1268
/*! log: force archive time sleeping (usecs) */
#define	WT_STAT_CONN_LOG_FORCE_ARCHIVE_SLEEP		1269
/*! log: log bytes of payload data */
#define	WT_STAT_CONN_LOG_BYTES_PAYLOAD			1270
/*! log: log bytes written */
#define	WT_STAT_CONN_LOG_BYTES_WRITTEN			1271
/*! log: log files manually zero-filled */
#define	WT_STAT_CONN_LOG_ZERO_FILLS			1272
/*! log: log flush operations */
#define	WT_STAT_CONN_LOG_FLUSH				1273
/*! log: log force write operations */
#define	WT_STAT_CONN_LOG_FORCE_WRITE			1274
/*! log: log force write operations skipped */
#define	WT_STAT_CONN_LOG_FORCE_WRITE_SKIP		1275
/*! log: log records compressed */
#define	WT_STAT_CONN_LOG_COMPRESS_WRITES		1276
/*! log: log records not compressed */
#define	WT_STAT_CONN_LOG_COMPRESS_WRITE_FAILS		1277
/*! log: log records too small to compress */
#define	WT_STAT_CONN_LOG_COMPRESS_SMALL			1278
/*! log: log release advances write LSN */
#define	WT_STAT_CONN_LOG_RELEASE_WRITE_LSN		1279
/*! log: log scan operations */
#define	WT_STAT_CONN_LOG_SCANS				1280
/*! log: log scan records requiring two reads */
#define	WT_STAT_CONN_LOG_SCAN_REREADS			1281
/*! log: log server thread advances write LSN */
#define	WT_STAT_CONN_LOG_WRITE_LSN			1282
/*! log: log server thread write LSN walk skipped */
#define	WT_STAT_CONN_LOG_WRITE_LSN_SKIP			1283
/*! log: log sync operations */
#define	WT_STAT_CONN_LOG_SYNC				1284
/*! log: log sync time duration (usecs) */
#define	WT_STAT_CONN_LOG_SYNC_DURATION			1285
/*! log: log sync_dir operations */
#define	WT_STAT_CONN_LOG_SYNC_DIR			1286
/*! log: log sync_dir time duration (usecs) */
#define	WT_STAT_CONN_LOG_SYNC_DIR_DURATION		1287
/*! log: log write operations */
#define	WT_STAT_CONN_LOG_WRITES				1288
/*! log: logging bytes consolidated */
#define	WT_STAT_CONN_LOG_SLOT_CONSOLIDATED		1289
/*! log: maximum log file size */
#define	WT_STAT_CONN_LOG_MAX_FILESIZE			1290
/*! log: number of pre-allocated log files to create */
#define	WT_STAT_CONN_LOG_PREALLOC_MAX			1291
/*! log: pre-allocated log files not ready and missed */
#define	WT_STAT_CONN_LOG_PREALLOC_MISSED		1292
/*! log: pre-allocated log files prepared */
#define	WT_STAT_CONN_LOG_PREALLOC_FILES			1293
/*! log: pre-allocated log files used */
#define	WT_STAT_CONN_LOG_PREALLOC_USED			1294
/*! log: records processed by log scan */
#define	WT_STAT_CONN_LOG_SCAN_RECORDS			1295
/*! log: slot close lost race */
#define	WT_STAT_CONN_LOG_SLOT_CLOSE_RACE		1296
/*! log: slot close unbuffered waits */
#define	WT_STAT_CONN_LOG_SLOT_CLOSE_UNBUF		1297
/*! log: slot closures */
#define	WT_STAT_CONN_LOG_SLOT_CLOSES			1298
/*! log: slot join atomic update races */
#define	WT_STAT_CONN_LOG_SLOT_RACES			1299
/*! log: slot join calls atomic updates raced */
#define	WT_STAT_CONN_LOG_SLOT_YIELD_RACE		1300
/*! log: slot join calls did not yield */
#define	WT_STAT_CONN_LOG_SLOT_IMMEDIATE			1301
/*! log: slot join calls found active slot closed */
#define	WT_STAT_CONN_LOG_SLOT_YIELD_CLOSE		1302
/*! log: slot join calls slept */
#define	WT_STAT_CONN_LOG_SLOT_YIELD_SLEEP		1303
/*! log: slot join calls yielded */
#define	WT_STAT_CONN_LOG_SLOT_YIELD			1304
/*! log: slot join found active slot closed */
#define	WT_STAT_CONN_LOG_SLOT_ACTIVE_CLOSED		1305
/*! log: slot joins yield time (usecs) */
#define	WT_STAT_CONN_LOG_SLOT_YIELD_DURATION		1306
/*! log: slot transitions unable to find free slot */
#define	WT_STAT_CONN_LOG_SLOT_NO_FREE_SLOTS		1307
/*! log: slot unbuffered writes */
#define	WT_STAT_CONN_LOG_SLOT_UNBUFFERED		1308
/*! log: total in-memory size of compressed records */
#define	WT_STAT_CONN_LOG_COMPRESS_MEM			1309
/*! log: total log buffer size */
#define	WT_STAT_CONN_LOG_BUFFER_SIZE			1310
/*! log: total size of compressed records */
#define	WT_STAT_CONN_LOG_COMPRESS_LEN			1311
/*! log: written slots coalesced */
#define	WT_STAT_CONN_LOG_SLOT_COALESCED			1312
/*! log: yields waiting for previous log file close */
#define	WT_STAT_CONN_LOG_CLOSE_YIELDS			1313
/*! perf: file system read latency histogram (bucket 1) - 10-49ms */
#define	WT_STAT_CONN_PERF_HIST_FSREAD_LATENCY_LT50	1314
/*! perf: file system read latency histogram (bucket 2) - 50-99ms */
#define	WT_STAT_CONN_PERF_HIST_FSREAD_LATENCY_LT100	1315
/*! perf: file system read latency histogram (bucket 3) - 100-249ms */
#define	WT_STAT_CONN_PERF_HIST_FSREAD_LATENCY_LT250	1316
/*! perf: file system read latency histogram (bucket 4) - 250-499ms */
#define	WT_STAT_CONN_PERF_HIST_FSREAD_LATENCY_LT500	1317
/*! perf: file system read latency histogram (bucket 5) - 500-999ms */
#define	WT_STAT_CONN_PERF_HIST_FSREAD_LATENCY_LT1000	1318
/*! perf: file system read latency histogram (bucket 6) - 1000ms+ */
#define	WT_STAT_CONN_PERF_HIST_FSREAD_LATENCY_GT1000	1319
/*! perf: file system write latency histogram (bucket 1) - 10-49ms */
#define	WT_STAT_CONN_PERF_HIST_FSWRITE_LATENCY_LT50	1320
/*! perf: file system write latency histogram (bucket 2) - 50-99ms */
#define	WT_STAT_CONN_PERF_HIST_FSWRITE_LATENCY_LT100	1321
/*! perf: file system write latency histogram (bucket 3) - 100-249ms */
#define	WT_STAT_CONN_PERF_HIST_FSWRITE_LATENCY_LT250	1322
/*! perf: file system write latency histogram (bucket 4) - 250-499ms */
#define	WT_STAT_CONN_PERF_HIST_FSWRITE_LATENCY_LT500	1323
/*! perf: file system write latency histogram (bucket 5) - 500-999ms */
#define	WT_STAT_CONN_PERF_HIST_FSWRITE_LATENCY_LT1000	1324
/*! perf: file system write latency histogram (bucket 6) - 1000ms+ */
#define	WT_STAT_CONN_PERF_HIST_FSWRITE_LATENCY_GT1000	1325
/*! perf: operation read latency histogram (bucket 1) - 100-249us */
#define	WT_STAT_CONN_PERF_HIST_OPREAD_LATENCY_LT250	1326
/*! perf: operation read latency histogram (bucket 2) - 250-499us */
#define	WT_STAT_CONN_PERF_HIST_OPREAD_LATENCY_LT500	1327
/*! perf: operation read latency histogram (bucket 3) - 500-999us */
#define	WT_STAT_CONN_PERF_HIST_OPREAD_LATENCY_LT1000	1328
/*! perf: operation read latency histogram (bucket 4) - 1000-9999us */
#define	WT_STAT_CONN_PERF_HIST_OPREAD_LATENCY_LT10000	1329
/*! perf: operation read latency histogram (bucket 5) - 10000us+ */
#define	WT_STAT_CONN_PERF_HIST_OPREAD_LATENCY_GT10000	1330
/*! perf: operation write latency histogram (bucket 1) - 100-249us */
#define	WT_STAT_CONN_PERF_HIST_OPWRITE_LATENCY_LT250	1331
/*! perf: operation write latency histogram (bucket 2) - 250-499us */
#define	WT_STAT_CONN_PERF_HIST_OPWRITE_LATENCY_LT500	1332
/*! perf: operation write latency histogram (bucket 3) - 500-999us */
#define	WT_STAT_CONN_PERF_HIST_OPWRITE_LATENCY_LT1000	1333
/*! perf: operation write latency histogram (bucket 4) - 1000-9999us */
#define	WT_STAT_CONN_PERF_HIST_OPWRITE_LATENCY_LT10000	1334
/*! perf: operation write latency histogram (bucket 5) - 10000us+ */
#define	WT_STAT_CONN_PERF_HIST_OPWRITE_LATENCY_GT10000	1335
/*! reconciliation: approximate byte size of timestamps in pages written */
#define	WT_STAT_CONN_REC_TIME_WINDOW_BYTES_TS		1336
/*!
 * reconciliation: approximate byte size of transaction IDs in pages
 * written
 */
#define	WT_STAT_CONN_REC_TIME_WINDOW_BYTES_TXN		1337
/*! reconciliation: fast-path pages deleted */
#define	WT_STAT_CONN_REC_PAGE_DELETE_FAST		1338
/*! reconciliation: maximum seconds spent in a reconciliation call */
#define	WT_STAT_CONN_REC_MAXIMUM_SECONDS		1339
/*! reconciliation: page reconciliation calls */
#define	WT_STAT_CONN_REC_PAGES				1340
/*! reconciliation: page reconciliation calls for eviction */
#define	WT_STAT_CONN_REC_PAGES_EVICTION			1341
/*!
 * reconciliation: page reconciliation calls that resulted in values with
 * prepared transaction metadata
 */
#define	WT_STAT_CONN_REC_PAGES_WITH_PREPARE		1342
/*!
 * reconciliation: page reconciliation calls that resulted in values with
 * timestamps
 */
#define	WT_STAT_CONN_REC_PAGES_WITH_TS			1343
/*!
 * reconciliation: page reconciliation calls that resulted in values with
 * transaction ids
 */
#define	WT_STAT_CONN_REC_PAGES_WITH_TXN			1344
/*! reconciliation: pages deleted */
#define	WT_STAT_CONN_REC_PAGE_DELETE			1345
/*!
 * reconciliation: pages written including an aggregated newest start
 * durable timestamp
 */
#define	WT_STAT_CONN_REC_TIME_AGGR_NEWEST_START_DURABLE_TS	1346
/*!
 * reconciliation: pages written including an aggregated newest stop
 * durable timestamp
 */
#define	WT_STAT_CONN_REC_TIME_AGGR_NEWEST_STOP_DURABLE_TS	1347
/*!
 * reconciliation: pages written including an aggregated newest stop
 * timestamp
 */
#define	WT_STAT_CONN_REC_TIME_AGGR_NEWEST_STOP_TS	1348
/*!
 * reconciliation: pages written including an aggregated newest stop
 * transaction ID
 */
#define	WT_STAT_CONN_REC_TIME_AGGR_NEWEST_STOP_TXN	1349
/*!
 * reconciliation: pages written including an aggregated oldest start
 * timestamp
 */
#define	WT_STAT_CONN_REC_TIME_AGGR_OLDEST_START_TS	1350
/*!
 * reconciliation: pages written including an aggregated oldest start
 * transaction ID
 */
#define	WT_STAT_CONN_REC_TIME_AGGR_OLDEST_START_TXN	1351
/*! reconciliation: pages written including an aggregated prepare */
#define	WT_STAT_CONN_REC_TIME_AGGR_PREPARED		1352
/*! reconciliation: pages written including at least one prepare state */
#define	WT_STAT_CONN_REC_TIME_WINDOW_PAGES_PREPARED	1353
/*!
 * reconciliation: pages written including at least one start durable
 * timestamp
 */
#define	WT_STAT_CONN_REC_TIME_WINDOW_PAGES_DURABLE_START_TS	1354
/*! reconciliation: pages written including at least one start timestamp */
#define	WT_STAT_CONN_REC_TIME_WINDOW_PAGES_START_TS	1355
/*!
 * reconciliation: pages written including at least one start transaction
 * ID
 */
#define	WT_STAT_CONN_REC_TIME_WINDOW_PAGES_START_TXN	1356
/*!
 * reconciliation: pages written including at least one stop durable
 * timestamp
 */
#define	WT_STAT_CONN_REC_TIME_WINDOW_PAGES_DURABLE_STOP_TS	1357
/*! reconciliation: pages written including at least one stop timestamp */
#define	WT_STAT_CONN_REC_TIME_WINDOW_PAGES_STOP_TS	1358
/*!
 * reconciliation: pages written including at least one stop transaction
 * ID
 */
#define	WT_STAT_CONN_REC_TIME_WINDOW_PAGES_STOP_TXN	1359
/*! reconciliation: records written including a prepare state */
#define	WT_STAT_CONN_REC_TIME_WINDOW_PREPARED		1360
/*! reconciliation: records written including a start durable timestamp */
#define	WT_STAT_CONN_REC_TIME_WINDOW_DURABLE_START_TS	1361
/*! reconciliation: records written including a start timestamp */
#define	WT_STAT_CONN_REC_TIME_WINDOW_START_TS		1362
/*! reconciliation: records written including a start transaction ID */
#define	WT_STAT_CONN_REC_TIME_WINDOW_START_TXN		1363
/*! reconciliation: records written including a stop durable timestamp */
#define	WT_STAT_CONN_REC_TIME_WINDOW_DURABLE_STOP_TS	1364
/*! reconciliation: records written including a stop timestamp */
#define	WT_STAT_CONN_REC_TIME_WINDOW_STOP_TS		1365
/*! reconciliation: records written including a stop transaction ID */
#define	WT_STAT_CONN_REC_TIME_WINDOW_STOP_TXN		1366
/*! reconciliation: split bytes currently awaiting free */
#define	WT_STAT_CONN_REC_SPLIT_STASHED_BYTES		1367
/*! reconciliation: split objects currently awaiting free */
#define	WT_STAT_CONN_REC_SPLIT_STASHED_OBJECTS		1368
/*! session: open session count */
<<<<<<< HEAD
#define	WT_STAT_CONN_SESSION_OPEN			1367
/*! session: session cursor cache size */
#define	WT_STAT_CONN_SESSION_CURSOR_CACHE_SIZE		1368
/*! session: session dhandle hash size */
#define	WT_STAT_CONN_SESSION_DHHASH_SIZE		1369
=======
#define	WT_STAT_CONN_SESSION_OPEN			1369
>>>>>>> 27f5c1ee
/*! session: session query timestamp calls */
#define	WT_STAT_CONN_SESSION_QUERY_TS			1370
/*! session: table alter failed calls */
#define	WT_STAT_CONN_SESSION_TABLE_ALTER_FAIL		1371
/*! session: table alter successful calls */
#define	WT_STAT_CONN_SESSION_TABLE_ALTER_SUCCESS	1372
/*! session: table alter unchanged and skipped */
#define	WT_STAT_CONN_SESSION_TABLE_ALTER_SKIP		1373
/*! session: table compact failed calls */
#define	WT_STAT_CONN_SESSION_TABLE_COMPACT_FAIL		1374
/*! session: table compact successful calls */
#define	WT_STAT_CONN_SESSION_TABLE_COMPACT_SUCCESS	1375
/*! session: table create failed calls */
#define	WT_STAT_CONN_SESSION_TABLE_CREATE_FAIL		1376
/*! session: table create successful calls */
#define	WT_STAT_CONN_SESSION_TABLE_CREATE_SUCCESS	1377
/*! session: table drop failed calls */
#define	WT_STAT_CONN_SESSION_TABLE_DROP_FAIL		1378
/*! session: table drop successful calls */
#define	WT_STAT_CONN_SESSION_TABLE_DROP_SUCCESS		1379
/*! session: table import failed calls */
#define	WT_STAT_CONN_SESSION_TABLE_IMPORT_FAIL		1380
/*! session: table import successful calls */
#define	WT_STAT_CONN_SESSION_TABLE_IMPORT_SUCCESS	1381
/*! session: table rebalance failed calls */
#define	WT_STAT_CONN_SESSION_TABLE_REBALANCE_FAIL	1382
/*! session: table rebalance successful calls */
#define	WT_STAT_CONN_SESSION_TABLE_REBALANCE_SUCCESS	1383
/*! session: table rename failed calls */
#define	WT_STAT_CONN_SESSION_TABLE_RENAME_FAIL		1384
/*! session: table rename successful calls */
#define	WT_STAT_CONN_SESSION_TABLE_RENAME_SUCCESS	1385
/*! session: table salvage failed calls */
#define	WT_STAT_CONN_SESSION_TABLE_SALVAGE_FAIL		1386
/*! session: table salvage successful calls */
#define	WT_STAT_CONN_SESSION_TABLE_SALVAGE_SUCCESS	1387
/*! session: table truncate failed calls */
#define	WT_STAT_CONN_SESSION_TABLE_TRUNCATE_FAIL	1388
/*! session: table truncate successful calls */
#define	WT_STAT_CONN_SESSION_TABLE_TRUNCATE_SUCCESS	1389
/*! session: table verify failed calls */
#define	WT_STAT_CONN_SESSION_TABLE_VERIFY_FAIL		1390
/*! session: table verify successful calls */
#define	WT_STAT_CONN_SESSION_TABLE_VERIFY_SUCCESS	1391
/*! thread-state: active filesystem fsync calls */
#define	WT_STAT_CONN_THREAD_FSYNC_ACTIVE		1392
/*! thread-state: active filesystem read calls */
#define	WT_STAT_CONN_THREAD_READ_ACTIVE			1393
/*! thread-state: active filesystem write calls */
#define	WT_STAT_CONN_THREAD_WRITE_ACTIVE		1394
/*! thread-yield: application thread time evicting (usecs) */
#define	WT_STAT_CONN_APPLICATION_EVICT_TIME		1395
/*! thread-yield: application thread time waiting for cache (usecs) */
#define	WT_STAT_CONN_APPLICATION_CACHE_TIME		1396
/*!
 * thread-yield: connection close blocked waiting for transaction state
 * stabilization
 */
#define	WT_STAT_CONN_TXN_RELEASE_BLOCKED		1397
/*! thread-yield: connection close yielded for lsm manager shutdown */
#define	WT_STAT_CONN_CONN_CLOSE_BLOCKED_LSM		1398
/*! thread-yield: data handle lock yielded */
#define	WT_STAT_CONN_DHANDLE_LOCK_BLOCKED		1399
/*!
 * thread-yield: get reference for page index and slot time sleeping
 * (usecs)
 */
#define	WT_STAT_CONN_PAGE_INDEX_SLOT_REF_BLOCKED	1400
/*! thread-yield: log server sync yielded for log write */
#define	WT_STAT_CONN_LOG_SERVER_SYNC_BLOCKED		1401
/*! thread-yield: page access yielded due to prepare state change */
#define	WT_STAT_CONN_PREPARED_TRANSITION_BLOCKED_PAGE	1402
/*! thread-yield: page acquire busy blocked */
#define	WT_STAT_CONN_PAGE_BUSY_BLOCKED			1403
/*! thread-yield: page acquire eviction blocked */
#define	WT_STAT_CONN_PAGE_FORCIBLE_EVICT_BLOCKED	1404
/*! thread-yield: page acquire locked blocked */
#define	WT_STAT_CONN_PAGE_LOCKED_BLOCKED		1405
/*! thread-yield: page acquire read blocked */
#define	WT_STAT_CONN_PAGE_READ_BLOCKED			1406
/*! thread-yield: page acquire time sleeping (usecs) */
#define	WT_STAT_CONN_PAGE_SLEEP				1407
/*!
 * thread-yield: page delete rollback time sleeping for state change
 * (usecs)
 */
#define	WT_STAT_CONN_PAGE_DEL_ROLLBACK_BLOCKED		1408
/*! thread-yield: page reconciliation yielded due to child modification */
#define	WT_STAT_CONN_CHILD_MODIFY_BLOCKED_PAGE		1409
/*! transaction: Number of prepared updates */
#define	WT_STAT_CONN_TXN_PREPARED_UPDATES_COUNT		1410
/*! transaction: durable timestamp queue entries walked */
#define	WT_STAT_CONN_TXN_DURABLE_QUEUE_WALKED		1411
/*! transaction: durable timestamp queue insert to empty */
#define	WT_STAT_CONN_TXN_DURABLE_QUEUE_EMPTY		1412
/*! transaction: durable timestamp queue inserts to head */
#define	WT_STAT_CONN_TXN_DURABLE_QUEUE_HEAD		1413
/*! transaction: durable timestamp queue inserts total */
#define	WT_STAT_CONN_TXN_DURABLE_QUEUE_INSERTS		1414
/*! transaction: durable timestamp queue length */
#define	WT_STAT_CONN_TXN_DURABLE_QUEUE_LEN		1415
/*! transaction: prepared transactions */
#define	WT_STAT_CONN_TXN_PREPARE			1416
/*! transaction: prepared transactions committed */
#define	WT_STAT_CONN_TXN_PREPARE_COMMIT			1417
/*! transaction: prepared transactions currently active */
#define	WT_STAT_CONN_TXN_PREPARE_ACTIVE			1418
/*! transaction: prepared transactions rolled back */
#define	WT_STAT_CONN_TXN_PREPARE_ROLLBACK		1419
/*! transaction: query timestamp calls */
#define	WT_STAT_CONN_TXN_QUERY_TS			1420
/*! transaction: read timestamp queue entries walked */
#define	WT_STAT_CONN_TXN_READ_QUEUE_WALKED		1421
/*! transaction: read timestamp queue insert to empty */
#define	WT_STAT_CONN_TXN_READ_QUEUE_EMPTY		1422
/*! transaction: read timestamp queue inserts to head */
#define	WT_STAT_CONN_TXN_READ_QUEUE_HEAD		1423
/*! transaction: read timestamp queue inserts total */
#define	WT_STAT_CONN_TXN_READ_QUEUE_INSERTS		1424
/*! transaction: read timestamp queue length */
#define	WT_STAT_CONN_TXN_READ_QUEUE_LEN			1425
/*! transaction: rollback to stable calls */
#define	WT_STAT_CONN_TXN_RTS				1426
/*!
 * transaction: rollback to stable hs records with stop timestamps older
 * than newer records
 */
#define	WT_STAT_CONN_TXN_RTS_HS_STOP_OLDER_THAN_NEWER_START	1427
/*! transaction: rollback to stable keys removed */
#define	WT_STAT_CONN_TXN_RTS_KEYS_REMOVED		1428
/*! transaction: rollback to stable keys restored */
#define	WT_STAT_CONN_TXN_RTS_KEYS_RESTORED		1429
/*! transaction: rollback to stable pages visited */
#define	WT_STAT_CONN_TXN_RTS_PAGES_VISITED		1430
/*! transaction: rollback to stable restored tombstones from history store */
#define	WT_STAT_CONN_TXN_RTS_HS_RESTORE_TOMBSTONES	1431
/*! transaction: rollback to stable sweeping history store keys */
#define	WT_STAT_CONN_TXN_RTS_SWEEP_HS_KEYS		1432
/*! transaction: rollback to stable tree walk skipping pages */
#define	WT_STAT_CONN_TXN_RTS_TREE_WALK_SKIP_PAGES	1433
/*! transaction: rollback to stable updates aborted */
#define	WT_STAT_CONN_TXN_RTS_UPD_ABORTED		1434
/*! transaction: rollback to stable updates removed from history store */
#define	WT_STAT_CONN_TXN_RTS_HS_REMOVED			1435
/*! transaction: set timestamp calls */
#define	WT_STAT_CONN_TXN_SET_TS				1436
/*! transaction: set timestamp durable calls */
#define	WT_STAT_CONN_TXN_SET_TS_DURABLE			1437
/*! transaction: set timestamp durable updates */
#define	WT_STAT_CONN_TXN_SET_TS_DURABLE_UPD		1438
/*! transaction: set timestamp oldest calls */
#define	WT_STAT_CONN_TXN_SET_TS_OLDEST			1439
/*! transaction: set timestamp oldest updates */
#define	WT_STAT_CONN_TXN_SET_TS_OLDEST_UPD		1440
/*! transaction: set timestamp stable calls */
#define	WT_STAT_CONN_TXN_SET_TS_STABLE			1441
/*! transaction: set timestamp stable updates */
#define	WT_STAT_CONN_TXN_SET_TS_STABLE_UPD		1442
/*! transaction: transaction begins */
#define	WT_STAT_CONN_TXN_BEGIN				1443
/*! transaction: transaction checkpoint currently running */
#define	WT_STAT_CONN_TXN_CHECKPOINT_RUNNING		1444
/*! transaction: transaction checkpoint generation */
#define	WT_STAT_CONN_TXN_CHECKPOINT_GENERATION		1445
/*!
 * transaction: transaction checkpoint history store file duration
 * (usecs)
 */
#define	WT_STAT_CONN_TXN_HS_CKPT_DURATION		1446
/*! transaction: transaction checkpoint max time (msecs) */
#define	WT_STAT_CONN_TXN_CHECKPOINT_TIME_MAX		1447
/*! transaction: transaction checkpoint min time (msecs) */
#define	WT_STAT_CONN_TXN_CHECKPOINT_TIME_MIN		1448
/*! transaction: transaction checkpoint most recent time (msecs) */
#define	WT_STAT_CONN_TXN_CHECKPOINT_TIME_RECENT		1449
/*! transaction: transaction checkpoint prepare currently running */
#define	WT_STAT_CONN_TXN_CHECKPOINT_PREP_RUNNING	1450
/*! transaction: transaction checkpoint prepare max time (msecs) */
#define	WT_STAT_CONN_TXN_CHECKPOINT_PREP_MAX		1451
/*! transaction: transaction checkpoint prepare min time (msecs) */
#define	WT_STAT_CONN_TXN_CHECKPOINT_PREP_MIN		1452
/*! transaction: transaction checkpoint prepare most recent time (msecs) */
#define	WT_STAT_CONN_TXN_CHECKPOINT_PREP_RECENT		1453
<<<<<<< HEAD
/*! transaction: transaction checkpoint prepare time (usecs) */
#define	WT_STAT_CONN_TXN_CHECKPOINT_PREPARE_TIME	1454
/*! transaction: transaction checkpoint prepare total time (msecs) */
#define	WT_STAT_CONN_TXN_CHECKPOINT_PREP_TOTAL		1455
/*! transaction: transaction checkpoint scrub dirty target */
#define	WT_STAT_CONN_TXN_CHECKPOINT_SCRUB_TARGET	1456
/*! transaction: transaction checkpoint scrub time (msecs) */
#define	WT_STAT_CONN_TXN_CHECKPOINT_SCRUB_TIME		1457
/*! transaction: transaction checkpoint total time (msecs) */
#define	WT_STAT_CONN_TXN_CHECKPOINT_TIME_TOTAL		1458
/*! transaction: transaction checkpoint tree helper time (usecs) */
#define	WT_STAT_CONN_TXN_CHECKPOINT_TREE_HELPER_TIME	1459
/*! transaction: transaction checkpoints */
#define	WT_STAT_CONN_TXN_CHECKPOINT			1460
=======
/*! transaction: transaction checkpoint prepare total time (msecs) */
#define	WT_STAT_CONN_TXN_CHECKPOINT_PREP_TOTAL		1454
/*! transaction: transaction checkpoint scrub dirty target */
#define	WT_STAT_CONN_TXN_CHECKPOINT_SCRUB_TARGET	1455
/*! transaction: transaction checkpoint scrub time (msecs) */
#define	WT_STAT_CONN_TXN_CHECKPOINT_SCRUB_TIME		1456
/*! transaction: transaction checkpoint total time (msecs) */
#define	WT_STAT_CONN_TXN_CHECKPOINT_TIME_TOTAL		1457
/*! transaction: transaction checkpoints */
#define	WT_STAT_CONN_TXN_CHECKPOINT			1458
>>>>>>> 27f5c1ee
/*!
 * transaction: transaction checkpoints skipped because database was
 * clean
 */
<<<<<<< HEAD
#define	WT_STAT_CONN_TXN_CHECKPOINT_SKIPPED		1461
/*! transaction: transaction failures due to history store */
#define	WT_STAT_CONN_TXN_FAIL_CACHE			1462
=======
#define	WT_STAT_CONN_TXN_CHECKPOINT_SKIPPED		1459
/*! transaction: transaction failures due to history store */
#define	WT_STAT_CONN_TXN_FAIL_CACHE			1460
>>>>>>> 27f5c1ee
/*!
 * transaction: transaction fsync calls for checkpoint after allocating
 * the transaction ID
 */
<<<<<<< HEAD
#define	WT_STAT_CONN_TXN_CHECKPOINT_FSYNC_POST		1463
=======
#define	WT_STAT_CONN_TXN_CHECKPOINT_FSYNC_POST		1461
>>>>>>> 27f5c1ee
/*!
 * transaction: transaction fsync duration for checkpoint after
 * allocating the transaction ID (usecs)
 */
<<<<<<< HEAD
#define	WT_STAT_CONN_TXN_CHECKPOINT_FSYNC_POST_DURATION	1464
/*! transaction: transaction range of IDs currently pinned */
#define	WT_STAT_CONN_TXN_PINNED_RANGE			1465
/*! transaction: transaction range of IDs currently pinned by a checkpoint */
#define	WT_STAT_CONN_TXN_PINNED_CHECKPOINT_RANGE	1466
/*! transaction: transaction range of timestamps currently pinned */
#define	WT_STAT_CONN_TXN_PINNED_TIMESTAMP		1467
/*! transaction: transaction range of timestamps pinned by a checkpoint */
#define	WT_STAT_CONN_TXN_PINNED_TIMESTAMP_CHECKPOINT	1468
=======
#define	WT_STAT_CONN_TXN_CHECKPOINT_FSYNC_POST_DURATION	1462
/*! transaction: transaction range of IDs currently pinned */
#define	WT_STAT_CONN_TXN_PINNED_RANGE			1463
/*! transaction: transaction range of IDs currently pinned by a checkpoint */
#define	WT_STAT_CONN_TXN_PINNED_CHECKPOINT_RANGE	1464
/*! transaction: transaction range of timestamps currently pinned */
#define	WT_STAT_CONN_TXN_PINNED_TIMESTAMP		1465
/*! transaction: transaction range of timestamps pinned by a checkpoint */
#define	WT_STAT_CONN_TXN_PINNED_TIMESTAMP_CHECKPOINT	1466
>>>>>>> 27f5c1ee
/*!
 * transaction: transaction range of timestamps pinned by the oldest
 * active read timestamp
 */
<<<<<<< HEAD
#define	WT_STAT_CONN_TXN_PINNED_TIMESTAMP_READER	1469
=======
#define	WT_STAT_CONN_TXN_PINNED_TIMESTAMP_READER	1467
>>>>>>> 27f5c1ee
/*!
 * transaction: transaction range of timestamps pinned by the oldest
 * timestamp
 */
<<<<<<< HEAD
#define	WT_STAT_CONN_TXN_PINNED_TIMESTAMP_OLDEST	1470
/*! transaction: transaction read timestamp of the oldest active reader */
#define	WT_STAT_CONN_TXN_TIMESTAMP_OLDEST_ACTIVE_READ	1471
/*! transaction: transaction sync calls */
#define	WT_STAT_CONN_TXN_SYNC				1472
/*! transaction: transactions committed */
#define	WT_STAT_CONN_TXN_COMMIT				1473
/*! transaction: transactions rolled back */
#define	WT_STAT_CONN_TXN_ROLLBACK			1474
/*! transaction: update conflicts */
#define	WT_STAT_CONN_TXN_UPDATE_CONFLICT		1475
=======
#define	WT_STAT_CONN_TXN_PINNED_TIMESTAMP_OLDEST	1468
/*! transaction: transaction read timestamp of the oldest active reader */
#define	WT_STAT_CONN_TXN_TIMESTAMP_OLDEST_ACTIVE_READ	1469
/*! transaction: transaction sync calls */
#define	WT_STAT_CONN_TXN_SYNC				1470
/*! transaction: transactions committed */
#define	WT_STAT_CONN_TXN_COMMIT				1471
/*! transaction: transactions rolled back */
#define	WT_STAT_CONN_TXN_ROLLBACK			1472
/*! transaction: update conflicts */
#define	WT_STAT_CONN_TXN_UPDATE_CONFLICT		1473
>>>>>>> 27f5c1ee

/*!
 * @}
 * @name Statistics for data sources
 * @anchor statistics_dsrc
 * @{
 */
/*! LSM: bloom filter false positives */
#define	WT_STAT_DSRC_BLOOM_FALSE_POSITIVE		2000
/*! LSM: bloom filter hits */
#define	WT_STAT_DSRC_BLOOM_HIT				2001
/*! LSM: bloom filter misses */
#define	WT_STAT_DSRC_BLOOM_MISS				2002
/*! LSM: bloom filter pages evicted from cache */
#define	WT_STAT_DSRC_BLOOM_PAGE_EVICT			2003
/*! LSM: bloom filter pages read into cache */
#define	WT_STAT_DSRC_BLOOM_PAGE_READ			2004
/*! LSM: bloom filters in the LSM tree */
#define	WT_STAT_DSRC_BLOOM_COUNT			2005
/*! LSM: chunks in the LSM tree */
#define	WT_STAT_DSRC_LSM_CHUNK_COUNT			2006
/*! LSM: highest merge generation in the LSM tree */
#define	WT_STAT_DSRC_LSM_GENERATION_MAX			2007
/*!
 * LSM: queries that could have benefited from a Bloom filter that did
 * not exist
 */
#define	WT_STAT_DSRC_LSM_LOOKUP_NO_BLOOM		2008
/*! LSM: sleep for LSM checkpoint throttle */
#define	WT_STAT_DSRC_LSM_CHECKPOINT_THROTTLE		2009
/*! LSM: sleep for LSM merge throttle */
#define	WT_STAT_DSRC_LSM_MERGE_THROTTLE			2010
/*! LSM: total size of bloom filters */
#define	WT_STAT_DSRC_BLOOM_SIZE				2011
/*! block-manager: allocations requiring file extension */
#define	WT_STAT_DSRC_BLOCK_EXTENSION			2012
/*! block-manager: blocks allocated */
#define	WT_STAT_DSRC_BLOCK_ALLOC			2013
/*! block-manager: blocks freed */
#define	WT_STAT_DSRC_BLOCK_FREE				2014
/*! block-manager: checkpoint size */
#define	WT_STAT_DSRC_BLOCK_CHECKPOINT_SIZE		2015
/*! block-manager: file allocation unit size */
#define	WT_STAT_DSRC_ALLOCATION_SIZE			2016
/*! block-manager: file bytes available for reuse */
#define	WT_STAT_DSRC_BLOCK_REUSE_BYTES			2017
/*! block-manager: file magic number */
#define	WT_STAT_DSRC_BLOCK_MAGIC			2018
/*! block-manager: file major version number */
#define	WT_STAT_DSRC_BLOCK_MAJOR			2019
/*! block-manager: file size in bytes */
#define	WT_STAT_DSRC_BLOCK_SIZE				2020
/*! block-manager: minor version number */
#define	WT_STAT_DSRC_BLOCK_MINOR			2021
/*! btree: btree checkpoint generation */
#define	WT_STAT_DSRC_BTREE_CHECKPOINT_GENERATION	2022
/*!
 * btree: column-store fixed-size leaf pages, only reported if tree_walk
 * or all statistics are enabled
 */
#define	WT_STAT_DSRC_BTREE_COLUMN_FIX			2023
/*!
 * btree: column-store internal pages, only reported if tree_walk or all
 * statistics are enabled
 */
#define	WT_STAT_DSRC_BTREE_COLUMN_INTERNAL		2024
/*!
 * btree: column-store variable-size RLE encoded values, only reported if
 * tree_walk or all statistics are enabled
 */
#define	WT_STAT_DSRC_BTREE_COLUMN_RLE			2025
/*!
 * btree: column-store variable-size deleted values, only reported if
 * tree_walk or all statistics are enabled
 */
#define	WT_STAT_DSRC_BTREE_COLUMN_DELETED		2026
/*!
 * btree: column-store variable-size leaf pages, only reported if
 * tree_walk or all statistics are enabled
 */
#define	WT_STAT_DSRC_BTREE_COLUMN_VARIABLE		2027
/*! btree: fixed-record size */
#define	WT_STAT_DSRC_BTREE_FIXED_LEN			2028
/*! btree: maximum internal page key size */
#define	WT_STAT_DSRC_BTREE_MAXINTLKEY			2029
/*! btree: maximum internal page size */
#define	WT_STAT_DSRC_BTREE_MAXINTLPAGE			2030
/*! btree: maximum leaf page key size */
#define	WT_STAT_DSRC_BTREE_MAXLEAFKEY			2031
/*! btree: maximum leaf page size */
#define	WT_STAT_DSRC_BTREE_MAXLEAFPAGE			2032
/*! btree: maximum leaf page value size */
#define	WT_STAT_DSRC_BTREE_MAXLEAFVALUE			2033
/*! btree: maximum tree depth */
#define	WT_STAT_DSRC_BTREE_MAXIMUM_DEPTH		2034
/*!
 * btree: number of key/value pairs, only reported if tree_walk or all
 * statistics are enabled
 */
#define	WT_STAT_DSRC_BTREE_ENTRIES			2035
/*!
 * btree: overflow pages, only reported if tree_walk or all statistics
 * are enabled
 */
#define	WT_STAT_DSRC_BTREE_OVERFLOW			2036
/*! btree: pages rewritten by compaction */
#define	WT_STAT_DSRC_BTREE_COMPACT_REWRITE		2037
/*!
 * btree: row-store empty values, only reported if tree_walk or all
 * statistics are enabled
 */
#define	WT_STAT_DSRC_BTREE_ROW_EMPTY_VALUES		2038
/*!
 * btree: row-store internal pages, only reported if tree_walk or all
 * statistics are enabled
 */
#define	WT_STAT_DSRC_BTREE_ROW_INTERNAL			2039
/*!
 * btree: row-store leaf pages, only reported if tree_walk or all
 * statistics are enabled
 */
#define	WT_STAT_DSRC_BTREE_ROW_LEAF			2040
/*! cache: bytes currently in the cache */
#define	WT_STAT_DSRC_CACHE_BYTES_INUSE			2041
/*! cache: bytes dirty in the cache cumulative */
#define	WT_STAT_DSRC_CACHE_BYTES_DIRTY_TOTAL		2042
/*! cache: bytes read into cache */
#define	WT_STAT_DSRC_CACHE_BYTES_READ			2043
/*! cache: bytes written from cache */
#define	WT_STAT_DSRC_CACHE_BYTES_WRITE			2044
/*! cache: checkpoint blocked page eviction */
#define	WT_STAT_DSRC_CACHE_EVICTION_CHECKPOINT		2045
/*! cache: data source pages selected for eviction unable to be evicted */
#define	WT_STAT_DSRC_CACHE_EVICTION_FAIL		2046
/*! cache: eviction walk passes of a file */
#define	WT_STAT_DSRC_CACHE_EVICTION_WALK_PASSES		2047
/*! cache: eviction walk target pages histogram - 0-9 */
#define	WT_STAT_DSRC_CACHE_EVICTION_TARGET_PAGE_LT10	2048
/*! cache: eviction walk target pages histogram - 10-31 */
#define	WT_STAT_DSRC_CACHE_EVICTION_TARGET_PAGE_LT32	2049
/*! cache: eviction walk target pages histogram - 128 and higher */
#define	WT_STAT_DSRC_CACHE_EVICTION_TARGET_PAGE_GE128	2050
/*! cache: eviction walk target pages histogram - 32-63 */
#define	WT_STAT_DSRC_CACHE_EVICTION_TARGET_PAGE_LT64	2051
/*! cache: eviction walk target pages histogram - 64-128 */
#define	WT_STAT_DSRC_CACHE_EVICTION_TARGET_PAGE_LT128	2052
/*! cache: eviction walks abandoned */
#define	WT_STAT_DSRC_CACHE_EVICTION_WALKS_ABANDONED	2053
/*! cache: eviction walks gave up because they restarted their walk twice */
#define	WT_STAT_DSRC_CACHE_EVICTION_WALKS_STOPPED	2054
/*!
 * cache: eviction walks gave up because they saw too many pages and
 * found no candidates
 */
#define	WT_STAT_DSRC_CACHE_EVICTION_WALKS_GAVE_UP_NO_TARGETS	2055
/*!
 * cache: eviction walks gave up because they saw too many pages and
 * found too few candidates
 */
#define	WT_STAT_DSRC_CACHE_EVICTION_WALKS_GAVE_UP_RATIO	2056
/*! cache: eviction walks reached end of tree */
#define	WT_STAT_DSRC_CACHE_EVICTION_WALKS_ENDED		2057
/*! cache: eviction walks started from root of tree */
#define	WT_STAT_DSRC_CACHE_EVICTION_WALK_FROM_ROOT	2058
/*! cache: eviction walks started from saved location in tree */
#define	WT_STAT_DSRC_CACHE_EVICTION_WALK_SAVED_POS	2059
/*! cache: hazard pointer blocked page eviction */
#define	WT_STAT_DSRC_CACHE_EVICTION_HAZARD		2060
/*! cache: history store table reads */
#define	WT_STAT_DSRC_CACHE_HS_READ			2061
/*! cache: in-memory page passed criteria to be split */
#define	WT_STAT_DSRC_CACHE_INMEM_SPLITTABLE		2062
/*! cache: in-memory page splits */
#define	WT_STAT_DSRC_CACHE_INMEM_SPLIT			2063
/*! cache: internal pages evicted */
#define	WT_STAT_DSRC_CACHE_EVICTION_INTERNAL		2064
/*! cache: internal pages split during eviction */
#define	WT_STAT_DSRC_CACHE_EVICTION_SPLIT_INTERNAL	2065
/*! cache: leaf pages split during eviction */
#define	WT_STAT_DSRC_CACHE_EVICTION_SPLIT_LEAF		2066
/*! cache: modified pages evicted */
#define	WT_STAT_DSRC_CACHE_EVICTION_DIRTY		2067
/*! cache: overflow pages read into cache */
#define	WT_STAT_DSRC_CACHE_READ_OVERFLOW		2068
/*! cache: page split during eviction deepened the tree */
#define	WT_STAT_DSRC_CACHE_EVICTION_DEEPEN		2069
/*! cache: page written requiring history store records */
#define	WT_STAT_DSRC_CACHE_WRITE_HS			2070
/*! cache: pages read into cache */
#define	WT_STAT_DSRC_CACHE_READ				2071
/*! cache: pages read into cache after truncate */
#define	WT_STAT_DSRC_CACHE_READ_DELETED			2072
/*! cache: pages read into cache after truncate in prepare state */
#define	WT_STAT_DSRC_CACHE_READ_DELETED_PREPARED	2073
/*! cache: pages requested from the cache */
#define	WT_STAT_DSRC_CACHE_PAGES_REQUESTED		2074
/*! cache: pages seen by eviction walk */
#define	WT_STAT_DSRC_CACHE_EVICTION_PAGES_SEEN		2075
/*! cache: pages written from cache */
#define	WT_STAT_DSRC_CACHE_WRITE			2076
/*! cache: pages written requiring in-memory restoration */
#define	WT_STAT_DSRC_CACHE_WRITE_RESTORE		2077
/*! cache: tracked dirty bytes in the cache */
#define	WT_STAT_DSRC_CACHE_BYTES_DIRTY			2078
/*! cache: unmodified pages evicted */
#define	WT_STAT_DSRC_CACHE_EVICTION_CLEAN		2079
/*!
 * cache_walk: Average difference between current eviction generation
 * when the page was last considered, only reported if cache_walk or all
 * statistics are enabled
 */
#define	WT_STAT_DSRC_CACHE_STATE_GEN_AVG_GAP		2080
/*!
 * cache_walk: Average on-disk page image size seen, only reported if
 * cache_walk or all statistics are enabled
 */
#define	WT_STAT_DSRC_CACHE_STATE_AVG_WRITTEN_SIZE	2081
/*!
 * cache_walk: Average time in cache for pages that have been visited by
 * the eviction server, only reported if cache_walk or all statistics are
 * enabled
 */
#define	WT_STAT_DSRC_CACHE_STATE_AVG_VISITED_AGE	2082
/*!
 * cache_walk: Average time in cache for pages that have not been visited
 * by the eviction server, only reported if cache_walk or all statistics
 * are enabled
 */
#define	WT_STAT_DSRC_CACHE_STATE_AVG_UNVISITED_AGE	2083
/*!
 * cache_walk: Clean pages currently in cache, only reported if
 * cache_walk or all statistics are enabled
 */
#define	WT_STAT_DSRC_CACHE_STATE_PAGES_CLEAN		2084
/*!
 * cache_walk: Current eviction generation, only reported if cache_walk
 * or all statistics are enabled
 */
#define	WT_STAT_DSRC_CACHE_STATE_GEN_CURRENT		2085
/*!
 * cache_walk: Dirty pages currently in cache, only reported if
 * cache_walk or all statistics are enabled
 */
#define	WT_STAT_DSRC_CACHE_STATE_PAGES_DIRTY		2086
/*!
 * cache_walk: Entries in the root page, only reported if cache_walk or
 * all statistics are enabled
 */
#define	WT_STAT_DSRC_CACHE_STATE_ROOT_ENTRIES		2087
/*!
 * cache_walk: Internal pages currently in cache, only reported if
 * cache_walk or all statistics are enabled
 */
#define	WT_STAT_DSRC_CACHE_STATE_PAGES_INTERNAL		2088
/*!
 * cache_walk: Leaf pages currently in cache, only reported if cache_walk
 * or all statistics are enabled
 */
#define	WT_STAT_DSRC_CACHE_STATE_PAGES_LEAF		2089
/*!
 * cache_walk: Maximum difference between current eviction generation
 * when the page was last considered, only reported if cache_walk or all
 * statistics are enabled
 */
#define	WT_STAT_DSRC_CACHE_STATE_GEN_MAX_GAP		2090
/*!
 * cache_walk: Maximum page size seen, only reported if cache_walk or all
 * statistics are enabled
 */
#define	WT_STAT_DSRC_CACHE_STATE_MAX_PAGESIZE		2091
/*!
 * cache_walk: Minimum on-disk page image size seen, only reported if
 * cache_walk or all statistics are enabled
 */
#define	WT_STAT_DSRC_CACHE_STATE_MIN_WRITTEN_SIZE	2092
/*!
 * cache_walk: Number of pages never visited by eviction server, only
 * reported if cache_walk or all statistics are enabled
 */
#define	WT_STAT_DSRC_CACHE_STATE_UNVISITED_COUNT	2093
/*!
 * cache_walk: On-disk page image sizes smaller than a single allocation
 * unit, only reported if cache_walk or all statistics are enabled
 */
#define	WT_STAT_DSRC_CACHE_STATE_SMALLER_ALLOC_SIZE	2094
/*!
 * cache_walk: Pages created in memory and never written, only reported
 * if cache_walk or all statistics are enabled
 */
#define	WT_STAT_DSRC_CACHE_STATE_MEMORY			2095
/*!
 * cache_walk: Pages currently queued for eviction, only reported if
 * cache_walk or all statistics are enabled
 */
#define	WT_STAT_DSRC_CACHE_STATE_QUEUED			2096
/*!
 * cache_walk: Pages that could not be queued for eviction, only reported
 * if cache_walk or all statistics are enabled
 */
#define	WT_STAT_DSRC_CACHE_STATE_NOT_QUEUEABLE		2097
/*!
 * cache_walk: Refs skipped during cache traversal, only reported if
 * cache_walk or all statistics are enabled
 */
#define	WT_STAT_DSRC_CACHE_STATE_REFS_SKIPPED		2098
/*!
 * cache_walk: Size of the root page, only reported if cache_walk or all
 * statistics are enabled
 */
#define	WT_STAT_DSRC_CACHE_STATE_ROOT_SIZE		2099
/*!
 * cache_walk: Total number of pages currently in cache, only reported if
 * cache_walk or all statistics are enabled
 */
#define	WT_STAT_DSRC_CACHE_STATE_PAGES			2100
/*! checkpoint-cleanup: pages added for eviction */
#define	WT_STAT_DSRC_CC_PAGES_EVICT			2101
/*! checkpoint-cleanup: pages removed */
#define	WT_STAT_DSRC_CC_PAGES_REMOVED			2102
/*! checkpoint-cleanup: pages skipped during tree walk */
#define	WT_STAT_DSRC_CC_PAGES_WALK_SKIPPED		2103
/*! checkpoint-cleanup: pages visited */
#define	WT_STAT_DSRC_CC_PAGES_VISITED			2104
/*!
 * compression: compressed page maximum internal page size prior to
 * compression
 */
#define	WT_STAT_DSRC_COMPRESS_PRECOMP_INTL_MAX_PAGE_SIZE	2105
/*!
 * compression: compressed page maximum leaf page size prior to
 * compression
 */
#define	WT_STAT_DSRC_COMPRESS_PRECOMP_LEAF_MAX_PAGE_SIZE	2106
/*! compression: compressed pages read */
#define	WT_STAT_DSRC_COMPRESS_READ			2107
/*! compression: compressed pages written */
#define	WT_STAT_DSRC_COMPRESS_WRITE			2108
/*! compression: page written failed to compress */
#define	WT_STAT_DSRC_COMPRESS_WRITE_FAIL		2109
/*! compression: page written was too small to compress */
#define	WT_STAT_DSRC_COMPRESS_WRITE_TOO_SMALL		2110
/*! cursor: Total number of entries skipped by cursor next calls */
#define	WT_STAT_DSRC_CURSOR_NEXT_SKIP_TOTAL		2111
/*! cursor: Total number of entries skipped by cursor prev calls */
#define	WT_STAT_DSRC_CURSOR_PREV_SKIP_TOTAL		2112
/*!
 * cursor: Total number of entries skipped to position the history store
 * cursor
 */
#define	WT_STAT_DSRC_CURSOR_SKIP_HS_CUR_POSITION	2113
/*! cursor: bulk loaded cursor insert calls */
#define	WT_STAT_DSRC_CURSOR_INSERT_BULK			2114
/*! cursor: cache cursors reuse count */
#define	WT_STAT_DSRC_CURSOR_REOPEN			2115
/*! cursor: close calls that result in cache */
#define	WT_STAT_DSRC_CURSOR_CACHE			2116
/*! cursor: create calls */
#define	WT_STAT_DSRC_CURSOR_CREATE			2117
/*!
 * cursor: cursor next calls that skip greater than or equal to 100
 * entries
 */
#define	WT_STAT_DSRC_CURSOR_NEXT_SKIP_GE_100		2118
/*! cursor: cursor next calls that skip less than 100 entries */
#define	WT_STAT_DSRC_CURSOR_NEXT_SKIP_LT_100		2119
/*!
 * cursor: cursor prev calls that skip greater than or equal to 100
 * entries
 */
#define	WT_STAT_DSRC_CURSOR_PREV_SKIP_GE_100		2120
/*! cursor: cursor prev calls that skip less than 100 entries */
#define	WT_STAT_DSRC_CURSOR_PREV_SKIP_LT_100		2121
/*! cursor: insert calls */
#define	WT_STAT_DSRC_CURSOR_INSERT			2122
/*! cursor: insert key and value bytes */
#define	WT_STAT_DSRC_CURSOR_INSERT_BYTES		2123
/*! cursor: modify */
#define	WT_STAT_DSRC_CURSOR_MODIFY			2124
/*! cursor: modify key and value bytes affected */
#define	WT_STAT_DSRC_CURSOR_MODIFY_BYTES		2125
/*! cursor: modify value bytes modified */
#define	WT_STAT_DSRC_CURSOR_MODIFY_BYTES_TOUCH		2126
/*! cursor: next calls */
#define	WT_STAT_DSRC_CURSOR_NEXT			2127
/*! cursor: open cursor count */
#define	WT_STAT_DSRC_CURSOR_OPEN_COUNT			2128
/*! cursor: operation restarted */
#define	WT_STAT_DSRC_CURSOR_RESTART			2129
/*! cursor: prev calls */
#define	WT_STAT_DSRC_CURSOR_PREV			2130
/*! cursor: remove calls */
#define	WT_STAT_DSRC_CURSOR_REMOVE			2131
/*! cursor: remove key bytes removed */
#define	WT_STAT_DSRC_CURSOR_REMOVE_BYTES		2132
/*! cursor: reserve calls */
#define	WT_STAT_DSRC_CURSOR_RESERVE			2133
/*! cursor: reset calls */
#define	WT_STAT_DSRC_CURSOR_RESET			2134
/*! cursor: search calls */
#define	WT_STAT_DSRC_CURSOR_SEARCH			2135
/*! cursor: search history store calls */
#define	WT_STAT_DSRC_CURSOR_SEARCH_HS			2136
/*! cursor: search near calls */
#define	WT_STAT_DSRC_CURSOR_SEARCH_NEAR			2137
/*! cursor: truncate calls */
#define	WT_STAT_DSRC_CURSOR_TRUNCATE			2138
/*! cursor: update calls */
#define	WT_STAT_DSRC_CURSOR_UPDATE			2139
/*! cursor: update key and value bytes */
#define	WT_STAT_DSRC_CURSOR_UPDATE_BYTES		2140
/*! cursor: update value size change */
#define	WT_STAT_DSRC_CURSOR_UPDATE_BYTES_CHANGED	2141
/*! reconciliation: approximate byte size of timestamps in pages written */
#define	WT_STAT_DSRC_REC_TIME_WINDOW_BYTES_TS		2142
/*!
 * reconciliation: approximate byte size of transaction IDs in pages
 * written
 */
#define	WT_STAT_DSRC_REC_TIME_WINDOW_BYTES_TXN		2143
/*! reconciliation: dictionary matches */
#define	WT_STAT_DSRC_REC_DICTIONARY			2144
/*! reconciliation: fast-path pages deleted */
#define	WT_STAT_DSRC_REC_PAGE_DELETE_FAST		2145
/*!
 * reconciliation: internal page key bytes discarded using suffix
 * compression
 */
#define	WT_STAT_DSRC_REC_SUFFIX_COMPRESSION		2146
/*! reconciliation: internal page multi-block writes */
#define	WT_STAT_DSRC_REC_MULTIBLOCK_INTERNAL		2147
/*! reconciliation: internal-page overflow keys */
#define	WT_STAT_DSRC_REC_OVERFLOW_KEY_INTERNAL		2148
/*! reconciliation: leaf page key bytes discarded using prefix compression */
#define	WT_STAT_DSRC_REC_PREFIX_COMPRESSION		2149
/*! reconciliation: leaf page multi-block writes */
#define	WT_STAT_DSRC_REC_MULTIBLOCK_LEAF		2150
/*! reconciliation: leaf-page overflow keys */
#define	WT_STAT_DSRC_REC_OVERFLOW_KEY_LEAF		2151
/*! reconciliation: maximum blocks required for a page */
#define	WT_STAT_DSRC_REC_MULTIBLOCK_MAX			2152
/*! reconciliation: overflow values written */
#define	WT_STAT_DSRC_REC_OVERFLOW_VALUE			2153
/*! reconciliation: page checksum matches */
#define	WT_STAT_DSRC_REC_PAGE_MATCH			2154
/*! reconciliation: page reconciliation calls */
#define	WT_STAT_DSRC_REC_PAGES				2155
/*! reconciliation: page reconciliation calls for eviction */
#define	WT_STAT_DSRC_REC_PAGES_EVICTION			2156
/*! reconciliation: pages deleted */
#define	WT_STAT_DSRC_REC_PAGE_DELETE			2157
/*!
 * reconciliation: pages written including an aggregated newest start
 * durable timestamp
 */
#define	WT_STAT_DSRC_REC_TIME_AGGR_NEWEST_START_DURABLE_TS	2158
/*!
 * reconciliation: pages written including an aggregated newest stop
 * durable timestamp
 */
#define	WT_STAT_DSRC_REC_TIME_AGGR_NEWEST_STOP_DURABLE_TS	2159
/*!
 * reconciliation: pages written including an aggregated newest stop
 * timestamp
 */
#define	WT_STAT_DSRC_REC_TIME_AGGR_NEWEST_STOP_TS	2160
/*!
 * reconciliation: pages written including an aggregated newest stop
 * transaction ID
 */
#define	WT_STAT_DSRC_REC_TIME_AGGR_NEWEST_STOP_TXN	2161
/*!
 * reconciliation: pages written including an aggregated oldest start
 * timestamp
 */
#define	WT_STAT_DSRC_REC_TIME_AGGR_OLDEST_START_TS	2162
/*!
 * reconciliation: pages written including an aggregated oldest start
 * transaction ID
 */
#define	WT_STAT_DSRC_REC_TIME_AGGR_OLDEST_START_TXN	2163
/*! reconciliation: pages written including an aggregated prepare */
#define	WT_STAT_DSRC_REC_TIME_AGGR_PREPARED		2164
/*! reconciliation: pages written including at least one prepare */
#define	WT_STAT_DSRC_REC_TIME_WINDOW_PAGES_PREPARED	2165
/*!
 * reconciliation: pages written including at least one start durable
 * timestamp
 */
#define	WT_STAT_DSRC_REC_TIME_WINDOW_PAGES_DURABLE_START_TS	2166
/*! reconciliation: pages written including at least one start timestamp */
#define	WT_STAT_DSRC_REC_TIME_WINDOW_PAGES_START_TS	2167
/*!
 * reconciliation: pages written including at least one start transaction
 * ID
 */
#define	WT_STAT_DSRC_REC_TIME_WINDOW_PAGES_START_TXN	2168
/*!
 * reconciliation: pages written including at least one stop durable
 * timestamp
 */
#define	WT_STAT_DSRC_REC_TIME_WINDOW_PAGES_DURABLE_STOP_TS	2169
/*! reconciliation: pages written including at least one stop timestamp */
#define	WT_STAT_DSRC_REC_TIME_WINDOW_PAGES_STOP_TS	2170
/*!
 * reconciliation: pages written including at least one stop transaction
 * ID
 */
#define	WT_STAT_DSRC_REC_TIME_WINDOW_PAGES_STOP_TXN	2171
/*! reconciliation: records written including a prepare */
#define	WT_STAT_DSRC_REC_TIME_WINDOW_PREPARED		2172
/*! reconciliation: records written including a start durable timestamp */
#define	WT_STAT_DSRC_REC_TIME_WINDOW_DURABLE_START_TS	2173
/*! reconciliation: records written including a start timestamp */
#define	WT_STAT_DSRC_REC_TIME_WINDOW_START_TS		2174
/*! reconciliation: records written including a start transaction ID */
#define	WT_STAT_DSRC_REC_TIME_WINDOW_START_TXN		2175
/*! reconciliation: records written including a stop durable timestamp */
#define	WT_STAT_DSRC_REC_TIME_WINDOW_DURABLE_STOP_TS	2176
/*! reconciliation: records written including a stop timestamp */
#define	WT_STAT_DSRC_REC_TIME_WINDOW_STOP_TS		2177
/*! reconciliation: records written including a stop transaction ID */
#define	WT_STAT_DSRC_REC_TIME_WINDOW_STOP_TXN		2178
/*! session: object compaction */
#define	WT_STAT_DSRC_SESSION_COMPACT			2179
/*! transaction: update conflicts */
#define	WT_STAT_DSRC_TXN_UPDATE_CONFLICT		2180

/*!
 * @}
 * @name Statistics for join cursors
 * @anchor statistics_join
 * @{
 */
/*! : accesses to the main table */
#define	WT_STAT_JOIN_MAIN_ACCESS			3000
/*! : bloom filter false positives */
#define	WT_STAT_JOIN_BLOOM_FALSE_POSITIVE		3001
/*! : checks that conditions of membership are satisfied */
#define	WT_STAT_JOIN_MEMBERSHIP_CHECK			3002
/*! : items inserted into a bloom filter */
#define	WT_STAT_JOIN_BLOOM_INSERT			3003
/*! : items iterated */
#define	WT_STAT_JOIN_ITERATED				3004

/*!
 * @}
 * @name Statistics for session
 * @anchor statistics_session
 * @{
 */
/*! session: bytes read into cache */
#define	WT_STAT_SESSION_BYTES_READ			4000
/*! session: bytes written from cache */
#define	WT_STAT_SESSION_BYTES_WRITE			4001
/*! session: dhandle lock wait time (usecs) */
#define	WT_STAT_SESSION_LOCK_DHANDLE_WAIT		4002
/*! session: page read from disk to cache time (usecs) */
#define	WT_STAT_SESSION_READ_TIME			4003
/*! session: page write from cache to disk time (usecs) */
#define	WT_STAT_SESSION_WRITE_TIME			4004
/*! session: schema lock wait time (usecs) */
#define	WT_STAT_SESSION_LOCK_SCHEMA_WAIT		4005
/*! session: time waiting for cache (usecs) */
#define	WT_STAT_SESSION_CACHE_TIME			4006
/*! @} */
/*
 * Statistics section: END
 * DO NOT EDIT: automatically built by dist/stat.py.
 */
/*! @} */

#undef __F

#if defined(__cplusplus)
}
#endif
#endif /* __WIREDTIGER_H_ */<|MERGE_RESOLUTION|>--- conflicted
+++ resolved
@@ -5846,310 +5846,253 @@
 /*! reconciliation: split objects currently awaiting free */
 #define	WT_STAT_CONN_REC_SPLIT_STASHED_OBJECTS		1368
 /*! session: open session count */
-<<<<<<< HEAD
-#define	WT_STAT_CONN_SESSION_OPEN			1367
+#define	WT_STAT_CONN_SESSION_OPEN			1369
 /*! session: session cursor cache size */
-#define	WT_STAT_CONN_SESSION_CURSOR_CACHE_SIZE		1368
+#define	WT_STAT_CONN_SESSION_CURSOR_CACHE_SIZE		1370
 /*! session: session dhandle hash size */
-#define	WT_STAT_CONN_SESSION_DHHASH_SIZE		1369
-=======
-#define	WT_STAT_CONN_SESSION_OPEN			1369
->>>>>>> 27f5c1ee
+#define	WT_STAT_CONN_SESSION_DHHASH_SIZE		1371
 /*! session: session query timestamp calls */
-#define	WT_STAT_CONN_SESSION_QUERY_TS			1370
+#define	WT_STAT_CONN_SESSION_QUERY_TS			1372
 /*! session: table alter failed calls */
-#define	WT_STAT_CONN_SESSION_TABLE_ALTER_FAIL		1371
+#define	WT_STAT_CONN_SESSION_TABLE_ALTER_FAIL		1373
 /*! session: table alter successful calls */
-#define	WT_STAT_CONN_SESSION_TABLE_ALTER_SUCCESS	1372
+#define	WT_STAT_CONN_SESSION_TABLE_ALTER_SUCCESS	1374
 /*! session: table alter unchanged and skipped */
-#define	WT_STAT_CONN_SESSION_TABLE_ALTER_SKIP		1373
+#define	WT_STAT_CONN_SESSION_TABLE_ALTER_SKIP		1375
 /*! session: table compact failed calls */
-#define	WT_STAT_CONN_SESSION_TABLE_COMPACT_FAIL		1374
+#define	WT_STAT_CONN_SESSION_TABLE_COMPACT_FAIL		1376
 /*! session: table compact successful calls */
-#define	WT_STAT_CONN_SESSION_TABLE_COMPACT_SUCCESS	1375
+#define	WT_STAT_CONN_SESSION_TABLE_COMPACT_SUCCESS	1377
 /*! session: table create failed calls */
-#define	WT_STAT_CONN_SESSION_TABLE_CREATE_FAIL		1376
+#define	WT_STAT_CONN_SESSION_TABLE_CREATE_FAIL		1378
 /*! session: table create successful calls */
-#define	WT_STAT_CONN_SESSION_TABLE_CREATE_SUCCESS	1377
+#define	WT_STAT_CONN_SESSION_TABLE_CREATE_SUCCESS	1379
 /*! session: table drop failed calls */
-#define	WT_STAT_CONN_SESSION_TABLE_DROP_FAIL		1378
+#define	WT_STAT_CONN_SESSION_TABLE_DROP_FAIL		1380
 /*! session: table drop successful calls */
-#define	WT_STAT_CONN_SESSION_TABLE_DROP_SUCCESS		1379
+#define	WT_STAT_CONN_SESSION_TABLE_DROP_SUCCESS		1381
 /*! session: table import failed calls */
-#define	WT_STAT_CONN_SESSION_TABLE_IMPORT_FAIL		1380
+#define	WT_STAT_CONN_SESSION_TABLE_IMPORT_FAIL		1382
 /*! session: table import successful calls */
-#define	WT_STAT_CONN_SESSION_TABLE_IMPORT_SUCCESS	1381
+#define	WT_STAT_CONN_SESSION_TABLE_IMPORT_SUCCESS	1383
 /*! session: table rebalance failed calls */
-#define	WT_STAT_CONN_SESSION_TABLE_REBALANCE_FAIL	1382
+#define	WT_STAT_CONN_SESSION_TABLE_REBALANCE_FAIL	1384
 /*! session: table rebalance successful calls */
-#define	WT_STAT_CONN_SESSION_TABLE_REBALANCE_SUCCESS	1383
+#define	WT_STAT_CONN_SESSION_TABLE_REBALANCE_SUCCESS	1385
 /*! session: table rename failed calls */
-#define	WT_STAT_CONN_SESSION_TABLE_RENAME_FAIL		1384
+#define	WT_STAT_CONN_SESSION_TABLE_RENAME_FAIL		1386
 /*! session: table rename successful calls */
-#define	WT_STAT_CONN_SESSION_TABLE_RENAME_SUCCESS	1385
+#define	WT_STAT_CONN_SESSION_TABLE_RENAME_SUCCESS	1387
 /*! session: table salvage failed calls */
-#define	WT_STAT_CONN_SESSION_TABLE_SALVAGE_FAIL		1386
+#define	WT_STAT_CONN_SESSION_TABLE_SALVAGE_FAIL		1388
 /*! session: table salvage successful calls */
-#define	WT_STAT_CONN_SESSION_TABLE_SALVAGE_SUCCESS	1387
+#define	WT_STAT_CONN_SESSION_TABLE_SALVAGE_SUCCESS	1389
 /*! session: table truncate failed calls */
-#define	WT_STAT_CONN_SESSION_TABLE_TRUNCATE_FAIL	1388
+#define	WT_STAT_CONN_SESSION_TABLE_TRUNCATE_FAIL	1390
 /*! session: table truncate successful calls */
-#define	WT_STAT_CONN_SESSION_TABLE_TRUNCATE_SUCCESS	1389
+#define	WT_STAT_CONN_SESSION_TABLE_TRUNCATE_SUCCESS	1391
 /*! session: table verify failed calls */
-#define	WT_STAT_CONN_SESSION_TABLE_VERIFY_FAIL		1390
+#define	WT_STAT_CONN_SESSION_TABLE_VERIFY_FAIL		1392
 /*! session: table verify successful calls */
-#define	WT_STAT_CONN_SESSION_TABLE_VERIFY_SUCCESS	1391
+#define	WT_STAT_CONN_SESSION_TABLE_VERIFY_SUCCESS	1393
 /*! thread-state: active filesystem fsync calls */
-#define	WT_STAT_CONN_THREAD_FSYNC_ACTIVE		1392
+#define	WT_STAT_CONN_THREAD_FSYNC_ACTIVE		1394
 /*! thread-state: active filesystem read calls */
-#define	WT_STAT_CONN_THREAD_READ_ACTIVE			1393
+#define	WT_STAT_CONN_THREAD_READ_ACTIVE			1395
 /*! thread-state: active filesystem write calls */
-#define	WT_STAT_CONN_THREAD_WRITE_ACTIVE		1394
+#define	WT_STAT_CONN_THREAD_WRITE_ACTIVE		1396
 /*! thread-yield: application thread time evicting (usecs) */
-#define	WT_STAT_CONN_APPLICATION_EVICT_TIME		1395
+#define	WT_STAT_CONN_APPLICATION_EVICT_TIME		1397
 /*! thread-yield: application thread time waiting for cache (usecs) */
-#define	WT_STAT_CONN_APPLICATION_CACHE_TIME		1396
+#define	WT_STAT_CONN_APPLICATION_CACHE_TIME		1398
 /*!
  * thread-yield: connection close blocked waiting for transaction state
  * stabilization
  */
-#define	WT_STAT_CONN_TXN_RELEASE_BLOCKED		1397
+#define	WT_STAT_CONN_TXN_RELEASE_BLOCKED		1399
 /*! thread-yield: connection close yielded for lsm manager shutdown */
-#define	WT_STAT_CONN_CONN_CLOSE_BLOCKED_LSM		1398
+#define	WT_STAT_CONN_CONN_CLOSE_BLOCKED_LSM		1400
 /*! thread-yield: data handle lock yielded */
-#define	WT_STAT_CONN_DHANDLE_LOCK_BLOCKED		1399
+#define	WT_STAT_CONN_DHANDLE_LOCK_BLOCKED		1401
 /*!
  * thread-yield: get reference for page index and slot time sleeping
  * (usecs)
  */
-#define	WT_STAT_CONN_PAGE_INDEX_SLOT_REF_BLOCKED	1400
+#define	WT_STAT_CONN_PAGE_INDEX_SLOT_REF_BLOCKED	1402
 /*! thread-yield: log server sync yielded for log write */
-#define	WT_STAT_CONN_LOG_SERVER_SYNC_BLOCKED		1401
+#define	WT_STAT_CONN_LOG_SERVER_SYNC_BLOCKED		1403
 /*! thread-yield: page access yielded due to prepare state change */
-#define	WT_STAT_CONN_PREPARED_TRANSITION_BLOCKED_PAGE	1402
+#define	WT_STAT_CONN_PREPARED_TRANSITION_BLOCKED_PAGE	1404
 /*! thread-yield: page acquire busy blocked */
-#define	WT_STAT_CONN_PAGE_BUSY_BLOCKED			1403
+#define	WT_STAT_CONN_PAGE_BUSY_BLOCKED			1405
 /*! thread-yield: page acquire eviction blocked */
-#define	WT_STAT_CONN_PAGE_FORCIBLE_EVICT_BLOCKED	1404
+#define	WT_STAT_CONN_PAGE_FORCIBLE_EVICT_BLOCKED	1406
 /*! thread-yield: page acquire locked blocked */
-#define	WT_STAT_CONN_PAGE_LOCKED_BLOCKED		1405
+#define	WT_STAT_CONN_PAGE_LOCKED_BLOCKED		1407
 /*! thread-yield: page acquire read blocked */
-#define	WT_STAT_CONN_PAGE_READ_BLOCKED			1406
+#define	WT_STAT_CONN_PAGE_READ_BLOCKED			1408
 /*! thread-yield: page acquire time sleeping (usecs) */
-#define	WT_STAT_CONN_PAGE_SLEEP				1407
+#define	WT_STAT_CONN_PAGE_SLEEP				1409
 /*!
  * thread-yield: page delete rollback time sleeping for state change
  * (usecs)
  */
-#define	WT_STAT_CONN_PAGE_DEL_ROLLBACK_BLOCKED		1408
+#define	WT_STAT_CONN_PAGE_DEL_ROLLBACK_BLOCKED		1410
 /*! thread-yield: page reconciliation yielded due to child modification */
-#define	WT_STAT_CONN_CHILD_MODIFY_BLOCKED_PAGE		1409
+#define	WT_STAT_CONN_CHILD_MODIFY_BLOCKED_PAGE		1411
 /*! transaction: Number of prepared updates */
-#define	WT_STAT_CONN_TXN_PREPARED_UPDATES_COUNT		1410
+#define	WT_STAT_CONN_TXN_PREPARED_UPDATES_COUNT		1412
 /*! transaction: durable timestamp queue entries walked */
-#define	WT_STAT_CONN_TXN_DURABLE_QUEUE_WALKED		1411
+#define	WT_STAT_CONN_TXN_DURABLE_QUEUE_WALKED		1413
 /*! transaction: durable timestamp queue insert to empty */
-#define	WT_STAT_CONN_TXN_DURABLE_QUEUE_EMPTY		1412
+#define	WT_STAT_CONN_TXN_DURABLE_QUEUE_EMPTY		1414
 /*! transaction: durable timestamp queue inserts to head */
-#define	WT_STAT_CONN_TXN_DURABLE_QUEUE_HEAD		1413
+#define	WT_STAT_CONN_TXN_DURABLE_QUEUE_HEAD		1415
 /*! transaction: durable timestamp queue inserts total */
-#define	WT_STAT_CONN_TXN_DURABLE_QUEUE_INSERTS		1414
+#define	WT_STAT_CONN_TXN_DURABLE_QUEUE_INSERTS		1416
 /*! transaction: durable timestamp queue length */
-#define	WT_STAT_CONN_TXN_DURABLE_QUEUE_LEN		1415
+#define	WT_STAT_CONN_TXN_DURABLE_QUEUE_LEN		1417
 /*! transaction: prepared transactions */
-#define	WT_STAT_CONN_TXN_PREPARE			1416
+#define	WT_STAT_CONN_TXN_PREPARE			1418
 /*! transaction: prepared transactions committed */
-#define	WT_STAT_CONN_TXN_PREPARE_COMMIT			1417
+#define	WT_STAT_CONN_TXN_PREPARE_COMMIT			1419
 /*! transaction: prepared transactions currently active */
-#define	WT_STAT_CONN_TXN_PREPARE_ACTIVE			1418
+#define	WT_STAT_CONN_TXN_PREPARE_ACTIVE			1420
 /*! transaction: prepared transactions rolled back */
-#define	WT_STAT_CONN_TXN_PREPARE_ROLLBACK		1419
+#define	WT_STAT_CONN_TXN_PREPARE_ROLLBACK		1421
 /*! transaction: query timestamp calls */
-#define	WT_STAT_CONN_TXN_QUERY_TS			1420
+#define	WT_STAT_CONN_TXN_QUERY_TS			1422
 /*! transaction: read timestamp queue entries walked */
-#define	WT_STAT_CONN_TXN_READ_QUEUE_WALKED		1421
+#define	WT_STAT_CONN_TXN_READ_QUEUE_WALKED		1423
 /*! transaction: read timestamp queue insert to empty */
-#define	WT_STAT_CONN_TXN_READ_QUEUE_EMPTY		1422
+#define	WT_STAT_CONN_TXN_READ_QUEUE_EMPTY		1424
 /*! transaction: read timestamp queue inserts to head */
-#define	WT_STAT_CONN_TXN_READ_QUEUE_HEAD		1423
+#define	WT_STAT_CONN_TXN_READ_QUEUE_HEAD		1425
 /*! transaction: read timestamp queue inserts total */
-#define	WT_STAT_CONN_TXN_READ_QUEUE_INSERTS		1424
+#define	WT_STAT_CONN_TXN_READ_QUEUE_INSERTS		1426
 /*! transaction: read timestamp queue length */
-#define	WT_STAT_CONN_TXN_READ_QUEUE_LEN			1425
+#define	WT_STAT_CONN_TXN_READ_QUEUE_LEN			1427
 /*! transaction: rollback to stable calls */
-#define	WT_STAT_CONN_TXN_RTS				1426
+#define	WT_STAT_CONN_TXN_RTS				1428
 /*!
  * transaction: rollback to stable hs records with stop timestamps older
  * than newer records
  */
-#define	WT_STAT_CONN_TXN_RTS_HS_STOP_OLDER_THAN_NEWER_START	1427
+#define	WT_STAT_CONN_TXN_RTS_HS_STOP_OLDER_THAN_NEWER_START	1429
 /*! transaction: rollback to stable keys removed */
-#define	WT_STAT_CONN_TXN_RTS_KEYS_REMOVED		1428
+#define	WT_STAT_CONN_TXN_RTS_KEYS_REMOVED		1430
 /*! transaction: rollback to stable keys restored */
-#define	WT_STAT_CONN_TXN_RTS_KEYS_RESTORED		1429
+#define	WT_STAT_CONN_TXN_RTS_KEYS_RESTORED		1431
 /*! transaction: rollback to stable pages visited */
-#define	WT_STAT_CONN_TXN_RTS_PAGES_VISITED		1430
+#define	WT_STAT_CONN_TXN_RTS_PAGES_VISITED		1432
 /*! transaction: rollback to stable restored tombstones from history store */
-#define	WT_STAT_CONN_TXN_RTS_HS_RESTORE_TOMBSTONES	1431
+#define	WT_STAT_CONN_TXN_RTS_HS_RESTORE_TOMBSTONES	1433
 /*! transaction: rollback to stable sweeping history store keys */
-#define	WT_STAT_CONN_TXN_RTS_SWEEP_HS_KEYS		1432
+#define	WT_STAT_CONN_TXN_RTS_SWEEP_HS_KEYS		1434
 /*! transaction: rollback to stable tree walk skipping pages */
-#define	WT_STAT_CONN_TXN_RTS_TREE_WALK_SKIP_PAGES	1433
+#define	WT_STAT_CONN_TXN_RTS_TREE_WALK_SKIP_PAGES	1435
 /*! transaction: rollback to stable updates aborted */
-#define	WT_STAT_CONN_TXN_RTS_UPD_ABORTED		1434
+#define	WT_STAT_CONN_TXN_RTS_UPD_ABORTED		1436
 /*! transaction: rollback to stable updates removed from history store */
-#define	WT_STAT_CONN_TXN_RTS_HS_REMOVED			1435
+#define	WT_STAT_CONN_TXN_RTS_HS_REMOVED			1437
 /*! transaction: set timestamp calls */
-#define	WT_STAT_CONN_TXN_SET_TS				1436
+#define	WT_STAT_CONN_TXN_SET_TS				1438
 /*! transaction: set timestamp durable calls */
-#define	WT_STAT_CONN_TXN_SET_TS_DURABLE			1437
+#define	WT_STAT_CONN_TXN_SET_TS_DURABLE			1439
 /*! transaction: set timestamp durable updates */
-#define	WT_STAT_CONN_TXN_SET_TS_DURABLE_UPD		1438
+#define	WT_STAT_CONN_TXN_SET_TS_DURABLE_UPD		1440
 /*! transaction: set timestamp oldest calls */
-#define	WT_STAT_CONN_TXN_SET_TS_OLDEST			1439
+#define	WT_STAT_CONN_TXN_SET_TS_OLDEST			1441
 /*! transaction: set timestamp oldest updates */
-#define	WT_STAT_CONN_TXN_SET_TS_OLDEST_UPD		1440
+#define	WT_STAT_CONN_TXN_SET_TS_OLDEST_UPD		1442
 /*! transaction: set timestamp stable calls */
-#define	WT_STAT_CONN_TXN_SET_TS_STABLE			1441
+#define	WT_STAT_CONN_TXN_SET_TS_STABLE			1443
 /*! transaction: set timestamp stable updates */
-#define	WT_STAT_CONN_TXN_SET_TS_STABLE_UPD		1442
+#define	WT_STAT_CONN_TXN_SET_TS_STABLE_UPD		1444
 /*! transaction: transaction begins */
-#define	WT_STAT_CONN_TXN_BEGIN				1443
+#define	WT_STAT_CONN_TXN_BEGIN				1445
 /*! transaction: transaction checkpoint currently running */
-#define	WT_STAT_CONN_TXN_CHECKPOINT_RUNNING		1444
+#define	WT_STAT_CONN_TXN_CHECKPOINT_RUNNING		1446
 /*! transaction: transaction checkpoint generation */
-#define	WT_STAT_CONN_TXN_CHECKPOINT_GENERATION		1445
+#define	WT_STAT_CONN_TXN_CHECKPOINT_GENERATION		1447
 /*!
  * transaction: transaction checkpoint history store file duration
  * (usecs)
  */
-#define	WT_STAT_CONN_TXN_HS_CKPT_DURATION		1446
+#define	WT_STAT_CONN_TXN_HS_CKPT_DURATION		1448
 /*! transaction: transaction checkpoint max time (msecs) */
-#define	WT_STAT_CONN_TXN_CHECKPOINT_TIME_MAX		1447
+#define	WT_STAT_CONN_TXN_CHECKPOINT_TIME_MAX		1449
 /*! transaction: transaction checkpoint min time (msecs) */
-#define	WT_STAT_CONN_TXN_CHECKPOINT_TIME_MIN		1448
+#define	WT_STAT_CONN_TXN_CHECKPOINT_TIME_MIN		1450
 /*! transaction: transaction checkpoint most recent time (msecs) */
-#define	WT_STAT_CONN_TXN_CHECKPOINT_TIME_RECENT		1449
+#define	WT_STAT_CONN_TXN_CHECKPOINT_TIME_RECENT		1451
 /*! transaction: transaction checkpoint prepare currently running */
-#define	WT_STAT_CONN_TXN_CHECKPOINT_PREP_RUNNING	1450
+#define	WT_STAT_CONN_TXN_CHECKPOINT_PREP_RUNNING	1452
 /*! transaction: transaction checkpoint prepare max time (msecs) */
-#define	WT_STAT_CONN_TXN_CHECKPOINT_PREP_MAX		1451
+#define	WT_STAT_CONN_TXN_CHECKPOINT_PREP_MAX		1453
 /*! transaction: transaction checkpoint prepare min time (msecs) */
-#define	WT_STAT_CONN_TXN_CHECKPOINT_PREP_MIN		1452
+#define	WT_STAT_CONN_TXN_CHECKPOINT_PREP_MIN		1454
 /*! transaction: transaction checkpoint prepare most recent time (msecs) */
-#define	WT_STAT_CONN_TXN_CHECKPOINT_PREP_RECENT		1453
-<<<<<<< HEAD
+#define	WT_STAT_CONN_TXN_CHECKPOINT_PREP_RECENT		1455
 /*! transaction: transaction checkpoint prepare time (usecs) */
-#define	WT_STAT_CONN_TXN_CHECKPOINT_PREPARE_TIME	1454
+#define	WT_STAT_CONN_TXN_CHECKPOINT_PREPARE_TIME	1456
 /*! transaction: transaction checkpoint prepare total time (msecs) */
-#define	WT_STAT_CONN_TXN_CHECKPOINT_PREP_TOTAL		1455
+#define	WT_STAT_CONN_TXN_CHECKPOINT_PREP_TOTAL		1457
 /*! transaction: transaction checkpoint scrub dirty target */
-#define	WT_STAT_CONN_TXN_CHECKPOINT_SCRUB_TARGET	1456
+#define	WT_STAT_CONN_TXN_CHECKPOINT_SCRUB_TARGET	1458
 /*! transaction: transaction checkpoint scrub time (msecs) */
-#define	WT_STAT_CONN_TXN_CHECKPOINT_SCRUB_TIME		1457
+#define	WT_STAT_CONN_TXN_CHECKPOINT_SCRUB_TIME		1459
 /*! transaction: transaction checkpoint total time (msecs) */
-#define	WT_STAT_CONN_TXN_CHECKPOINT_TIME_TOTAL		1458
+#define	WT_STAT_CONN_TXN_CHECKPOINT_TIME_TOTAL		1460
 /*! transaction: transaction checkpoint tree helper time (usecs) */
-#define	WT_STAT_CONN_TXN_CHECKPOINT_TREE_HELPER_TIME	1459
+#define	WT_STAT_CONN_TXN_CHECKPOINT_TREE_HELPER_TIME	1461
 /*! transaction: transaction checkpoints */
-#define	WT_STAT_CONN_TXN_CHECKPOINT			1460
-=======
-/*! transaction: transaction checkpoint prepare total time (msecs) */
-#define	WT_STAT_CONN_TXN_CHECKPOINT_PREP_TOTAL		1454
-/*! transaction: transaction checkpoint scrub dirty target */
-#define	WT_STAT_CONN_TXN_CHECKPOINT_SCRUB_TARGET	1455
-/*! transaction: transaction checkpoint scrub time (msecs) */
-#define	WT_STAT_CONN_TXN_CHECKPOINT_SCRUB_TIME		1456
-/*! transaction: transaction checkpoint total time (msecs) */
-#define	WT_STAT_CONN_TXN_CHECKPOINT_TIME_TOTAL		1457
-/*! transaction: transaction checkpoints */
-#define	WT_STAT_CONN_TXN_CHECKPOINT			1458
->>>>>>> 27f5c1ee
+#define	WT_STAT_CONN_TXN_CHECKPOINT			1462
 /*!
  * transaction: transaction checkpoints skipped because database was
  * clean
  */
-<<<<<<< HEAD
-#define	WT_STAT_CONN_TXN_CHECKPOINT_SKIPPED		1461
+#define	WT_STAT_CONN_TXN_CHECKPOINT_SKIPPED		1463
 /*! transaction: transaction failures due to history store */
-#define	WT_STAT_CONN_TXN_FAIL_CACHE			1462
-=======
-#define	WT_STAT_CONN_TXN_CHECKPOINT_SKIPPED		1459
-/*! transaction: transaction failures due to history store */
-#define	WT_STAT_CONN_TXN_FAIL_CACHE			1460
->>>>>>> 27f5c1ee
+#define	WT_STAT_CONN_TXN_FAIL_CACHE			1464
 /*!
  * transaction: transaction fsync calls for checkpoint after allocating
  * the transaction ID
  */
-<<<<<<< HEAD
-#define	WT_STAT_CONN_TXN_CHECKPOINT_FSYNC_POST		1463
-=======
-#define	WT_STAT_CONN_TXN_CHECKPOINT_FSYNC_POST		1461
->>>>>>> 27f5c1ee
+#define	WT_STAT_CONN_TXN_CHECKPOINT_FSYNC_POST		1465
 /*!
  * transaction: transaction fsync duration for checkpoint after
  * allocating the transaction ID (usecs)
  */
-<<<<<<< HEAD
-#define	WT_STAT_CONN_TXN_CHECKPOINT_FSYNC_POST_DURATION	1464
+#define	WT_STAT_CONN_TXN_CHECKPOINT_FSYNC_POST_DURATION	1466
 /*! transaction: transaction range of IDs currently pinned */
-#define	WT_STAT_CONN_TXN_PINNED_RANGE			1465
+#define	WT_STAT_CONN_TXN_PINNED_RANGE			1467
 /*! transaction: transaction range of IDs currently pinned by a checkpoint */
-#define	WT_STAT_CONN_TXN_PINNED_CHECKPOINT_RANGE	1466
+#define	WT_STAT_CONN_TXN_PINNED_CHECKPOINT_RANGE	1468
 /*! transaction: transaction range of timestamps currently pinned */
-#define	WT_STAT_CONN_TXN_PINNED_TIMESTAMP		1467
+#define	WT_STAT_CONN_TXN_PINNED_TIMESTAMP		1469
 /*! transaction: transaction range of timestamps pinned by a checkpoint */
-#define	WT_STAT_CONN_TXN_PINNED_TIMESTAMP_CHECKPOINT	1468
-=======
-#define	WT_STAT_CONN_TXN_CHECKPOINT_FSYNC_POST_DURATION	1462
-/*! transaction: transaction range of IDs currently pinned */
-#define	WT_STAT_CONN_TXN_PINNED_RANGE			1463
-/*! transaction: transaction range of IDs currently pinned by a checkpoint */
-#define	WT_STAT_CONN_TXN_PINNED_CHECKPOINT_RANGE	1464
-/*! transaction: transaction range of timestamps currently pinned */
-#define	WT_STAT_CONN_TXN_PINNED_TIMESTAMP		1465
-/*! transaction: transaction range of timestamps pinned by a checkpoint */
-#define	WT_STAT_CONN_TXN_PINNED_TIMESTAMP_CHECKPOINT	1466
->>>>>>> 27f5c1ee
+#define	WT_STAT_CONN_TXN_PINNED_TIMESTAMP_CHECKPOINT	1470
 /*!
  * transaction: transaction range of timestamps pinned by the oldest
  * active read timestamp
  */
-<<<<<<< HEAD
-#define	WT_STAT_CONN_TXN_PINNED_TIMESTAMP_READER	1469
-=======
-#define	WT_STAT_CONN_TXN_PINNED_TIMESTAMP_READER	1467
->>>>>>> 27f5c1ee
+#define	WT_STAT_CONN_TXN_PINNED_TIMESTAMP_READER	1471
 /*!
  * transaction: transaction range of timestamps pinned by the oldest
  * timestamp
  */
-<<<<<<< HEAD
-#define	WT_STAT_CONN_TXN_PINNED_TIMESTAMP_OLDEST	1470
+#define	WT_STAT_CONN_TXN_PINNED_TIMESTAMP_OLDEST	1472
 /*! transaction: transaction read timestamp of the oldest active reader */
-#define	WT_STAT_CONN_TXN_TIMESTAMP_OLDEST_ACTIVE_READ	1471
+#define	WT_STAT_CONN_TXN_TIMESTAMP_OLDEST_ACTIVE_READ	1473
 /*! transaction: transaction sync calls */
-#define	WT_STAT_CONN_TXN_SYNC				1472
+#define	WT_STAT_CONN_TXN_SYNC				1474
 /*! transaction: transactions committed */
-#define	WT_STAT_CONN_TXN_COMMIT				1473
+#define	WT_STAT_CONN_TXN_COMMIT				1475
 /*! transaction: transactions rolled back */
-#define	WT_STAT_CONN_TXN_ROLLBACK			1474
+#define	WT_STAT_CONN_TXN_ROLLBACK			1476
 /*! transaction: update conflicts */
-#define	WT_STAT_CONN_TXN_UPDATE_CONFLICT		1475
-=======
-#define	WT_STAT_CONN_TXN_PINNED_TIMESTAMP_OLDEST	1468
-/*! transaction: transaction read timestamp of the oldest active reader */
-#define	WT_STAT_CONN_TXN_TIMESTAMP_OLDEST_ACTIVE_READ	1469
-/*! transaction: transaction sync calls */
-#define	WT_STAT_CONN_TXN_SYNC				1470
-/*! transaction: transactions committed */
-#define	WT_STAT_CONN_TXN_COMMIT				1471
-/*! transaction: transactions rolled back */
-#define	WT_STAT_CONN_TXN_ROLLBACK			1472
-/*! transaction: update conflicts */
-#define	WT_STAT_CONN_TXN_UPDATE_CONFLICT		1473
->>>>>>> 27f5c1ee
+#define	WT_STAT_CONN_TXN_UPDATE_CONFLICT		1477
 
 /*!
  * @}

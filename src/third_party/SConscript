--- conflicted
+++ resolved
@@ -694,12 +694,7 @@
                 'kms-message/kms-message',
             ])
 
-<<<<<<< HEAD
-    kmsEnv.Library(
-        target="shim_kms_message",
-        source=[
-            'shim_kms_message.cpp',
-        ])
+    kmsEnv.ShimLibrary(name="kms_message")
 
 libarchiveEnv = env.Clone()
 libarchiveEnv.InjectThirdParty(libraries=['libarchive'])
@@ -714,6 +709,3 @@
     source=[
         'shim_libarchive.cpp',
     ])
-=======
-    kmsEnv.ShimLibrary(name="kms_message")
->>>>>>> e03fcdcc

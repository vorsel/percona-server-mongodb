# -*- mode: python; -*-
# build file for MongoDB
# this requires scons
# you can get from http://www.scons.org
# then just type scons

# some common tasks
#   build 64-bit mac and pushing to s3
#      scons --64 s3dist
#      scons --distname=0.8 s3dist
#      all s3 pushes require settings.py and simples3

# This file, SConstruct, configures the build environment, and then delegates to
# several, subordinate SConscript files, which describe specific build rules.

import buildscripts
import copy
import datetime
import imp
import os
import re
import shlex
import shutil
import stat
import sys
import textwrap
import types
import urllib
import urllib2
import uuid
from buildscripts import utils
from buildscripts import moduleconfig

import libdeps

EnsureSConsVersion( 2, 3, 0 )

def findSettingsSetup():
    sys.path.append( "." )
    sys.path.append( ".." )
    sys.path.append( "../../" )

def versiontuple(v):
    return tuple(map(int, (v.split("."))))

# --- OS identification ---
#
# This needs to precede the options section so that we can only offer some options on certain
# operating systems.

# This function gets the running OS as identified by Python
# It should only be used to set up defaults for options/variables, because
# its value could potentially be overridden by setting TARGET_OS on the
# command-line. Treat this output as the value of HOST_OS
def get_running_os_name():
    running_os = os.sys.platform
    if running_os.startswith('linux'):
        running_os = 'linux'
    elif running_os.startswith('freebsd'):
        running_os = 'freebsd'
    elif running_os.startswith('openbsd'):
        running_os = 'openbsd'
    elif running_os == 'sunos5':
        running_os = 'solaris'
    elif running_os == 'win32':
        running_os = 'windows'
    elif running_os == 'darwin':
        running_os = 'osx'
    else:
        running_os = 'unknown'
    return running_os

def env_get_os_name_wrapper(self):
    return env['TARGET_OS']

def is_os_raw(target_os, os_list_to_check):
    okay = False
    posix_os_list = [ 'linux', 'openbsd', 'freebsd', 'osx', 'solaris' ]

    for p in os_list_to_check:
        if p == 'posix' and target_os in posix_os_list:
            okay = True
            break
        elif p == target_os:
            okay = True
            break
    return okay

# This function tests the running OS as identified by Python
# It should only be used to set up defaults for options/variables, because
# its value could potentially be overridden by setting TARGET_OS on the
# command-line. Treat this output as the value of HOST_OS
def is_running_os(*os_list):
    return is_os_raw(get_running_os_name(), os_list)

def env_os_is_wrapper(self, *os_list):
    return is_os_raw(self['TARGET_OS'], os_list)

# --- options ----
options = {}

def add_option( name, help, nargs, contributesToVariantDir,
                dest=None, default = None, type="string", choices=None, metavar=None, const=None ):

    if dest is None:
        dest = name

    if type == 'choice' and not metavar:
        metavar = '[' + '|'.join(choices) + ']'

    AddOption( "--" + name , 
               dest=dest,
               type=type,
               nargs=nargs,
               action="store",
               choices=choices,
               default=default,
               metavar=metavar,
               const=const,
               help=help )

    options[name] = { "help" : help ,
                      "nargs" : nargs ,
                      "contributesToVariantDir" : contributesToVariantDir ,
                      "dest" : dest,
                      "default": default }

def get_option( name ):
    return GetOption( name )

def has_option( name ):
    x = get_option( name )
    if x is None:
        return False

    if x == False:
        return False

    if x == "":
        return False

    return True

def use_system_version_of_library(name):
    return has_option('use-system-all') or has_option('use-system-' + name)

def skip_buildinfo():
    return has_option('skip-buildinfo')

# Returns true if we have been configured to use a system version of any C++ library. If you
# add a new C++ library dependency that may be shimmed out to the system, add it to the below
# list.
def using_system_version_of_cxx_libraries():
    cxx_library_names = ["tcmalloc", "boost", "v8"]
    return True in [use_system_version_of_library(x) for x in cxx_library_names]

def get_variant_dir():

    build_dir = get_option('build-dir').rstrip('/')

    if has_option('variant-dir'):
        return (build_dir + '/' + get_option('variant-dir')).rstrip('/')

    substitute = lambda x: re.sub( "[:,\\\\/]" , "_" , x )

    a = []

    for name in options:
        o = options[name]
        if not has_option( o["dest"] ):
            continue
        if not o["contributesToVariantDir"]:
            continue
        if get_option(o["dest"]) == o["default"]:
            continue

        if o["nargs"] == 0:
            a.append( name )
        else:
            x = substitute( get_option( name ) )
            a.append( name + "_" + x )

    extras = []
    if has_option("extra-variant-dirs"):
        extras = [substitute(x) for x in get_option( 'extra-variant-dirs' ).split( ',' )]

    if has_option("add-branch-to-variant-dir"):
        extras += ["branch_" + substitute( utils.getGitBranch() )]

    if has_option('cache'):
        s = "cached"
        s += "/".join(extras) + "/"
    else:
        s = "${TARGET_ARCH}/"
        a += extras

        if len(a) > 0:
            a.sort()
            s += "/".join( a ) + "/"
        else:
            s += "normal/"

    return (build_dir + '/' + s).rstrip('/')

# build output
add_option( "mute" , "do not display commandlines for compiling and linking, to reduce screen noise", 0, False )

# installation/packaging
add_option( "prefix" , "installation prefix" , 1 , False, default='$BUILD_ROOT/install' )
add_option( "distname" , "dist name (0.8.0)" , 1 , False )
add_option( "distmod", "additional piece for full dist name" , 1 , False )
add_option( "distarch", "override the architecture name in dist output" , 1 , False )
add_option( "nostrip", "do not strip installed binaries" , 0 , False )
add_option( "extra-variant-dirs", "extra variant dir components, separated by commas", 1, False)
add_option( "add-branch-to-variant-dir", "add current git branch to the variant dir", 0, False )
add_option( "build-dir", "build output directory", 1, False, default='#build')
add_option( "variant-dir", "override variant subdirectory", 1, False )

# linking options
add_option( "release" , "release build" , 0 , True )

add_option( "lto", "enable link time optimizations (experimental, except with MSVC)" , 0 , True )
add_option( "dynamic-windows", "dynamically link on Windows", 0, True)

# base compile flags
add_option( "endian" , "endianness of target platform" , 1 , False , "endian",
            type="choice", choices=["big", "little", "auto"], default="auto" )

add_option( "cxx", "compiler to use" , 1 , True )
add_option( "cc", "compiler to use for c" , 1 , True )
add_option( "cc-use-shell-environment", "use $CC from shell for C compiler" , 0 , False )
add_option( "cxx-use-shell-environment", "use $CXX from shell for C++ compiler" , 0 , False )
add_option( "disable-minimum-compiler-version-enforcement",
            "allow use of unsupported older compilers (NEVER for production builds)",
            0, False )

add_option( "ssl" , "Enable SSL" , 0 , True )
add_option( "ssl-fips-capability", "Enable the ability to activate FIPS 140-2 mode", 0, True );
add_option( "wiredtiger", "Enable wiredtiger", "?", True, "wiredtiger",
            type="choice", choices=["on", "off"], const="on", default="on")
add_option( "tokuft" , "Enable TokuFT" , 0 , False )

# library choices
js_engine_choices = ['v8-3.12', 'v8-3.25', 'none']
add_option( "js-engine", "JavaScript scripting engine implementation", 1, False,
           type='choice', default=js_engine_choices[0], choices=js_engine_choices)
add_option( "server-js", "Build mongod without JavaScript support", 1, False,
           type='choice', choices=["on", "off"], const="on", default="on")
add_option( "libc++", "use libc++ (experimental, requires clang)", 0, True )

add_option( "use-glibcxx-debug",
            "Enable the glibc++ debug implementations of the C++ standard libary", 0, True )

# mongo feature options
add_option( "noshell", "don't build shell" , 0 , True )
add_option( "safeshell", "don't let shell scripts run programs (still, don't run untrusted scripts)" , 0 , True )

# new style debug and optimize flags
add_option( "dbg", "Enable runtime debugging checks", "?", True, "dbg",
            type="choice", choices=["on", "off"], const="on" )

add_option( "opt", "Enable compile-time optimization", "?", True, "opt",
            type="choice", choices=["on", "off"], const="on" )

add_option( "sanitize", "enable selected sanitizers", 1, True, metavar="san1,san2,...sanN" )
add_option( "llvm-symbolizer", "name of (or path to) the LLVM symbolizer", 1, False, default="llvm-symbolizer" )

add_option( "durableDefaultOn" , "have durable default to on" , 0 , True )
add_option( "durableDefaultOff" , "have durable default to off" , 0 , True )

# debugging/profiling help
if is_running_os('linux'):
    defaultAllocator = 'tcmalloc'
else:
    defaultAllocator = 'system'
add_option( "allocator" , "allocator to use (tcmalloc or system)" , 1 , True,
            default=defaultAllocator )
add_option( "gdbserver" , "build in gdb server support" , 0 , True )
add_option( "gcov" , "compile with flags for gcov" , 0 , True )

add_option("smokedbprefix", "prefix to dbpath et al. for smoke tests", 1 , False )
add_option("smokeauth", "run smoke tests with --auth", 0 , False )

add_option("use-sasl-client", "Support SASL authentication in the client library", 0, False)

add_option( "use-system-tcmalloc", "use system version of tcmalloc library", 0, True )

add_option( "use-system-pcre", "use system version of pcre library", 0, True )

add_option( "use-system-wiredtiger", "use system version of wiredtiger library", 0, True)

# library choices
boost_choices = ['1.56']
add_option( "internal-boost", "Specify internal boost version to use", 1, True,
           type='choice', default=boost_choices[0], choices=boost_choices)

add_option( "system-boost-lib-search-suffixes",
            "Comma delimited sequence of boost library suffixes to search",
            1, False )

add_option( "use-system-boost", "use system version of boost libraries", 0, True )

add_option( "use-system-snappy", "use system version of snappy library", 0, True )

add_option( "use-system-zlib", "use system version of zlib library", 0, True )

add_option( "use-system-v8", "use system version of v8 library", 0, True )

add_option( "use-system-stemmer", "use system version of stemmer", 0, True )

add_option( "use-system-yaml", "use system version of yaml", 0, True )

add_option( "use-system-all" , "use all system libraries", 0 , True )

# deprecated
add_option( "use-new-tools" , "put new tools in the tarball", 0 , False )

add_option( "use-cpu-profiler",
            "Link against the google-perftools profiler library",
            0, False )

add_option('build-fast-and-loose', "looser dependency checking, ignored for --release builds",
           '?', False, type="choice", choices=["on", "off"], const="on", default="on")

add_option('disable-warnings-as-errors', "Don't add -Werror to compiler command line", 0, False)

add_option('propagate-shell-environment',
           "Pass shell environment to sub-processes (NEVER for production builds)",
           0, False)

add_option('skip-buildinfo',
           "skip generating buildinfo",
           0, False)

add_option('variables-help',
           "Print the help text for SCons variables", 0, False)

add_option("osx-version-min", "minimum OS X version to support", 1, True)

win_version_min_choices = {
    'xpsp3'   : ('0501', '0300'),
    'ws03sp2' : ('0502', '0200'),
    'vista'   : ('0600', '0000'),
    'ws08r2'  : ('0601', '0000'),
    'win7'    : ('0601', '0000'),
    'win8'    : ('0602', '0000'),
}

add_option("win-version-min", "minimum Windows version to support", 1, True,
           type = 'choice', default = None,
           choices = win_version_min_choices.keys())

add_option('cache',
           "Use an object cache rather than a per-build variant directory (experimental)",
           0, False)

add_option('cache-dir',
           "Specify the directory to use for caching objects if --cache is in use",
           1, False, default="$BUILD_ROOT/scons/cache")

variable_parse_mode_choices=['auto', 'posix', 'other']
add_option('variable-parse-mode',
           "Select which parsing mode is used to interpret command line variables",
           1, False,
           type='choice', default=variable_parse_mode_choices[0],
           choices=variable_parse_mode_choices)

# Setup the command-line variables
def variable_shlex_converter(val):
    parse_mode = get_option('variable-parse-mode')
    if parse_mode == 'auto':
        parse_mode = 'other' if is_running_os('windows') else 'posix'
    return shlex.split(val, posix=(parse_mode == 'posix'))

def variable_arch_converter(val):
    arches = {
        'x86_64': 'x86_64',
        'amd64':  'x86_64',
        'emt64':   'x86_64',
        'x86':    'i386',
    }
    val = val.lower()

    if val in arches:
        return arches[val]

    # Uname returns a bunch of possible x86's on Linux.
    # Check whether the value is an i[3456]86 processor.
    if re.match(r'^i[3-6]86$', val):
        return 'i386'

    # Return whatever val is passed in - hopefully it's legit
    return val

# The Scons 'default' tool enables a lot of tools that we don't actually need to enable.
# On platforms like Solaris, it actually does the wrong thing by enabling the sunstudio
# toolchain first. As such it is simpler and more efficient to manually load the precise
# set of tools we need for each platform.
# If we aren't on a platform where we know the minimal set of tools, we fall back to loading
# the 'default' tool.
def decide_platform_tools():
    if is_running_os('windows'):
        # we only support MS toolchain on windows
        return ['msvc', 'mslink', 'mslib']
    elif is_running_os('linux', 'solaris'):
        return ['gcc', 'g++', 'gnulink', 'ar']
    elif is_running_os('osx'):
        return ['gcc', 'g++', 'applelink', 'ar']
    else:
        return ["default"]

def variable_tools_converter(val):
    tool_list = shlex.split(val)
    return tool_list + ["jsheader", "mergelib", "mongo_unittest", "textfile"]

env_vars = Variables()

env_vars.Add('ARFLAGS',
    help='Sets flags for the archiver',
    converter=variable_shlex_converter)

env_vars.Add('CCFLAGS',
    help='Sets flags for the C and C++ compiler',
    converter=variable_shlex_converter)

env_vars.Add('CFLAGS',
    help='Sets flags for the C compiler',
    converter=variable_shlex_converter)

env_vars.Add('CPPDEFINES',
    help='Sets pre-processor definitions for C and C++',
    converter=variable_shlex_converter,
    default=[])

env_vars.Add('CPPPATH',
    help='Adds paths to the preprocessor search path',
    converter=variable_shlex_converter)

env_vars.Add('CXXFLAGS',
    help='Sets flags for the C++ compiler',
    converter=variable_shlex_converter)

env_vars.Add('HOST_ARCH',
    help='Sets the native architecture of the compiler',
    converter=variable_arch_converter,
    default=None)

env_vars.Add('LIBPATH',
    help='Adds paths to the linker search path',
    converter=variable_shlex_converter)

env_vars.Add('LIBS',
    help='Adds extra libraries to link against',
    converter=variable_shlex_converter)

env_vars.Add('LINKFLAGS',
    help='Sets flags for the linker',
    converter=variable_shlex_converter)

env_vars.Add('MSVC_USE_SCRIPT',
    help='Sets the script used to setup Visual Studio.')

env_vars.Add('MSVC_VERSION',
    help='Sets the version of Visual Studio to use (e.g.  12.0, 11.0, 10.0)')

env_vars.Add('RPATH',
    help='Set the RPATH for dynamic libraries and executables',
    converter=variable_shlex_converter)

env_vars.Add('SHCCFLAGS',
    help='Sets flags for the C and C++ compiler when building shared libraries',
    converter=variable_shlex_converter)

env_vars.Add('SHCFLAGS',
    help='Sets flags for the C compiler when building shared libraries',
    converter=variable_shlex_converter)

env_vars.Add('SHCXXFLAGS',
    help='Sets flags for the C++ compiler when building shared libraries',
    converter=variable_shlex_converter)

env_vars.Add('SHLINKFLAGS',
    help='Sets flags for the linker when building shared libraries',
    converter=variable_shlex_converter)

env_vars.Add('TARGET_ARCH',
    help='Sets the architecture to build for',
    converter=variable_arch_converter,
    default=None)

env_vars.Add('TARGET_OS',
    help='Sets the target OS to build for',
    default=get_running_os_name()
)

env_vars.Add('TOOLS',
    help='Sets the list of SCons tools to add to the environment',
    converter=variable_tools_converter,
    default=decide_platform_tools())

# don't run configure if user calls --help
if GetOption('help'):
    Return()

# --- environment setup ---

# If the user isn't using the # to indicate top-of-tree or $ to expand a variable, forbid
# relative paths. Relative paths don't really work as expected, because they end up relative to
# the top level SConstruct, not the invokers CWD. We could in theory fix this with
# GetLaunchDir, but that seems a step too far.
buildDir = get_option('build-dir').rstrip('/')
if buildDir[0] not in ['$', '#']:
    if not os.path.isabs(buildDir):
        print("Do not use relative paths with --build-dir")
        Exit(1)

cacheDir = get_option('cache-dir').rstrip('/')
if cacheDir[0] not in ['$', '#']:
    if not os.path.isabs(cacheDir):
        print("Do not use relative paths with --cache-dir")
        Exit(1)

installDir = get_option('prefix').rstrip('/')
if installDir[0] not in ['$', '#']:
    if not os.path.isabs(installDir):
        print("Do not use relative paths with --prefix")
        Exit(1)

sconsDataDir = Dir(buildDir).Dir('scons')
SConsignFile(str(sconsDataDir.File('sconsign')))

def printLocalInfo():
    import sys, SCons
    print( "scons version: " + SCons.__version__ )
    print( "python version: " + " ".join( [ `i` for i in sys.version_info ] ) )

printLocalInfo()

boostLibs = [ "thread" , "filesystem" , "program_options", "system" ]

onlyServer = len( COMMAND_LINE_TARGETS ) == 0 or ( len( COMMAND_LINE_TARGETS ) == 1 and str( COMMAND_LINE_TARGETS[0] ) in [ "mongod" , "mongos" , "test" ] )

releaseBuild = has_option("release")

dbg_opt_mapping = {
    # --dbg, --opt   :   dbg    opt
    ( None,  None  ) : ( False, True ),
    ( None,  "on"  ) : ( False, True ),
    ( None,  "off" ) : ( False, False ),
    ( "on",  None  ) : ( True,  False ),  # special case interaction
    ( "on",  "on"  ) : ( True,  True ),
    ( "on",  "off" ) : ( True,  False ),
    ( "off", None  ) : ( False, True ),
    ( "off", "on"  ) : ( False, True ),
    ( "off", "off" ) : ( False, False ),
}
debugBuild, optBuild = dbg_opt_mapping[(get_option('dbg'), get_option('opt'))]

if releaseBuild and (debugBuild or not optBuild):
    print("Error: A --release build may not have debugging, and must have optimization")
    Exit(1)

noshell = has_option( "noshell" ) 

jsEngine = get_option( "js-engine")

serverJs = get_option( "server-js" ) == "on"

usev8 = (jsEngine != 'none')

v8version = jsEngine[3:] if jsEngine.startswith('v8-') else 'none'
v8suffix = '' if v8version == '3.12' else '-' + v8version

if not serverJs and not usev8:
    print("Warning: --server-js=off is not needed with --js-engine=none")

def getMongoCodeVersion():
    with open("version.txt") as version_txt:
        content = version_txt.readlines()
        if len(content) != 1:
            print("Malformed version file")
            Exit(1)
        return content[0].strip()

# We defer building the env until we have determined whether we want certain values. Some values
# in the env actually have semantics for 'None' that differ from being absent, so it is better
# to build it up via a dict, and then construct the Environment in one shot with kwargs.
#
# Yes, BUILD_ROOT vs BUILD_DIR is confusing. Ideally, BUILD_DIR would actually be called
# VARIANT_DIR, and at some point we should probably do that renaming. Until we do though, we
# also need an Environment variable for the argument to --build-dir, which is the parent of all
# variant dirs. For now, we call that BUILD_ROOT. If and when we s/BUILD_DIR/VARIANT_DIR/g,
# then also s/BUILD_ROOT/BUILD_DIR/g.
envDict = dict(BUILD_ROOT=buildDir,
               BUILD_DIR=get_variant_dir(),
               DIST_ARCHIVE_SUFFIX='.tgz',
               MODULE_BANNERS=[],
               ARCHIVE_ADDITION_DIR_MAP={},
               ARCHIVE_ADDITIONS=[],
               PYTHON=utils.find_python(),
               SERVER_ARCHIVE='${SERVER_DIST_BASENAME}${DIST_ARCHIVE_SUFFIX}',
               UNITTEST_ALIAS='unittests',
               # TODO: Move unittests.txt to $BUILD_DIR, but that requires
               # changes to MCI.
               UNITTEST_LIST='$BUILD_ROOT/unittests.txt',
               PCRE_VERSION='8.36',
               CONFIGUREDIR=sconsDataDir.Dir('sconf_temp'),
               CONFIGURELOG=sconsDataDir.File('config.log'),
               INSTALL_DIR=installDir,
               MONGO_GIT_VERSION=utils.getGitVersion(),
               MONGO_CODE_VERSION=getMongoCodeVersion(),
               CONFIG_HEADER_DEFINES={},
               )

env = Environment(variables=env_vars, **envDict)
del envDict

env.AddMethod(env_os_is_wrapper, 'TargetOSIs')
env.AddMethod(env_get_os_name_wrapper, 'GetTargetOSName')

if has_option('variables-help'):
    print env_vars.GenerateHelpText(env)
    Exit(0)

unknown_vars = env_vars.UnknownVariables()
if unknown_vars:
    print "Unknown variables specified: {0}".format(", ".join(unknown_vars.keys()))
    Exit(1)

def set_config_header_define(env, varname, varval = 1):
    env['CONFIG_HEADER_DEFINES'][varname] = varval
env.AddMethod(set_config_header_define, 'SetConfigHeaderDefine')

if has_option( "cc-use-shell-environment" ) and has_option( "cc" ):
    print("Cannot specify both --cc-use-shell-environment and --cc")
    Exit(1)
elif has_option( "cxx-use-shell-environment" ) and has_option( "cxx" ):
    print("Cannot specify both --cxx-use-shell-environment and --cxx")
    Exit(1)

if has_option( "cxx-use-shell-environment" ):
    env["CXX"] = os.getenv("CXX");
if has_option( "cc-use-shell-environment" ):
    env["CC"] = os.getenv("CC");

if has_option( "cxx" ):
    if not has_option( "cc" ):
        print "Must specify C compiler when specifying C++ compiler"
        Exit(1)
    env["CXX"] = get_option( "cxx" )
if has_option( "cc" ):
    if not has_option( "cxx" ):
        print "Must specify C++ compiler when specifying C compiler"
        Exit(1)
    env["CC"] = get_option( "cc" )

detectEnv = env.Clone()

# Identify the toolchain in use. We currently support the following:
# These macros came from
# http://nadeausoftware.com/articles/2012/10/c_c_tip_how_detect_compiler_name_and_version_using_compiler_predefined_macros
toolchain_macros = {
    'GCC': 'defined(__GNUC__) && !defined(__clang__)',
    'clang': 'defined(__clang__)',
    'MSVC': 'defined(_MSC_VER)'
}

def CheckForToolchain(context, toolchain, lang_name, compiler_var, source_suffix):
    test_body = textwrap.dedent("""
    #if {0}
    /* we are using toolchain {0} */
    #else
    #error
    #endif
    """.format(toolchain_macros[toolchain]))

    print_tuple = (lang_name, context.env[compiler_var], toolchain)
    context.Message('Checking if %s compiler "%s" is %s... ' % print_tuple)

    # Strip indentation from the test body to ensure that the newline at the end of the
    # endif is the last character in the file (rather than a line of spaces with no
    # newline), and that all of the preprocessor directives start at column zero. Both of
    # these issues can trip up older toolchains.
    result = context.TryCompile(test_body, source_suffix)
    context.Result(result)
    return result

# These preprocessor macros came from
# http://nadeausoftware.com/articles/2012/02/c_c_tip_how_detect_processor_type_using_compiler_predefined_macros
processor_macros = {
    'x86_64': ('__x86_64', '_M_AMD64'),
    'i386': ('__i386', '_M_IX86'),
    'sparc': ('__sparc'),
    'PowerPC': ('__powerpc__', '__PPC'),
    'arm' : ('__arm__'),
    'arm64' : ('__arm64__', '__aarch64__'),
}

def CheckForProcessor(context, which_arch):
    def run_compile_check(arch):
        full_macros = " || ".join([ "defined(%s)" % (v) for v in processor_macros[arch]])
        test_body = """
        #if {0}
        /* Detected {1} */
        #else
        #error not {1}
        #endif
        """.format(full_macros, arch)

        return context.TryCompile(textwrap.dedent(test_body), ".c")

    if which_arch:
        ret = run_compile_check(which_arch)
        context.Message('Checking if target processor is %s ' % which_arch)
        context.Result(ret)
        return ret;

    for k in processor_macros.keys():
        ret = run_compile_check(k)
        if ret:
            context.Result('Detected a %s processor' % k)
            return k

    context.Result('Could not detect processor model/architecture')
    return False

# Taken from http://nadeausoftware.com/articles/2012/01/c_c_tip_how_use_compiler_predefined_macros_detect_operating_system
os_macros = {
    "windows": "_WIN32",
    "solaris": "__sun",
    "freebsd": "__FreeBSD__",
    "openbsd": "__OpenBSD__",
    "osx": "__APPLE__",
    "linux": "__linux__",
}

def CheckForOS(context, which_os):
    test_body = """
    #if defined({0})
    /* detected {1} */
    #else
    #error
    #endif
    """.format(os_macros[which_os], which_os)
    context.Message('Checking if target OS {0} is supported by the toolchain '.format(which_os))
    ret = context.TryCompile(textwrap.dedent(test_body), ".c")
    context.Result(ret)
    return ret

detectConf = Configure(detectEnv, help=False, custom_tests = {
    'CheckForToolchain' : CheckForToolchain,
    'CheckForProcessor': CheckForProcessor,
    'CheckForOS': CheckForOS,
})

if not detectConf.CheckCXX():
    print "C++ compiler %s doesn't work" % (detectEnv['CXX'])
    Exit(1)
if not detectConf.CheckCC():
    print "C compiler %s doesn't work" % (detectEnv['CC'])
    Exit(1)

toolchain_search_sequence = [ "GCC", "clang" ]
if is_running_os('windows'):
    toolchain_search_sequence = [ 'MSVC', 'clang', 'GCC' ]
for candidate_toolchain in toolchain_search_sequence:
    if detectConf.CheckForToolchain(candidate_toolchain, "C++", "CXX", ".cpp"):
        detected_toolchain = candidate_toolchain
        break

if not detected_toolchain:
    print "Couldn't identity the C++ compiler"
    Exit(1)

if not detectConf.CheckForToolchain(detected_toolchain, "C", "CC", ".c"):
    print "C compiler does not match identified C++ compiler"
    Exit(1)

# Now that we've detected the toolchain, we add methods to the env
# to get the canonical name of the toolchain and to test whether
# scons is using a particular toolchain.
def get_toolchain_name(self):
    return detected_toolchain.lower()
def is_toolchain(self, *args):
    actual_toolchain = self.ToolchainName()
    for v in args:
        if v.lower() == actual_toolchain:
            return True
    return False

env.AddMethod(get_toolchain_name, 'ToolchainName')
env.AddMethod(is_toolchain, 'ToolchainIs')

if env['TARGET_ARCH']:
    if not detectConf.CheckForProcessor(env['TARGET_ARCH']):
        print "Could not detect processor specified in TARGET_ARCH variable"
        Exit(1)
else:
    detected_processor = detectConf.CheckForProcessor(None)
    if not detected_processor:
        Exit(1)
    env['TARGET_ARCH'] = detected_processor

if env['TARGET_OS'] not in os_macros:
    print "No special config for [{0}] which probably means it won't work".format(env['TARGET_OS'])
elif not detectConf.CheckForOS(env['TARGET_OS']):
    print "TARGET_OS is not supported by compiler"
    Exit(1)

detectConf.Finish()

if not env['HOST_ARCH']:
    env['HOST_ARCH'] = env['TARGET_ARCH']

# In some places we have POSIX vs Windows cpp files, and so there's an additional
# env variable to interpolate their names in child sconscripts

env['TARGET_OS_FAMILY'] = 'posix' if env.TargetOSIs('posix') else env.GetTargetOSName()

if has_option("cache"):
    if has_option("release"):
        print("Using the experimental --cache option is not permitted for --release builds")
        Exit(1)
    if has_option("gcov"):
        print("Mixing --cache and --gcov doesn't work correctly yet. See SERVER-11084")
        Exit(1)
    env.CacheDir(str(env.Dir(cacheDir)))

if optBuild:
    env.SetConfigHeaderDefine("MONGO_CONFIG_OPTIMIZED_BUILD")

if has_option("propagate-shell-environment"):
    env['ENV'] = dict(os.environ);

# Ignore requests to build fast and loose for release builds.
if get_option('build-fast-and-loose') == "on" and not has_option('release'):
    # See http://www.scons.org/wiki/GoFastButton for details
    env.Decider('MD5-timestamp')
    env.SetOption('max_drift', 1)

if has_option('mute'):
    env.Append( CCCOMSTR = "Compiling $TARGET" )
    env.Append( CXXCOMSTR = env["CCCOMSTR"] )
    env.Append( SHCCCOMSTR = "Compiling $TARGET" )
    env.Append( SHCXXCOMSTR = env["SHCCCOMSTR"] )
    env.Append( LINKCOMSTR = "Linking $TARGET" )
    env.Append( SHLINKCOMSTR = env["LINKCOMSTR"] )
    env.Append( ARCOMSTR = "Generating library $TARGET" )

endian = get_option( "endian" )

if endian == "auto":
    endian = sys.byteorder

if endian == "little":
    env.SetConfigHeaderDefine("MONGO_CONFIG_BYTE_ORDER", "1234")
elif endian == "big":
    env.SetConfigHeaderDefine("MONGO_CONFIG_BYTE_ORDER", "4321")

env['_LIBDEPS'] = '$_LIBDEPS_OBJS'

if env['_LIBDEPS'] == '$_LIBDEPS_OBJS':
    # The libraries we build in LIBDEPS_OBJS mode are just placeholders for tracking dependencies.
    # This avoids wasting time and disk IO on them.
    def write_uuid_to_file(env, target, source):
        with open(env.File(target[0]).abspath, 'w') as fake_lib:
            fake_lib.write(str(uuid.uuid4()))
            fake_lib.write('\n')

    def noop_action(env, target, source):
        pass

    env['ARCOM'] = write_uuid_to_file
    env['ARCOMSTR'] = 'Generating placeholder library $TARGET'
    env['RANLIBCOM'] = noop_action
    env['RANLIBCOMSTR'] = 'Skipping ranlib for $TARGET'

libdeps.setup_environment( env )

if env.TargetOSIs('linux', 'freebsd'):
    env['LINK_LIBGROUP_START'] = '-Wl,--start-group'
    env['LINK_LIBGROUP_END'] = '-Wl,--end-group'
elif env.TargetOSIs('osx'):
    env['LINK_LIBGROUP_START'] = ''
    env['LINK_LIBGROUP_END'] = ''
elif env.TargetOSIs('solaris'):
    env['LINK_LIBGROUP_START'] = '-z rescan'
    env['LINK_LIBGROUP_END'] = ''

if has_option( "durableDefaultOn" ):
    env.Append( CPPDEFINES=[ "_DURABLEDEFAULTON" ] )

if has_option( "durableDefaultOff" ):
    env.Append( CPPDEFINES=[ "_DURABLEDEFAULTOFF" ] )

# ---- other build setup -----
dontReplacePackage = False
isBuildingLatest = False

def filterExists(paths):
    return filter(os.path.exists, paths)

if debugBuild:
    env.SetConfigHeaderDefine("MONGO_CONFIG_DEBUG_BUILD")

if env.TargetOSIs('linux'):
    env.Append( LIBS=['m'] )

elif env.TargetOSIs('solaris'):
     env.Append( LIBS=["socket","resolv","lgrp"] )

elif env.TargetOSIs('freebsd'):
    env.Append( LIBS=[ "kvm" ] )
    env.Append( CCFLAGS=[ "-fno-omit-frame-pointer" ] )

elif env.TargetOSIs('openbsd'):
    env.Append( LIBS=[ "kvm" ] )

elif env.TargetOSIs('windows'):
    dynamicCRT = has_option("dynamic-windows")

    env['DIST_ARCHIVE_SUFFIX'] = '.zip'

    # If tools configuration fails to set up 'cl' in the path, fall back to importing the whole
    # shell environment and hope for the best. This will work, for instance, if you have loaded
    # an SDK shell.
    for pathdir in env['ENV']['PATH'].split(os.pathsep):
        if os.path.exists(os.path.join(pathdir, 'cl.exe')):
            break
    else:
        print("NOTE: Tool configuration did not find 'cl' compiler, falling back to os environment")
        env['ENV'] = dict(os.environ)

    env.Append(CPPDEFINES=[
    # This tells the Windows compiler not to link against the .lib files
    # and to use boost as a bunch of header-only libraries
        "BOOST_ALL_NO_LIB",
    ])

    env.Append( CPPDEFINES=[ "_UNICODE" ] )
    env.Append( CPPDEFINES=[ "UNICODE" ] )

    # /EHsc exception handling style for visual studio
    # /W3 warning level
    env.Append(CCFLAGS=["/EHsc","/W3"])

    # some warnings we don't like:
    # c4355
    # 'this' : used in base member initializer list
    #    The this pointer is valid only within nonstatic member functions. It cannot be used in the initializer list for a base class.
    # c4800
    # 'type' : forcing value to bool 'true' or 'false' (performance warning)
    #    This warning is generated when a value that is not bool is assigned or coerced into type bool. 
    # c4267
    # 'var' : conversion from 'size_t' to 'type', possible loss of data
    # When compiling with /Wp64, or when compiling on a 64-bit operating system, type is 32 bits but size_t is 64 bits when compiling for 64-bit targets. To fix this warning, use size_t instead of a type.
    # c4244
    # 'conversion' conversion from 'type1' to 'type2', possible loss of data
    #  An integer type is converted to a smaller integer type.
    # c4290
    #  C++ exception specification ignored except to indicate a function is not __declspec(nothrow
    #  A function is declared using exception specification, which Visual C++ accepts but does not
    #  implement
    # c4068
    #  unknown pragma -- added so that we can specify unknown pragmas for other compilers
    # c4351
    #  on extremely old versions of MSVC (pre 2k5), default constructing an array member in a
    #  constructor's initialization list would not zero the array members "in some cases".
    #  since we don't target MSVC versions that old, this warning is safe to ignore.
    env.Append( CCFLAGS=["/wd4355", "/wd4800", "/wd4267", "/wd4244",
                         "/wd4290", "/wd4068", "/wd4351"] )

    # some warnings we should treat as errors:
    # c4099
    #  identifier' : type name first seen using 'objecttype1' now seen using 'objecttype2'
    #    This warning occurs when classes and structs are declared with a mix of struct and class
    #    which can cause linker failures
    # c4930
    #  'identifier': prototyped function not called (was a variable definition intended?)
    #     This warning indicates a most-vexing parse error, where a user declared a function that
    #     was probably intended as a variable definition.  A common example is accidentally
    #     declaring a function called lock that takes a mutex when one meant to create a guard
    #     object called lock on the stack.
    env.Append( CCFLAGS=["/we4099", "/we4930"] )

    env.Append( CPPDEFINES=["_CONSOLE","_CRT_SECURE_NO_WARNINGS"] )

    # this would be for pre-compiled headers, could play with it later  
    #env.Append( CCFLAGS=['/Yu"pch.h"'] )

    # docs say don't use /FD from command line (minimal rebuild)
    # /Gy function level linking (implicit when using /Z7)
    # /Z7 debug info goes into each individual .obj file -- no .pdb created 
    env.Append( CCFLAGS= ["/Z7", "/errorReport:none"] )

    # /DEBUG will tell the linker to create a .pdb file
    # which WinDbg and Visual Studio will use to resolve
    # symbols if you want to debug a release-mode image.
    # Note that this means we can't do parallel links in the build.
    #
    # Please also note that this has nothing to do with _DEBUG or optimization.
    env.Append( LINKFLAGS=["/DEBUG"] )

    # /MD:  use the multithreaded, DLL version of the run-time library (MSVCRT.lib/MSVCR###.DLL)
    # /MT:  use the multithreaded, static version of the run-time library (LIBCMT.lib)
    # /MDd: Defines _DEBUG, _MT, _DLL, and uses MSVCRTD.lib/MSVCRD###.DLL
    # /MTd: Defines _DEBUG, _MT, and causes your application to use the
    #       debug multithread version of the run-time library (LIBCMTD.lib)

    winRuntimeLibMap = {
          #dyn   #dbg
        ( False, False ) : "/MT",
        ( False, True  ) : "/MTd",
        ( True,  False ) : "/MD",
        ( True,  True  ) : "/MDd",
    }

    env.Append(CCFLAGS=[winRuntimeLibMap[(dynamicCRT, debugBuild)]])

    # With VS 2012 and later we need to specify 5.01 as the target console
    # so that our 32-bit builds run on Windows XP
    # See https://software.intel.com/en-us/articles/linking-applications-using-visual-studio-2012-to-run-on-windows-xp
    #
    if env["TARGET_ARCH"] == "i386":
        env.Append( LINKFLAGS=["/SUBSYSTEM:CONSOLE,5.01"])

    if optBuild:
        # /O2:  optimize for speed (as opposed to size)
        # /Oy-: disable frame pointer optimization (overrides /O2, only affects 32-bit)
        # /INCREMENTAL: NO - disable incremental link - avoid the level of indirection for function
        # calls
        env.Append( CCFLAGS=["/O2", "/Oy-"] )
        env.Append( LINKFLAGS=["/INCREMENTAL:NO"])
    else:
        env.Append( CCFLAGS=["/Od"] )

    if debugBuild and not optBuild:
        # /RTC1: - Enable Stack Frame Run-Time Error Checking; Reports when a variable is used
        # without having been initialized (implies /Od: no optimizations)
        env.Append( CCFLAGS=["/RTC1"] )

    # This gives 32-bit programs 4 GB of user address space in WOW64, ignored in 64-bit builds
    env.Append( LINKFLAGS=["/LARGEADDRESSAWARE"] )

    env.Append(LIBS=['ws2_32.lib',
                     'kernel32.lib',
                     'advapi32.lib',
                     'Psapi.lib',
                     'DbgHelp.lib',
                     'shell32.lib',
                     'Iphlpapi.lib',
                     'version.lib'])

    # v8 calls timeGetTime()
    if usev8:
        env.Append(LIBS=['winmm.lib'])

env['STATIC_AND_SHARED_OBJECTS_ARE_THE_SAME'] = 1
if env.TargetOSIs('posix'):

    # -Winvalid-pch Warn if a precompiled header (see Precompiled Headers) is found in the search path but can't be used.
    env.Append( CCFLAGS=["-fPIC",
                         "-fno-strict-aliasing",
                         "-ggdb",
                         "-pthread",
                         "-Wall",
                         "-Wsign-compare",
                         "-Wno-unknown-pragmas",
                         "-Winvalid-pch"] )
    # env.Append( " -Wconversion" ) TODO: this doesn't really work yet
    if env.TargetOSIs('linux', 'osx'):
        if not has_option("disable-warnings-as-errors"):
            env.Append( CCFLAGS=["-Werror"] )

    env.Append( CXXFLAGS=["-Wnon-virtual-dtor", "-Woverloaded-virtual"] )
    env.Append( LINKFLAGS=["-fPIC", "-pthread"] )

    # SERVER-9761: Ensure early detection of missing symbols in dependent libraries at program
    # startup.
    #
    # TODO: Is it necessary to add to both linkflags and shlinkflags, or are LINKFLAGS
    # propagated to SHLINKFLAGS?
    if env.TargetOSIs('osx'):
        env.Append( LINKFLAGS=["-Wl,-bind_at_load"] )
        env.Append( SHLINKFLAGS=["-Wl,-bind_at_load"] )
    else:
        env.Append( LINKFLAGS=["-Wl,-z,now"] )
        env.Append( SHLINKFLAGS=["-Wl,-z,now"] )
        env.Append( LINKFLAGS=["-rdynamic"] )

    env.Append( LIBS=[] )

    #make scons colorgcc friendly
    for key in ('HOME', 'TERM'):
        try:
            env['ENV'][key] = os.environ[key]
        except KeyError:
            pass

    if env.TargetOSIs('linux') and has_option( "gcov" ):
        env.Append( CXXFLAGS=" -fprofile-arcs -ftest-coverage " )
        env.Append( LINKFLAGS=" -fprofile-arcs -ftest-coverage " )

    if optBuild:
        env.Append( CCFLAGS=["-O2"] )
    else:
        env.Append( CCFLAGS=["-O0"] )

    if debugBuild:
        if not optBuild:
            env.Append( CCFLAGS=["-fstack-protector"] )
            env.Append( LINKFLAGS=["-fstack-protector"] )
            env.Append( SHLINKFLAGS=["-fstack-protector"] )

if has_option( "ssl" ):
    env.SetConfigHeaderDefine("MONGO_CONFIG_SSL")
    env.Append( MONGO_CRYPTO=["openssl"] )
    if env.TargetOSIs('windows'):
        env.Append( LIBS=["libeay32"] )
        env.Append( LIBS=["ssleay32"] )
    else:
        env.Append( LIBS=["ssl"] )
        env.Append( LIBS=["crypto"] )
    if has_option("ssl-fips-capability"):
        env.SetConfigHeaderDefine("MONGO_CONFIG_SSL_FIPS")
else:
    env.Append( MONGO_CRYPTO=["tom"] )

wiredtiger = False
if get_option('wiredtiger') == 'on':
    # Wiredtiger only supports 64-bit architecture, and will fail to compile on 32-bit
    # so disable WiredTiger automatically on 32-bit since wiredtiger is on by default
    if env['TARGET_ARCH'] == 'i386':
        print "WiredTiger is not supported on 32-bit platforms"
        print "Re-run scons with --wiredtiger=off to build on 32-bit platforms"
        Exit(1)
    else:
        wiredtiger = True

if env['TARGET_ARCH'] == 'i386':
    # If we are using GCC or clang to target 32 bit, set the ISA minimum to 'nocona',
    # and the tuning to 'generic'. The choice of 'nocona' is selected because it
    #  -- includes MMX extenions which we need for tcmalloc on 32-bit
    #  -- can target 32 bit
    #  -- is at the time of this writing a widely-deployed 10 year old microarchitecture
    #  -- is available as a target architecture from GCC 4.0+
    # However, we only want to select an ISA, not the nocona specific scheduling, so we
    # select the generic tuning. For installations where hardware and system compiler rev are
    # contemporaries, the generic scheduling should be appropriate for a wide range of
    # deployed hardware.

    if env.ToolchainIs('GCC', 'clang'):
        env.Append( CCFLAGS=['-march=nocona', '-mtune=generic'] )

try:
    umask = os.umask(022)
except OSError:
    pass

if not env.TargetOSIs('windows'):
    for keysuffix in [ "1" , "2" ]:
        keyfile = "jstests/libs/key%s" % keysuffix
        os.chmod( keyfile , stat.S_IWUSR|stat.S_IRUSR )

# boostSuffixList is used when using system boost to select a search sequence
# for boost libraries.
boostSuffixList = ["-mt", ""]
if get_option("system-boost-lib-search-suffixes") is not None:
    if not use_system_version_of_library("boost"):
        print("The --system-boost-lib-search-suffixes option is only valid with --use-system-boost")
        Exit(1)
    boostSuffixList = get_option("system-boost-lib-search-suffixes")
    if boostSuffixList == "":
        boostSuffixList = []
    else:
        boostSuffixList = boostSuffixList.split(',')

# boostSuffix is used when using internal boost to select which version
# of boost is in play.
boostSuffix = "";
if not use_system_version_of_library("boost"):
    # Boost release numbers are x.y.z, where z is usually 0 which we do not include in
    # the internal-boost option
    boostSuffix = "-%s.0" % get_option( "internal-boost")

# discover modules, and load the (python) module for each module's build.py
mongo_modules = moduleconfig.discover_modules('src/mongo/db/modules')
env['MONGO_MODULES'] = [m.name for m in mongo_modules]

# --- check system ---

def doConfigure(myenv):
    global wiredtiger

    # Check that the compilers work.
    #
    # TODO: Currently, we have some flags already injected. Eventually, this should test the
    # bare compilers, and we should re-check at the very end that TryCompile and TryLink still
    # work with the flags we have selected.
    if myenv.ToolchainIs('msvc'):
        compiler_minimum_string = "Microsoft Visual Studio 2013 Update 2"
        compiler_test_body = textwrap.dedent(
        """
        #if !defined(_MSC_VER)
        #error
        #endif

        #if _MSC_VER < 1800 || (_MSC_VER == 1800 && _MSC_FULL_VER < 180030501)
        #error %s or newer is required to build MongoDB
        #endif

        int main(int argc, char* argv[]) {
            return 0;
        }
        """ % compiler_minimum_string)
    elif myenv.ToolchainIs('gcc'):
        compiler_minimum_string = "GCC 4.8.2"
        compiler_test_body = textwrap.dedent(
        """
        #if !defined(__GNUC__) || defined(__clang__)
        #error
        #endif

        #if (__GNUC__ < 4) || (__GNUC__ == 4 && __GNUC_MINOR__ < 8) || (__GNUC__ == 4 && __GNUC_MINOR__ == 8 && __GNUC_PATCHLEVEL__ < 2)
        #error %s or newer is required to build MongoDB
        #endif

        int main(int argc, char* argv[]) {
            return 0;
        }
        """ % compiler_minimum_string)
    elif myenv.ToolchainIs('clang'):
        compiler_minimum_string = "clang 3.4 (or Apple XCode 5.1.1)"
        compiler_test_body = textwrap.dedent(
        """
        #if !defined(__clang__)
        #error
        #endif

        #if defined(__apple_build_version__)
        #if __apple_build_version__ < 5030040
        #error %s or newer is required to build MongoDB
        #endif
        #elif (__clang_major__ < 3) || (__clang_major__ == 3 && __clang_minor__ < 4)
        #error %s or newer is required to build MongoDB
        #endif

        int main(int argc, char* argv[]) {
            return 0;
        }
        """ % (compiler_minimum_string, compiler_minimum_string))
    else:
        print("Error: can't check compiler minimum; don't know this compiler...")
        Exit(1)

    def CheckForMinimumCompiler(context, language):
        extension_for = {
            "C" : ".c",
            "C++" : ".cpp",
        }
        context.Message("Checking if %s compiler is %s or newer..." %
                        (language, compiler_minimum_string))
        result = context.TryCompile(compiler_test_body, extension_for[language])
        context.Result(result)
        return result;

    conf = Configure(myenv, help=False, custom_tests = {
        'CheckForMinimumCompiler' : CheckForMinimumCompiler,
    })

    c_compiler_validated = conf.CheckForMinimumCompiler('C')
    cxx_compiler_validated = conf.CheckForMinimumCompiler('C++')

    suppress_invalid = has_option("disable-minimum-compiler-version-enforcement")
    if releaseBuild and suppress_invalid:
        print("--disable-minimum-compiler-version-enforcement is forbidden with --release")
        Exit(1)

    if not (c_compiler_validated and cxx_compiler_validated):
        if not suppress_invalid:
            print("ERROR: Refusing to build with compiler that does not meet requirements")
            Exit(1)
        print("WARNING: Ignoring failed compiler version check per explicit user request.")
        print("WARNING: The build may fail, binaries may crash, or may run but corrupt data...")

    # Figure out what our minimum windows version is. If the user has specified, then use
    # that. Otherwise, if they have explicitly selected between 32 bit or 64 bit, choose XP or
    # Vista respectively. Finally, if they haven't done either of these, try invoking the
    # compiler to figure out whether we are doing a 32 or 64 bit build and select as
    # appropriate.
    if env.TargetOSIs('windows'):
        win_version_min = None
        if has_option('win-version-min'):
            win_version_min = get_option('win-version-min')
        # If no minimum version has beeen specified, use our defaults for 32-bit/64-bit windows.
        elif env['TARGET_ARCH'] == 'x86_64':
            win_version_min = 'ws03sp2'
        elif env['TARGET_ARCH'] == 'i386':
            win_version_min = 'xpsp3'

        env['WIN_VERSION_MIN'] = win_version_min
        win_version_min = win_version_min_choices[win_version_min]
        env.Append( CPPDEFINES=[("_WIN32_WINNT", "0x" + win_version_min[0])] )
        env.Append( CPPDEFINES=[("NTDDI_VERSION", "0x" + win_version_min[0] + win_version_min[1])] )

    conf.Finish()

    def AddFlagIfSupported(env, tool, extension, flag, **mutation):
        def CheckFlagTest(context, tool, extension, flag):
            test_body = ""
            context.Message('Checking if %s compiler supports %s... ' % (tool, flag))
            ret = context.TryCompile(test_body, extension)
            context.Result(ret)
            return ret

        if env.ToolchainIs('msvc'):
            print("AddFlagIfSupported is not currently supported with MSVC")
            Exit(1)

        test_mutation = mutation
        if env.ToolchainIs('gcc'):
            test_mutation = copy.deepcopy(mutation)
            # GCC helpfully doesn't issue a diagnostic on unknown flags of the form -Wno-xxx
            # unless other diagnostics are triggered. That makes it tough to check for support
            # for -Wno-xxx. To work around, if we see that we are testing for a flag of the
            # form -Wno-xxx (but not -Wno-error=xxx), we also add -Wxxx to the flags. GCC does
            # warn on unknown -Wxxx style flags, so this lets us probe for availablity of
            # -Wno-xxx.
            for kw in test_mutation.keys():
                test_flags = test_mutation[kw]
                for test_flag in test_flags:
                    if test_flag.startswith("-Wno-") and not test_flag.startswith("-Wno-error="):
                        test_flags.append(re.sub("^-Wno-", "-W", test_flag))

        cloned = env.Clone()
        cloned.Append(**test_mutation)

        # For GCC, we don't need anything since bad flags are already errors, but
        # adding -Werror won't hurt. For clang, bad flags are only warnings, so we need -Werror
        # to make them real errors.
        cloned.Append(CCFLAGS=['-Werror'])
        conf = Configure(cloned, help=False, custom_tests = {
                'CheckFlag' : lambda(ctx) : CheckFlagTest(ctx, tool, extension, flag)
        })
        available = conf.CheckFlag()
        conf.Finish()
        if available:
            env.Append(**mutation)
        return available

    def AddToCFLAGSIfSupported(env, flag):
        return AddFlagIfSupported(env, 'C', '.c', flag, CFLAGS=[flag])

    def AddToCCFLAGSIfSupported(env, flag):
        return AddFlagIfSupported(env, 'C', '.c', flag, CCFLAGS=[flag])

    def AddToCXXFLAGSIfSupported(env, flag):
        return AddFlagIfSupported(env, 'C++', '.cpp', flag, CXXFLAGS=[flag])

    if myenv.ToolchainIs('clang', 'gcc'):
        # This warning was added in g++-4.8.
        AddToCCFLAGSIfSupported(myenv, '-Wno-unused-local-typedefs')

        # Clang likes to warn about unused functions, which seems a tad aggressive and breaks
        # -Werror, which we want to be able to use.
        AddToCCFLAGSIfSupported(myenv, '-Wno-unused-function')

        # TODO: Note that the following two flags are added to CCFLAGS even though they are
        # really C++ specific. We need to do this because SCons passes CXXFLAGS *before*
        # CCFLAGS, but CCFLAGS contains -Wall, which re-enables the warnings we are trying to
        # suppress. In the future, we should move all warning flags to CCWARNFLAGS and
        # CXXWARNFLAGS and add these to CCOM and CXXCOM as appropriate.
        #
        # Clang likes to warn about unused private fields, but some of our third_party
        # libraries have such things.
        AddToCCFLAGSIfSupported(myenv, '-Wno-unused-private-field')

        # Prevents warning about using deprecated features (such as auto_ptr in c++11)
        # Using -Wno-error=deprecated-declarations does not seem to work on some compilers,
        # including at least g++-4.6.
        AddToCCFLAGSIfSupported(myenv, "-Wno-deprecated-declarations")

        # As of clang-3.4, this warning appears in v8, and gets escalated to an error.
        AddToCCFLAGSIfSupported(myenv, "-Wno-tautological-constant-out-of-range-compare")

        # New in clang-3.4, trips up things mostly in third_party, but in a few places in the
        # primary mongo sources as well.
        AddToCCFLAGSIfSupported(myenv, "-Wno-unused-const-variable")

        # Prevents warning about unused but set variables found in boost version 1.49
        # in boost/date_time/format_date_parser.hpp which does not work for compilers
        # GCC >= 4.6. Error explained in https://svn.boost.org/trac/boost/ticket/6136 .
        AddToCCFLAGSIfSupported(myenv, "-Wno-unused-but-set-variable")

        # This has been suppressed in gcc 4.8, due to false positives, but not in clang.  So
        # we explicitly disable it here.
        AddToCCFLAGSIfSupported(myenv, "-Wno-missing-braces")

    # Check if we need to disable null-conversion warnings
    if myenv.ToolchainIs('clang'):
        def CheckNullConversion(context):

            test_body = """
            #include <boost/shared_ptr.hpp>
            struct TestType { int value; bool boolValue; };
            bool foo() {
                boost::shared_ptr<TestType> sp(new TestType);
                return NULL != sp;
            }
            """

            context.Message('Checking if implicit boost::shared_ptr null conversion is supported... ')
            ret = context.TryCompile(textwrap.dedent(test_body), ".cpp")
            context.Result(ret)
            return ret

        conf = Configure(myenv, help=False, custom_tests = {
            'CheckNullConversion' : CheckNullConversion,
        })
        if conf.CheckNullConversion() == False:
            env.Append( CCFLAGS="-Wno-null-conversion" )
        conf.Finish()

    # This needs to happen before we check for libc++, since it affects whether libc++ is available.
    if env.TargetOSIs('osx') and has_option('osx-version-min'):
        min_version = get_option('osx-version-min')
        min_version_flag = '-mmacosx-version-min=%s' % (min_version)
        if not AddToCCFLAGSIfSupported(myenv, min_version_flag):
            print( "Can't set minimum OS X version with this compiler" )
            Exit(1)
        myenv.AppendUnique(LINKFLAGS=[min_version_flag])

    usingLibStdCxx = False
    if has_option('libc++'):
        if not myenv.ToolchainIs('clang'):
            print( 'libc++ is currently only supported for clang')
            Exit(1)
        if env.TargetOSIs('osx') and has_option('osx-version-min') and versiontuple(min_version) < versiontuple('10.7'):
            print("Warning: You passed option 'libc++'. You probably want to also pass 'osx-version-min=10.7' or higher for libc++ support.")
        if AddToCXXFLAGSIfSupported(myenv, '-stdlib=libc++'):
            myenv.Append(LINKFLAGS=['-stdlib=libc++'])
        else:
            print( 'libc++ requested, but compiler does not support -stdlib=libc++' )
            Exit(1)
    else:
        def CheckLibStdCxx(context):
            test_body = """
            #include <vector>
            #if !defined(__GLIBCXX__)
            #error
            #endif
            """

            context.Message('Checking if we are using libstdc++... ')
            ret = context.TryCompile(textwrap.dedent(test_body), ".cpp")
            context.Result(ret)
            return ret

        conf = Configure(myenv, help=False, custom_tests = {
            'CheckLibStdCxx' : CheckLibStdCxx,
        })
        usingLibStdCxx = conf.CheckLibStdCxx()
        conf.Finish()

    if not myenv.ToolchainIs('msvc'):
        if not AddToCXXFLAGSIfSupported(myenv, '-std=c++11'):
            print( 'Compiler does not honor -std=c++11' )
            Exit(1)
        if not AddToCFLAGSIfSupported(myenv, '-std=c99'):
            print( "C++11 mode selected for C++ files, but can't enable C99 for C files" )
            Exit(1)

    if using_system_version_of_cxx_libraries():
        print( 'WARNING: System versions of C++ libraries must be compiled with C++11 support' )

    # We appear to have C++11, or at least a flag to enable it. Check that the declared C++
    # language level is not less than C++11, and that we can at least compile an 'auto'
    # expression. We don't check the __cplusplus macro when using MSVC because as of our
    # current required MS compiler version (MSVS 2013 Update 2), they don't set it. If
    # MSFT ever decides (in MSVS 2015?) to define __cplusplus >= 201103L, remove the exception
    # here for _MSC_VER
    def CheckCxx11(context):
        test_body = """
        #ifndef _MSC_VER
        #if __cplusplus < 201103L
        #error
        #endif
        #endif
        auto not_an_empty_file = 0;
        """

        context.Message('Checking for C++11... ')
        ret = context.TryCompile(textwrap.dedent(test_body), ".cpp")
        context.Result(ret)
        return ret

    conf = Configure(myenv, help=False, custom_tests = {
        'CheckCxx11' : CheckCxx11,
    })

    if not conf.CheckCxx11():
        print( 'C++11 support is required to build MongoDB')
        Exit(1)

    conf.Finish()

    # If we are using libstdc++, check to see if we are using a libstdc++ that is older than
    # our GCC minimum of 4.8.2. This is primarly to help people using clang on OS X but
    # forgetting to use --libc++ (or set the target OS X version high enough to get it as the
    # default). We would, ideally, check the __GLIBCXX__ version, but for various reasons this
    # is not workable. Instead, we switch on the fact that _GLIBCXX_PROFILE_UNORDERED wasn't
    # introduced until libstdc++ 4.8.2. Yes, this is a terrible hack.
    if usingLibStdCxx:
        def CheckModernLibStdCxx(context):
            test_body = """
            #define _GLIBCXX_PROFILE
            #include <unordered_map>
            #if !defined(_GLIBCXX_PROFILE_UNORDERED)
            #error libstdc++ older than 4.8.2
            #endif
            """

            context.Message('Checking for libstdc++ 4.8.2 or better... ')
            ret = context.TryCompile(textwrap.dedent(test_body), ".cpp")
            context.Result(ret)
            return ret

        conf = Configure(myenv, help=False, custom_tests = {
            'CheckModernLibStdCxx' : CheckModernLibStdCxx,
        })

        if not conf.CheckModernLibStdCxx():
            print("When using libstdc++, MongoDB requires libstdc++ 4.8.2 or newer")
            Exit(1)

        conf.Finish()

    if has_option("use-glibcxx-debug"):
        # If we are using a modern libstdc++ and this is a debug build and we control all C++
        # dependencies, then turn on the debugging features in libstdc++.
        # TODO: Need a new check here.
        if not debugBuild:
            print("--use-glibcxx-debug requires --dbg=on")
            Exit(1)
        if not usingLibStdCxx:
            print("--use-glibcxx-debug is only compatible with the GNU implementation of the "
                  "C++ standard libary")
            Exit(1)
        if using_system_version_of_cxx_libraries():
            print("--use-glibcxx-debug not compatible with system versions of C++ libraries.")
            Exit(1)
        myenv.Append(CPPDEFINES=["_GLIBCXX_DEBUG"]);

    # Check if we are on a POSIX system by testing if _POSIX_VERSION is defined.
    def CheckPosixSystem(context):

        test_body = """
        // POSIX requires the existence of unistd.h, so if we can't include unistd.h, we
        // are definitely not a POSIX system.
        #include <unistd.h>
        #if !defined(_POSIX_VERSION)
        #error not a POSIX system
        #endif
        """

        context.Message('Checking if we are on a POSIX system... ')
        ret = context.TryCompile(textwrap.dedent(test_body), ".c")
        context.Result(ret)
        return ret

    conf = Configure(myenv, help=False, custom_tests = {
        'CheckPosixSystem' : CheckPosixSystem,
    })
    posix_system = conf.CheckPosixSystem()

    conf.Finish()

    # Check if we are on a system that support the POSIX clock_gettime function
    #  and the "monotonic" clock.
    posix_monotonic_clock = False
    if posix_system:
        def CheckPosixMonotonicClock(context):

            test_body = """
            #include <unistd.h>
            #if !(defined(_POSIX_TIMERS) && _POSIX_TIMERS > 0)
            #error POSIX clock_gettime not supported
            #elif !(defined(_POSIX_MONOTONIC_CLOCK) && _POSIX_MONOTONIC_CLOCK >= 0)
            #error POSIX monotonic clock not supported
            #endif
            """

            context.Message('Checking if the POSIX monotonic clock is supported... ')
            ret = context.TryCompile(textwrap.dedent(test_body), ".c")
            context.Result(ret)
            return ret

        conf = Configure(myenv, help=False, custom_tests = {
            'CheckPosixMonotonicClock' : CheckPosixMonotonicClock,
        })
        posix_monotonic_clock = conf.CheckPosixMonotonicClock()

        # On 32-bit systems, we need to define this in order to get access to
        # the 64-bit versions of fseek, etc.
        if not conf.CheckTypeSize('off_t', includes="#include <sys/types.h>", expect=8):
            myenv.Append(CPPDEFINES=["_FILE_OFFSET_BITS=64"])

        conf.Finish()

    if has_option('sanitize'):

        if not myenv.ToolchainIs('clang', 'gcc'):
            print( 'sanitize is only supported with clang or gcc')
            Exit(1)

        if get_option('allocator') == 'tcmalloc':
            # There are multiply defined symbols between the sanitizer and
            # our vendorized tcmalloc.
            print("Cannot use --sanitize with tcmalloc")
            Exit(1)

        sanitizer_list = get_option('sanitize').split(',')

        using_lsan = 'leak' in sanitizer_list
        using_asan = 'address' in sanitizer_list or using_lsan
        using_tsan = 'thread' in sanitizer_list

        # If the user asked for leak sanitizer, turn on the detect_leaks
        # ASAN_OPTION. If they asked for address sanitizer as well, drop
        # 'leak', because -fsanitize=leak means no address.
        #
        # --sanitize=leak:           -fsanitize=leak, detect_leaks=1
        # --sanitize=address,leak:   -fsanitize=address, detect_leaks=1
        # --sanitize=address:        -fsanitize=address
        #
        if using_lsan:
            if using_asan:
                myenv['ENV']['ASAN_OPTIONS'] = "detect_leaks=1"
            myenv['ENV']['LSAN_OPTIONS'] = "suppressions=%s" % myenv.File("#etc/lsan.suppressions").abspath
            if 'address' in sanitizer_list:
                sanitizer_list.remove('leak')

        sanitizer_option = '-fsanitize=' + ','.join(sanitizer_list)

        if AddToCCFLAGSIfSupported(myenv, sanitizer_option):
            myenv.Append(LINKFLAGS=[sanitizer_option])
            myenv.Append(CCFLAGS=['-fno-omit-frame-pointer'])
        else:
            print( 'Failed to enable sanitizers with flag: ' + sanitizer_option )
            Exit(1)

        blackfiles_map = {
            "address" : myenv.File("#etc/asan.blacklist"),
            "leak" : myenv.File("#etc/asan.blacklist"),
            "thread" : myenv.File("#etc/tsan.blacklist"),
            "undefined" : myenv.File("#etc/ubsan.blacklist"),
        }

        blackfiles = set([v for (k, v) in blackfiles_map.iteritems() if k in sanitizer_list])
        blacklist_options=["-fsanitize-blacklist=%s" % blackfile for blackfile in blackfiles]

        for blacklist_option in blacklist_options:
            if AddToCCFLAGSIfSupported(myenv, blacklist_option):
                myenv.Append(LINKFLAGS=[blacklist_option])

        llvm_symbolizer = get_option('llvm-symbolizer')
        if os.path.isabs(llvm_symbolizer):
            if not myenv.File(llvm_symbolizer).exists():
                print("WARNING: Specified symbolizer '%s' not found" % llvm_symbolizer)
                llvm_symbolizer = None
        else:
            llvm_symbolizer = myenv.WhereIs(llvm_symbolizer)

        if llvm_symbolizer:
            myenv['ENV']['ASAN_SYMBOLIZER_PATH'] = llvm_symbolizer
            myenv['ENV']['LSAN_SYMBOLIZER_PATH'] = llvm_symbolizer
            tsan_options = "external_symbolizer_path=\"%s\" " % llvm_symbolizer
        elif using_lsan:
            print("Using the leak sanitizer requires a valid symbolizer")
            Exit(1)

        if using_tsan:
            tsan_options += "suppressions=\"%s\" " % myenv.File("#etc/tsan.suppressions").abspath
            myenv['ENV']['TSAN_OPTIONS'] = tsan_options

    if myenv.ToolchainIs('msvc') and optBuild:
        # http://blogs.msdn.com/b/vcblog/archive/2013/09/11/introducing-gw-compiler-switch.aspx
        #
        myenv.Append( CCFLAGS=["/Gw", "/Gy"] )
        myenv.Append( LINKFLAGS=["/OPT:REF"])

        # http://blogs.msdn.com/b/vcblog/archive/2014/03/25/linker-enhancements-in-visual-studio-2013-update-2-ctp2.aspx
        #
        myenv.Append( CCFLAGS=["/Zc:inline"])

    # Apply any link time optimization settings as selected by the 'lto' option.
    if has_option('lto'):
        if myenv.ToolchainIs('msvc'):
            # Note that this is actually more aggressive than LTO, it is whole program
            # optimization due to /GL. However, this is historically what we have done for
            # windows, so we are keeping it.
            #
            # /GL implies /LTCG, so no need to say it in CCFLAGS, but we do need /LTCG on the
            # link flags.
            myenv.Append(CCFLAGS=['/GL'])
            myenv.Append(LINKFLAGS=['/LTCG'])
            myenv.Append(ARFLAGS=['/LTCG'])
        elif myenv.ToolchainIs('gcc', 'clang'):
            # For GCC and clang, the flag is -flto, and we need to pass it both on the compile
            # and link lines.
            if AddToCCFLAGSIfSupported(myenv, '-flto'):
                myenv.Append(LINKFLAGS=['-flto'])

                def LinkHelloWorld(context, adornment = None):
                    test_body = """
                    #include <iostream>
                    int main() {
                        std::cout << "Hello, World!" << std::endl;
                        return 0;
                    }
                    """
                    message = "Trying to link with LTO"
                    if adornment:
                        message = message + " " + adornment
                    message = message + "..."
                    context.Message(message)
                    ret = context.TryLink(textwrap.dedent(test_body), ".cpp")
                    context.Result(ret)
                    return ret

                conf = Configure(myenv, help=False, custom_tests = {
                    'LinkHelloWorld' : LinkHelloWorld,
                })

                # Some systems (clang, on a system with the BFD linker by default) may need to
                # explicitly request the gold linker for LTO to work. If we can't LTO link a
                # simple program, see if -fuse=ld=gold helps.
                if not conf.LinkHelloWorld():
                    conf.env.Append(LINKFLAGS=["-fuse-ld=gold"])
                    if not conf.LinkHelloWorld("(with -fuse-ld=gold)"):
                        print("Error: Couldn't link with LTO")
                        Exit(1)

                myenv = conf.Finish()

            else:
                print( "Link time optimization requested, " +
                       "but selected compiler does not honor -flto" )
                Exit(1)
        else:
            printf("Don't know how to enable --lto on current toolchain")
            Exit(1)

    # We set this to work around https://gcc.gnu.org/bugzilla/show_bug.cgi?id=43052
    if not myenv.ToolchainIs('msvc'):
        AddToCCFLAGSIfSupported(myenv, "-fno-builtin-memcmp")

    # When using msvc, check for support for __declspec(thread), unless we have been asked
    # explicitly not to use it. For other compilers, see if __thread works.
    if myenv.ToolchainIs('msvc'):
        haveDeclSpecThread = False
        def CheckDeclspecThread(context):
            test_body = """
            __declspec( thread ) int tsp_int;
            int main(int argc, char* argv[]) {
            tsp_int = argc;
            return 0;
            }
            """
            context.Message('Checking for __declspec(thread)... ')
            ret = context.TryLink(textwrap.dedent(test_body), ".cpp")
            context.Result(ret)
            return ret
        conf = Configure(myenv, help=False, custom_tests = {
            'CheckDeclspecThread' : CheckDeclspecThread,
        })
        haveDeclSpecThread = conf.CheckDeclspecThread()
        conf.Finish()
        if haveDeclSpecThread:
            myenv.SetConfigHeaderDefine("MONGO_CONFIG_HAVE___DECLSPEC_THREAD")
    else:
        def CheckUUThread(context):
            test_body = """
            __thread int tsp_int;
            int main(int argc, char* argv[]) {
                tsp_int = argc;
                return 0;
            }
            """
            context.Message('Checking for __thread... ')
            ret = context.TryLink(textwrap.dedent(test_body), ".cpp")
            context.Result(ret)
            return ret
        conf = Configure(myenv, help=False, custom_tests = {
            'CheckUUThread' : CheckUUThread,
        })
        haveUUThread = conf.CheckUUThread()
        conf.Finish()
        if haveUUThread:
            myenv.SetConfigHeaderDefine("MONGO_CONFIG_HAVE___THREAD")

    # not all C++11-enabled gcc versions have type properties
    def CheckCXX11IsTriviallyCopyable(context):
        test_body = """
        #include <type_traits>
        int main(int argc, char **argv) {
            class Trivial {
                int trivial1;
                double trivial2;
                struct {
                    float trivial3;
                    short trivial4;
                } trivial_member;
            };

            class NotTrivial {
                int x, y;
                NotTrivial(const NotTrivial& o) : x(o.y), y(o.x) {}
            };

            static_assert(std::is_trivially_copyable<Trivial>::value,
                          "I should be trivially copyable");
            static_assert(!std::is_trivially_copyable<NotTrivial>::value,
                          "I should not be trivially copyable");
            return 0;
        }
        """
        context.Message('Checking for C++11 is_trivially_copyable support... ')
        ret = context.TryCompile(textwrap.dedent(test_body), '.cpp')
        context.Result(ret)
        return ret

    # Some GCC's don't have std::is_trivially_copyable
    conf = Configure(myenv, help=False, custom_tests = {
        'CheckCXX11IsTriviallyCopyable': CheckCXX11IsTriviallyCopyable,
    })

    if conf.CheckCXX11IsTriviallyCopyable():
        conf.env.SetConfigHeaderDefine("MONGO_CONFIG_HAVE_STD_IS_TRIVIALLY_COPYABLE")

    myenv = conf.Finish()

    def CheckCXX14MakeUnique(context):
        test_body = """
        #include <memory>
        int main(int argc, char **argv) {
            auto foo = std::make_unique<int>(5);
            return 0;
        }
        """
        context.Message('Checking for C++14 std::make_unique support... ')
        ret = context.TryCompile(textwrap.dedent(test_body), '.cpp')
        context.Result(ret)
        return ret

    # Check for std::make_unique support without using the __cplusplus macro
    conf = Configure(myenv, help=False, custom_tests = {
        'CheckCXX14MakeUnique': CheckCXX14MakeUnique,
    })

    if conf.CheckCXX14MakeUnique():
        conf.env.SetConfigHeaderDefine('MONGO_CONFIG_HAVE_STD_MAKE_UNIQUE')

    myenv = conf.Finish()

    def CheckBoostMinVersion(context):
        compile_test_body = textwrap.dedent("""
        #include <boost/version.hpp>

        #if BOOST_VERSION < 104900
        #error
        #endif
        """)

        context.Message("Checking if system boost version is 1.49 or newer...")
        result = context.TryCompile(compile_test_body, ".cpp")
        context.Result(result)
        return result

    conf = Configure(myenv, custom_tests = {
        'CheckBoostMinVersion': CheckBoostMinVersion,
    })
    libdeps.setup_conftests(conf)

    if use_system_version_of_library("pcre"):
        conf.FindSysLibDep("pcre", ["pcre"])
        conf.FindSysLibDep("pcrecpp", ["pcrecpp"])
    else:
        env.Prepend(CPPDEFINES=['PCRE_STATIC'])

    if use_system_version_of_library("snappy"):
        conf.FindSysLibDep("snappy", ["snappy"])

    if use_system_version_of_library("zlib"):
        conf.FindSysLibDep("zlib", ["zlib" if windows else "z"])

    if use_system_version_of_library("stemmer"):
        conf.FindSysLibDep("stemmer", ["stemmer"])

    if use_system_version_of_library("yaml"):
        conf.FindSysLibDep("yaml", ["yaml-cpp"])

    if wiredtiger and use_system_version_of_library("wiredtiger"):
        if not conf.CheckCXXHeader( "wiredtiger.h" ):
            print( "Cannot find wiredtiger headers" )
            Exit(1)
        conf.FindSysLibDep("wiredtiger", ["wiredtiger"])

    if use_system_version_of_library("boost"):
        if not conf.CheckCXXHeader( "boost/filesystem/operations.hpp" ):
            print( "can't find boost headers" )
            Exit(1)
        if not conf.CheckBoostMinVersion():
            print( "system's version of boost is too old. version 1.49 or better required")
            Exit(1)

        conf.env.Append(CPPDEFINES=[("BOOST_THREAD_VERSION", "2")])

        # Note that on Windows with using-system-boost builds, the following
        # FindSysLibDep calls do nothing useful (but nothing problematic either)
        #
        # NOTE: Pass --system-boost-lib-search-suffixes= to suppress these checks, which you
        # might want to do if using autolib linking on Windows, for example.
        if boostSuffixList:
            for b in boostLibs:
                boostlib = "boost_" + b
                conf.FindSysLibDep(
                    boostlib,
                    [boostlib + suffix for suffix in boostSuffixList],
                    language='C++')

    if posix_system:
        conf.env.SetConfigHeaderDefine("MONGO_CONFIG_HAVE_HEADER_UNISTD_H")
        conf.CheckLib('rt')
        conf.CheckLib('dl')

    if posix_monotonic_clock:
        conf.env.SetConfigHeaderDefine("MONGO_CONFIG_HAVE_POSIX_MONOTONIC_CLOCK")

    if (conf.CheckCXXHeader( "execinfo.h" ) and
        conf.CheckDeclaration('backtrace', includes='#include <execinfo.h>') and
        conf.CheckDeclaration('backtrace_symbols', includes='#include <execinfo.h>') and
        conf.CheckDeclaration('backtrace_symbols_fd', includes='#include <execinfo.h>')):

        conf.env.SetConfigHeaderDefine("MONGO_CONFIG_HAVE_EXECINFO_BACKTRACE")

    conf.env["_HAVEPCAP"] = conf.CheckLib( ["pcap", "wpcap"], autoadd=False )

    if env.TargetOSIs('solaris'):
        conf.CheckLib( "nsl" )

    if usev8 and use_system_version_of_library("v8"):
        if debugBuild:
            v8_lib_choices = ["v8_g", "v8"]
        else:
            v8_lib_choices = ["v8"]
        conf.FindSysLibDep( "v8", v8_lib_choices )

    conf.env['MONGO_BUILD_SASL_CLIENT'] = bool(has_option("use-sasl-client"))
    if conf.env['MONGO_BUILD_SASL_CLIENT'] and not conf.CheckLibWithHeader(
            "sasl2", 
            ["stddef.h","sasl/sasl.h"], 
            "C", 
            "sasl_version_info(0, 0, 0, 0, 0, 0);", 
            autoadd=False ):
        Exit(1)

    # requires ports devel/libexecinfo to be installed
    if env.TargetOSIs('freebsd', 'openbsd'):
        if not conf.CheckLib("execinfo"):
            print("Cannot find libexecinfo, please install devel/libexecinfo.")
            Exit(1)

    # 'tcmalloc' needs to be the last library linked. Please, add new libraries before this 
    # point.
    if get_option('allocator') == 'tcmalloc':
        if use_system_version_of_library('tcmalloc'):
            conf.FindSysLibDep("tcmalloc", ["tcmalloc"])
<<<<<<< HEAD
        elif has_option("heapcheck"):
            print ("--heapcheck does not work with the tcmalloc embedded in the mongodb source "
                   "tree.  Use --use-system-tcmalloc.")
            Exit(1)
    elif get_option('allocator') == 'jemalloc':
        pass
=======
>>>>>>> 02a9fd0d
    elif get_option('allocator') == 'system':
        pass
    else:
        print "Invalid --allocator parameter: \"%s\"" % get_option('allocator')
        Exit(1)

    # ask each module to configure itself and the build environment.
    moduleconfig.configure_modules(mongo_modules, conf)

    return conf.Finish()

env = doConfigure( env )

env['PDB'] = '${TARGET.base}.pdb'

def checkErrorCodes():
    import buildscripts.errorcodes as x
    if x.checkErrorCodes() == False:
        print( "next id to use:" + str( x.getNextCode() ) )
        Exit(-1)

checkErrorCodes()

#  ---- astyle ----

def doStyling( env , target , source ):

    res = utils.execsys( "astyle --version" )
    res = " ".join(res)
    if res.count( "2." ) == 0:
        print( "astyle 2.x needed, found:" + res )
        Exit(-1)

    files = utils.getAllSourceFiles() 
    files = filter( lambda x: not x.endswith( ".c" ) , files )

    cmd = "astyle --options=mongo_astyle " + " ".join( files )
    res = utils.execsys( cmd )
    print( res[0] )
    print( res[1] )


env.Alias( "style" , [] , [ doStyling ] )
env.AlwaysBuild( "style" )

# --- lint ----



def doLint( env , target , source ):
    import buildscripts.lint
    if not buildscripts.lint.run_lint( [ "src/mongo/" ] ):
        raise Exception( "lint errors" )

env.Alias( "lint" , [] , [ doLint ] )
env.AlwaysBuild( "lint" )


#  ----  INSTALL -------

def getSystemInstallName():
    dist_arch = GetOption("distarch")
    arch_name = env['TARGET_ARCH'] if not dist_arch else dist_arch
    n = env.GetTargetOSName() + "-" + arch_name
    if has_option("nostrip"):
        n += "-debugsymbols"
    if env.TargetOSIs('posix') and os.uname()[2].startswith("8."):
        n += "-tiger"

    if len(mongo_modules):
            n += "-" + "-".join(m.name for m in mongo_modules)

    try:
        findSettingsSetup()
        import settings
        if "distmod" in dir(settings):
            n = n + "-" + str(settings.distmod)
    except:
        pass

    dn = GetOption("distmod")
    if dn and len(dn) > 0:
        n = n + "-" + dn

    return n

mongoCodeVersion = env['MONGO_CODE_VERSION']
if mongoCodeVersion == None:
    Exit(-1)

if has_option('distname'):
    distName = GetOption( "distname" )
elif mongoCodeVersion[-1] not in ("+", "-"):
    dontReplacePackage = True
    distName = mongoCodeVersion
else:
    isBuildingLatest = True
    distName = utils.getGitBranchString("" , "-") + datetime.date.today().strftime("%Y-%m-%d")


env['SERVER_DIST_BASENAME'] = 'mongodb-%s-%s' % (getSystemInstallName(), distName)

distFile = "${SERVER_ARCHIVE}"

#  ---- CONVENIENCE ----

def tabs( env, target, source ):
    from subprocess import Popen, PIPE
    from re import search, match
    diff = Popen( [ "git", "diff", "-U0", "origin", "master" ], stdout=PIPE ).communicate()[ 0 ]
    sourceFile = False
    for line in diff.split( "\n" ):
        if match( "diff --git", line ):
            sourceFile = not not search( "\.(h|hpp|c|cpp)\s*$", line )
        if sourceFile and match( "\+ *\t", line ):
            return True
    return False
env.Alias( "checkSource", [], [ tabs ] )
env.AlwaysBuild( "checkSource" )

def gitPush( env, target, source ):
    import subprocess
    return subprocess.call( [ "git", "push" ] )
env.Alias( "push", [ ".", "smoke", "checkSource" ], gitPush )
env.AlwaysBuild( "push" )


# ---- deploying ---

def s3push(localName, remoteName=None, platformDir=True):
    localName = str( localName )

    if isBuildingLatest:
        remotePrefix = utils.getGitBranchString("-") + "-latest"
    else:
        remotePrefix = "-" + distName

    findSettingsSetup()

    import simples3
    import settings

    s = simples3.S3Bucket( settings.bucket , settings.id , settings.key )

    if remoteName is None:
        remoteName = localName

    name = '%s-%s%s' % (remoteName , getSystemInstallName(), remotePrefix)
    lastDotIndex = localName.rfind('.')
    if lastDotIndex != -1:
        name += localName[lastDotIndex:]
    name = name.lower()

    if platformDir:
        name = platform + "/" + name

    print( "uploading " + localName + " to http://s3.amazonaws.com/" + s.name + "/" + name )
    if dontReplacePackage:
        for ( key , modify , etag , size ) in s.listdir( prefix=name ):
            print( "error: already a file with that name, not uploading" )
            Exit(2)
    s.put( name  , open( localName , "rb" ).read() , acl="public-read" );
    print( "  done uploading!" )

def s3shellpush( env , target , source ):
    s3push( "mongo" , "mongo-shell" )

env.Alias( "s3shell" , [ "mongo" ] , [ s3shellpush ] )
env.AlwaysBuild( "s3shell" )

def s3dist( env , target , source ):
    s3push( str(source[0]) , "mongodb" )

env.AlwaysBuild(env.Alias( "s3dist" , [ '$SERVER_ARCHIVE' ] , [ s3dist ] ))

# --- an uninstall target ---
if len(COMMAND_LINE_TARGETS) > 0 and 'uninstall' in COMMAND_LINE_TARGETS:
    SetOption("clean", 1)
    # By inspection, changing COMMAND_LINE_TARGETS here doesn't do
    # what we want, but changing BUILD_TARGETS does.
    BUILD_TARGETS.remove("uninstall")
    BUILD_TARGETS.append("install")

module_sconscripts = moduleconfig.get_module_sconscripts(mongo_modules)

# The following symbols are exported for use in subordinate SConscript files.
# Ideally, the SConscript files would be purely declarative.  They would only
# import build environment objects, and would contain few or no conditional
# statements or branches.
#
# Currently, however, the SConscript files do need some predicates for
# conditional decision making that hasn't been moved up to this SConstruct file,
# and they are exported here, as well.
Export("env")
Export("get_option")
Export("has_option use_system_version_of_library")
<<<<<<< HEAD
Export("skip_buildinfo")
Export("mongoCodeVersion")
=======
>>>>>>> 02a9fd0d
Export("serverJs")
Export("usev8")
Export("v8version v8suffix")
Export("boostSuffix")
Export('module_sconscripts')
Export("debugBuild optBuild")
Export("s3push")
Export("wiredtiger")

def injectMongoIncludePaths(thisEnv):
    thisEnv.AppendUnique(CPPPATH=['$BUILD_DIR'])
env.AddMethod(injectMongoIncludePaths, 'InjectMongoIncludePaths')

env.SConscript('src/SConscript', variant_dir='$BUILD_DIR', duplicate=False)
env.SConscript('SConscript.smoke')

def clean_old_dist_builds(env, target, source):
    prefix = "mongodb-%s-%s" % (platform, processor)
    filenames = sorted(os.listdir("."))
    filenames = [x for x in filenames if x.startswith(prefix)]
    to_keep = [x for x in filenames if x.endswith(".tgz") or x.endswith(".zip")][-2:]
    for filename in [x for x in filenames if x not in to_keep]:
        print "removing %s" % filename
        try:
            shutil.rmtree(filename)
        except:
            os.remove(filename)

env.Alias("dist_clean", [], [clean_old_dist_builds])
env.AlwaysBuild("dist_clean")

env.Alias('all', ['core', 'tools', 'dbtest', 'unittests', 'file_allocator_bench'])<|MERGE_RESOLUTION|>--- conflicted
+++ resolved
@@ -233,6 +233,11 @@
 add_option( "disable-minimum-compiler-version-enforcement",
             "allow use of unsupported older compilers (NEVER for production builds)",
             0, False )
+
+# unused, but here for backwards compatibility
+add_option( "c++11", "enable c++11 support", "?", True,
+            type="choice", choices=["on", "off", "auto"], const="on", default="on" )
+
 
 add_option( "ssl" , "Enable SSL" , 0 , True )
 add_option( "ssl-fips-capability", "Enable the ability to activate FIPS 140-2 mode", 0, True );
@@ -1214,14 +1219,14 @@
         }
         """ % compiler_minimum_string)
     elif myenv.ToolchainIs('gcc'):
-        compiler_minimum_string = "GCC 4.8.2"
+        compiler_minimum_string = "GCC 4.8.1"
         compiler_test_body = textwrap.dedent(
         """
         #if !defined(__GNUC__) || defined(__clang__)
         #error
         #endif
 
-        #if (__GNUC__ < 4) || (__GNUC__ == 4 && __GNUC_MINOR__ < 8) || (__GNUC__ == 4 && __GNUC_MINOR__ == 8 && __GNUC_PATCHLEVEL__ < 2)
+        #if (__GNUC__ < 4) || (__GNUC__ == 4 && __GNUC_MINOR__ < 8) || (__GNUC__ == 4 && __GNUC_MINOR__ == 8 && __GNUC_PATCHLEVEL__ < 1)
         #error %s or newer is required to build MongoDB
         #endif
 
@@ -1976,15 +1981,8 @@
     if get_option('allocator') == 'tcmalloc':
         if use_system_version_of_library('tcmalloc'):
             conf.FindSysLibDep("tcmalloc", ["tcmalloc"])
-<<<<<<< HEAD
-        elif has_option("heapcheck"):
-            print ("--heapcheck does not work with the tcmalloc embedded in the mongodb source "
-                   "tree.  Use --use-system-tcmalloc.")
-            Exit(1)
     elif get_option('allocator') == 'jemalloc':
         pass
-=======
->>>>>>> 02a9fd0d
     elif get_option('allocator') == 'system':
         pass
     else:
@@ -2181,11 +2179,6 @@
 Export("env")
 Export("get_option")
 Export("has_option use_system_version_of_library")
-<<<<<<< HEAD
-Export("skip_buildinfo")
-Export("mongoCodeVersion")
-=======
->>>>>>> 02a9fd0d
 Export("serverJs")
 Export("usev8")
 Export("v8version v8suffix")

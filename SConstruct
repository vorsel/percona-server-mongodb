--- conflicted
+++ resolved
@@ -339,7 +339,6 @@
 shellEnv.JSConcat( "shell/mongo.jsall"  , Glob( "shell/*.js" ) )
 shellEnv.JSHeader( "shell/mongo.jsall" )
 
-<<<<<<< HEAD
 if linux64 or force64:
     if linux64:
         shellEnv.Append( CFLAGS="-m32" )
@@ -354,13 +353,6 @@
         shellEnv["LIBPATH"].remove( "/usr/64/lib" )
         shellEnv.Append( CPPPATH=[ "/sw/include" , "/opt/local/include"] )
         shellEnv.Append( LIBPATH=["/sw/lib/", "/opt/local/lib"] )
-=======
-if linux64:
-    shellEnv.Append( CFLAGS="-m32" )
-    shellEnv.Append( CXXFLAGS="-m32" )
-    shellEnv.Append( LINKFLAGS="-m32" )
-    shellEnv.Append( LIBPATH=[ "/usr/lib32" ] )
->>>>>>> df7c7536
 
     l = shellEnv["LIBS"]
     if linux64:

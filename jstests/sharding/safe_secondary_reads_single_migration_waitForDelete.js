--- conflicted
+++ resolved
@@ -309,16 +309,12 @@
     usersInfo: {skip: "primary only"},
     validate: {skip: "does not return user data"},
     waitForOngoingChunkSplits: {skip: "does not return user data"},
-<<<<<<< HEAD
+    waitForFailPoint: {skip: "does not return user data"},
     whatsmyuri: {skip: "does not return user data"},
 
     // Percona commands
     auditGetOptions: {skip: "does not return user data"},
     createBackup: {skip: "does not return user data"},
-=======
-    waitForFailPoint: {skip: "does not return user data"},
-    whatsmyuri: {skip: "does not return user data"}
->>>>>>> 8b79b65d
 };
 
 commandsRemovedFromMongosIn44.forEach(function(cmd) {

// SERVER-6179: support for two $groups in sharded agg
<<<<<<< HEAD
// @tags: [rocks_requires_fcv36]
=======
// @tags: [
//   requires_spawning_own_processes,
// ]
>>>>>>> c2b9acad
(function() {
    'use strict';

    var s = new ShardingTest({shards: 2});

    assert.commandWorked(s.s0.adminCommand({enablesharding: "test"}));
    s.ensurePrimaryShard('test', 'shard0001');
    assert.commandWorked(s.s0.adminCommand({shardcollection: "test.data", key: {_id: 1}}));

    var d = s.getDB("test");

    // Insert _id values 0 - 99
    var N = 100;

    var bulkOp = d.data.initializeOrderedBulkOp();
    for (var i = 0; i < N; ++i) {
        bulkOp.insert({_id: i, i: i % 10});
    }
    bulkOp.execute();

    // Split the data into 3 chunks
    assert.commandWorked(s.s0.adminCommand({split: "test.data", middle: {_id: 33}}));
    assert.commandWorked(s.s0.adminCommand({split: "test.data", middle: {_id: 66}}));

    // Migrate the middle chunk to another shard
    assert.commandWorked(s.s0.adminCommand(
        {movechunk: "test.data", find: {_id: 50}, to: s.getOther(s.getPrimaryShard("test")).name}));

    // Check that we get results rather than an error
    var result = d.data
                     .aggregate({$group: {_id: '$_id', i: {$first: '$i'}}},
                                {$group: {_id: '$i', avg_id: {$avg: '$_id'}}},
                                {$sort: {_id: 1}})
                     .toArray();
    var expected = [
        {"_id": 0, "avg_id": 45},
        {"_id": 1, "avg_id": 46},
        {"_id": 2, "avg_id": 47},
        {"_id": 3, "avg_id": 48},
        {"_id": 4, "avg_id": 49},
        {"_id": 5, "avg_id": 50},
        {"_id": 6, "avg_id": 51},
        {"_id": 7, "avg_id": 52},
        {"_id": 8, "avg_id": 53},
        {"_id": 9, "avg_id": 54}
    ];

    assert.eq(result, expected);

    s.stop();
})();<|MERGE_RESOLUTION|>--- conflicted
+++ resolved
@@ -1,11 +1,8 @@
 // SERVER-6179: support for two $groups in sharded agg
-<<<<<<< HEAD
-// @tags: [rocks_requires_fcv36]
-=======
 // @tags: [
+//   rocks_requires_fcv36,
 //   requires_spawning_own_processes,
 // ]
->>>>>>> c2b9acad
 (function() {
     'use strict';
 

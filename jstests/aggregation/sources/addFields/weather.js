/**
 * $addFields can be used to add fixed and computed fields to documents while preserving the
 * original document. Verify that using $addFields and adding computed fields in a $project yield
 * the same result. Use the sample case of computing weather metadata.
<<<<<<< HEAD
 *
 * @tags: [rocks_requires_fcv36]
=======
 * @tags: [
 *   requires_spawning_own_processes,
 * ]
>>>>>>> c2b9acad
 */

(function() {
    "use strict";

    // For arrayEq.
    load("jstests/aggregation/extras/utils.js");

    const dbName = "test";
    const collName = jsTest.name();

    Random.setRandomSeed();

    /**
     * Helper to generate an array of specified length of numbers in the specified range.
     */
    function randomArray(length, minValue, maxValue) {
        let array = [];
        for (let i = 0; i < length; i++) {
            array.push((Random.rand() * (maxValue - minValue)) + minValue);
        }
        return array;
    }

    /**
     * Helper to generate a randomized document with the following schema:
     * {
     *    month: <integer month of year>,
     *    day: <integer day of month>,
     *    temperatures: <array of 24 decimal temperatures>
     * }
     */
    function generateRandomDocument() {
        const minTemp = -40;
        const maxTemp = 120;

        return {
            month: Random.randInt(12) + 1,  // 1-12
            day: Random.randInt(31) + 1,    // 1-31
            temperatures: randomArray(24, minTemp, maxTemp),
        };
    }

    function doExecutionTest(conn) {
        const coll = conn.getDB(dbName).getCollection(collName);
        coll.drop();

        // Insert a bunch of documents of the form above.
        const nDocs = 10;
        for (let i = 0; i < nDocs; i++) {
            assert.writeOK(coll.insert(generateRandomDocument()));
        }

        // Add the minimum, maximum, and average temperatures, and make sure that doing the same
        // with addFields yields the correct answer.
        // First compute with $project, since we know all the fields in this document.
        let projectWeatherPipe = [{
            $project: {
                "month": 1,
                "day": 1,
                "temperatures": 1,
                "minTemp": {"$min": "$temperatures"},
                "maxTemp": {"$max": "$temperatures"},
                "average": {"$avg": "$temperatures"},
                // _id is implicitly included.
            }
        }];
        let correctWeather = coll.aggregate(projectWeatherPipe).toArray();

        // Then compute the same results using $addFields.
        let addFieldsWeatherPipe = [{
            $addFields: {
                "minTemp": {"$min": "$temperatures"},
                "maxTemp": {"$max": "$temperatures"},
                "average": {"$avg": "$temperatures"},
                // All other fields are implicitly included.
            }
        }];
        let addFieldsResult = coll.aggregate(addFieldsWeatherPipe).toArray();

        // Then assert they are the same.
        assert(arrayEq(addFieldsResult, correctWeather),
               "$addFields does not work the same as a $project with computed and included fields");
    }

    // Test against the standalone started by resmoke.py.
    let conn = db.getMongo();
    doExecutionTest(conn);
    print("Success! Standalone execution weather test for $addFields passed.");

    // Test against a sharded cluster.
    let st = new ShardingTest({shards: 2});
    doExecutionTest(st.s0);
    st.stop();
    print("Success! Sharding weather test for $addFields passed.");

}());<|MERGE_RESOLUTION|>--- conflicted
+++ resolved
@@ -2,14 +2,10 @@
  * $addFields can be used to add fixed and computed fields to documents while preserving the
  * original document. Verify that using $addFields and adding computed fields in a $project yield
  * the same result. Use the sample case of computing weather metadata.
-<<<<<<< HEAD
- *
- * @tags: [rocks_requires_fcv36]
-=======
  * @tags: [
+ *   rocks_requires_fcv36,
  *   requires_spawning_own_processes,
  * ]
->>>>>>> c2b9acad
  */
 
 (function() {

--- conflicted
+++ resolved
@@ -1,11 +1,8 @@
 // Basic $lookup regression tests.
-<<<<<<< HEAD
-// @tags: [rocks_requires_fcv36]
-=======
 // @tags: [
+//   rocks_requires_fcv36,
 //   requires_spawning_own_processes,
 // ]
->>>>>>> c2b9acad
 
 load("jstests/aggregation/extras/utils.js");  // For assertErrorCode.
 

--- conflicted
+++ resolved
@@ -293,7 +293,7 @@
                 # versions such as "v3.2-latest" that instead contain the githash.
                 first_file = zip_handle.namelist()[0]
                 zip_handle.extractall(temp_dir)
-        elif file_suffix == ".tgz":
+        elif file_suffix == ".gz" or file_suffix == ".tgz":
             # Support .tgz downloads, used for Linux binaries.
             with contextlib.closing(tarfile.open(download_file, "r:gz")) as tar_handle:
                 # Use the name of the root directory in the archive as the name of the directory
@@ -319,50 +319,8 @@
         if not already_downloaded:
             shutil.move(temp_install_dir, self.install_dir)
 
-<<<<<<< HEAD
-            print("Uncompressing data for version {} ({})...".format(version, full_version))
-            first_file = ""
-            if file_suffix == ".zip":
-                # Support .zip downloads, used for Windows binaries.
-                with zipfile.ZipFile(temp_file) as zip_handle:
-                    # Use the name of the root directory in the archive as the name of the directory
-                    # to extract the binaries into inside 'self.install_dir'. The name of the root
-                    # directory nearly always matches the parsed URL text, with the exception of
-                    # versions such as "v3.2-latest" that instead contain the githash.
-                    first_file = zip_handle.namelist()[0]
-                    zip_handle.extractall(temp_dir)
-            elif file_suffix == ".gz" or file_suffix == ".tgz":
-                # Support .tgz downloads, used for Linux binaries.
-                with contextlib.closing(tarfile.open(temp_file, "r:gz")) as tar_handle:
-                    # Use the name of the root directory in the archive as the name of the directory
-                    # to extract the binaries into inside 'self.install_dir'. The name of the root
-                    # directory nearly always matches the parsed URL text, with the exception of
-                    # versions such as "v3.2-latest" that instead contain the githash.
-                    first_file = tar_handle.getnames()[0]
-                    tar_handle.extractall(path=temp_dir)
-            else:
-                raise Exception("Unsupported file extension {}".format(file_suffix))
-
-            # Sometimes the zip will contain the root directory as the first file and
-            # os.path.dirname() will return ''.
-            extract_dir = os.path.dirname(first_file)
-            if not extract_dir:
-                extract_dir = first_file
-            temp_install_dir = os.path.join(temp_dir, extract_dir)
-
-            # We may not have been able to determine whether we already downloaded the requested
-            # version due to the ambiguity in the parsed URL text, so we check for it again using
-            # the adjusted 'extract_dir' value.
-            already_downloaded = os.path.isdir(os.path.join(self.install_dir, extract_dir))
-            if not already_downloaded:
-                shutil.move(temp_install_dir, self.install_dir)
-
-            shutil.rmtree(temp_dir)
-            os.remove(temp_file)
-=======
         shutil.rmtree(temp_dir)
         os.remove(download_file)
->>>>>>> d0181a71
 
         return os.path.abspath(os.path.join(self.install_dir, extract_dir))
 
